﻿// Licensed to the .NET Foundation under one or more agreements.
// The .NET Foundation licenses this file to you under the MIT license.
// See the LICENSE file in the project root for more information.

using System.ComponentModel;
using System.Diagnostics;
using System.Drawing;
using System.Runtime.InteropServices;
using static Interop;

namespace System.Windows.Forms
{
    /// <summary>
    ///  Specifies a component that creates
    ///  an icon in the Windows System Tray. This class cannot be inherited.
    /// </summary>
    [
    DefaultProperty(nameof(Text)),
    DefaultEvent(nameof(MouseDoubleClick)),
    Designer("System.Windows.Forms.Design.NotifyIconDesigner, " + AssemblyRef.SystemDesign),
    ToolboxItemFilter("System.Windows.Forms"),
    SRDescription(nameof(SR.DescriptionNotifyIcon))
    ]
    public sealed class NotifyIcon : Component
    {
        private static readonly object EVENT_MOUSEDOWN = new object();
        private static readonly object EVENT_MOUSEMOVE = new object();
        private static readonly object EVENT_MOUSEUP = new object();
        private static readonly object EVENT_CLICK = new object();
        private static readonly object EVENT_DOUBLECLICK = new object();
        private static readonly object EVENT_MOUSECLICK = new object();
        private static readonly object EVENT_MOUSEDOUBLECLICK = new object();
        private static readonly object EVENT_BALLOONTIPSHOWN = new object();
        private static readonly object EVENT_BALLOONTIPCLICKED = new object();
        private static readonly object EVENT_BALLOONTIPCLOSED = new object();

        private const int WM_TRAYMOUSEMESSAGE = WindowMessages.WM_USER + 1024;
        private static readonly User32.WindowMessage WM_TASKBARCREATED = User32.RegisterWindowMessageW("TaskbarCreated");

        private readonly object syncObj = new object();

        private Icon icon = null;
        private string text = string.Empty;
        private readonly int id = 0;
        private bool added = false;
        private NotifyIconNativeWindow window = null;
        private ContextMenuStrip contextMenuStrip = null;
        private ToolTipIcon balloonTipIcon;
        private string balloonTipText = string.Empty;
        private string balloonTipTitle = string.Empty;
        private static int nextId = 0;
        private object userData;
        private bool doubleClick = false; // checks if doubleclick is fired

        // Visible defaults to false, but the NotifyIconDesigner makes it seem like the default is
        // true.  We do this because while visible is the more common case, if it was a true default,
        // there would be no way to create a hidden NotifyIcon without being visible for a moment.
        private bool visible = false;

        /// <summary>
        ///  Initializes a new instance of the <see cref='NotifyIcon'/> class.
        /// </summary>
        public NotifyIcon()
        {
            id = ++nextId;
            window = new NotifyIconNativeWindow(this);
            UpdateIcon(visible);
        }

        /// <summary>
        ///  Initializes a new instance of the <see cref='NotifyIcon'/> class.
        /// </summary>
        public NotifyIcon(IContainer container) : this()
        {
            if (container == null)
            {
                throw new ArgumentNullException(nameof(container));
            }

            container.Add(this);
        }

        /// <summary>
        ///  Gets or sets the BalloonTip text displayed when
        ///  the mouse hovers over a system tray icon.
        /// </summary>
        [
        SRCategory(nameof(SR.CatAppearance)),
        Localizable(true),
        DefaultValue(""),
        SRDescription(nameof(SR.NotifyIconBalloonTipTextDescr)),
        Editor("System.ComponentModel.Design.MultilineStringEditor, " + AssemblyRef.SystemDesign, typeof(Drawing.Design.UITypeEditor))
        ]
        public string BalloonTipText
        {
            get
            {
                return balloonTipText;
            }
            set
            {
                if (value != balloonTipText)
                {
                    balloonTipText = value;
                }
            }
        }

        /// <summary>
        ///  Gets or sets the BalloonTip icon displayed when
        ///  the mouse hovers over a system tray icon.
        /// </summary>
        [
        SRCategory(nameof(SR.CatAppearance)),
        DefaultValue(ToolTipIcon.None),
        SRDescription(nameof(SR.NotifyIconBalloonTipIconDescr))
        ]
        public ToolTipIcon BalloonTipIcon
        {
            get
            {
                return balloonTipIcon;
            }
            set
            {
                //valid values are 0x0 to 0x3
                if (!ClientUtils.IsEnumValid(value, (int)value, (int)ToolTipIcon.None, (int)ToolTipIcon.Error))
                {
                    throw new InvalidEnumArgumentException(nameof(value), (int)value, typeof(ToolTipIcon));
                }
                if (value != balloonTipIcon)
                {
                    balloonTipIcon = value;
                }
            }
        }

        /// <summary>
        ///  Gets or sets the BalloonTip title displayed when
        ///  the mouse hovers over a system tray icon.
        /// </summary>
        [
        SRCategory(nameof(SR.CatAppearance)),
        Localizable(true),
        DefaultValue(""),
        SRDescription(nameof(SR.NotifyIconBalloonTipTitleDescr))
        ]
        public string BalloonTipTitle
        {
            get
            {
                return balloonTipTitle;
            }
            set
            {
                if (value != balloonTipTitle)
                {
                    balloonTipTitle = value;
                }
            }
        }

        /// <summary>
        ///  [This event is raised on the NIN_BALLOONUSERCLICK message.]
        /// </summary>
        [SRCategory(nameof(SR.CatAction)), SRDescription(nameof(SR.NotifyIconOnBalloonTipClickedDescr))]
        public event EventHandler BalloonTipClicked
        {
            add => Events.AddHandler(EVENT_BALLOONTIPCLICKED, value);

            remove => Events.RemoveHandler(EVENT_BALLOONTIPCLICKED, value);
        }

        /// <summary>
        ///  [This event is raised on the NIN_BALLOONTIMEOUT message.]
        /// </summary>
        [SRCategory(nameof(SR.CatAction)), SRDescription(nameof(SR.NotifyIconOnBalloonTipClosedDescr))]
        public event EventHandler BalloonTipClosed
        {
            add => Events.AddHandler(EVENT_BALLOONTIPCLOSED, value);

            remove => Events.RemoveHandler(EVENT_BALLOONTIPCLOSED, value);
        }

        /// <summary>
        ///  [This event is raised on the NIN_BALLOONSHOW or NIN_BALLOONHIDE message.]
        /// </summary>
        [SRCategory(nameof(SR.CatAction)), SRDescription(nameof(SR.NotifyIconOnBalloonTipShownDescr))]
        public event EventHandler BalloonTipShown
        {
            add => Events.AddHandler(EVENT_BALLOONTIPSHOWN, value);
            remove => Events.RemoveHandler(EVENT_BALLOONTIPSHOWN, value);
        }

        [
        DefaultValue(null),
        SRCategory(nameof(SR.CatBehavior)),
        SRDescription(nameof(SR.NotifyIconMenuDescr))
        ]
        public ContextMenuStrip ContextMenuStrip
        {
            get
            {
                return contextMenuStrip;
            }

            set
            {
                contextMenuStrip = value;
            }
        }

        /// <summary>
        ///  Gets or sets the current
        ///  icon.
        /// </summary>
        [
        SRCategory(nameof(SR.CatAppearance)),
        Localizable(true),
        DefaultValue(null),
        SRDescription(nameof(SR.NotifyIconIconDescr))
        ]
        public Icon Icon
        {
            get
            {
                return icon;
            }
            set
            {
                if (icon != value)
                {
                    icon = value;
                    UpdateIcon(visible);
                }
            }
        }

        /// <summary>
        ///  Gets or sets the ToolTip text displayed when
        ///  the mouse hovers over a system tray icon.
        /// </summary>
        [
        SRCategory(nameof(SR.CatAppearance)),
        Localizable(true),
        DefaultValue(""),
        SRDescription(nameof(SR.NotifyIconTextDescr)),
        Editor("System.ComponentModel.Design.MultilineStringEditor, " + AssemblyRef.SystemDesign, typeof(Drawing.Design.UITypeEditor))
        ]
        public string Text
        {
            get
            {
                return text;
            }
            set
            {
                if (value == null)
                {
                    value = string.Empty;
                }

                if (value != null && !value.Equals(text))
                {
                    if (value != null && value.Length > 63)
                    {
                        throw new ArgumentOutOfRangeException(nameof(Text), value, SR.TrayIcon_TextTooLong);
                    }
                    text = value;
                    if (added)
                    {
                        UpdateIcon(true);
                    }
                }
            }
        }

        /// <summary>
        ///  Gets or sets a value indicating whether the icon is visible in the Windows System Tray.
        /// </summary>
        [
        SRCategory(nameof(SR.CatBehavior)),
        Localizable(true),
        DefaultValue(false),
        SRDescription(nameof(SR.NotifyIconVisDescr))
        ]
        public bool Visible
        {
            get
            {
                return visible;
            }
            set
            {
                if (visible != value)
                {
                    UpdateIcon(value);
                    visible = value;
                }
            }
        }

        [
        SRCategory(nameof(SR.CatData)),
        Localizable(false),
        Bindable(true),
        SRDescription(nameof(SR.ControlTagDescr)),
        DefaultValue(null),
        TypeConverter(typeof(StringConverter)),
        ]
        public object Tag
        {
            get
            {
                return userData;
            }
            set
            {
                userData = value;
            }
        }

        /// <summary>
        ///  Occurs when the user clicks the icon in the system tray.
        /// </summary>
        [SRCategory(nameof(SR.CatAction)), SRDescription(nameof(SR.ControlOnClickDescr))]
        public event EventHandler Click
        {
            add => Events.AddHandler(EVENT_CLICK, value);
            remove => Events.RemoveHandler(EVENT_CLICK, value);
        }

        /// <summary>
        ///  Occurs when the user double-clicks the icon in the system tray.
        /// </summary>
        [SRCategory(nameof(SR.CatAction)), SRDescription(nameof(SR.ControlOnDoubleClickDescr))]
        public event EventHandler DoubleClick
        {
            add => Events.AddHandler(EVENT_DOUBLECLICK, value);
            remove => Events.RemoveHandler(EVENT_DOUBLECLICK, value);
        }

        /// <summary>
        ///  Occurs when the user clicks the icon in the system tray.
        /// </summary>
        [SRCategory(nameof(SR.CatAction)), SRDescription(nameof(SR.NotifyIconMouseClickDescr))]
        public event MouseEventHandler MouseClick
        {
            add => Events.AddHandler(EVENT_MOUSECLICK, value);
            remove => Events.RemoveHandler(EVENT_MOUSECLICK, value);
        }

        /// <summary>
        ///  Occurs when the user mouse double clicks the icon in the system tray.
        /// </summary>
        [SRCategory(nameof(SR.CatAction)), SRDescription(nameof(SR.NotifyIconMouseDoubleClickDescr))]
        public event MouseEventHandler MouseDoubleClick
        {
            add => Events.AddHandler(EVENT_MOUSEDOUBLECLICK, value);
            remove => Events.RemoveHandler(EVENT_MOUSEDOUBLECLICK, value);
        }

        /// <summary>
        ///  Occurs when the
        ///  user presses a mouse button while the pointer is over the icon in the system tray.
        /// </summary>
        [SRCategory(nameof(SR.CatMouse)), SRDescription(nameof(SR.ControlOnMouseDownDescr))]
        public event MouseEventHandler MouseDown
        {
            add => Events.AddHandler(EVENT_MOUSEDOWN, value);
            remove => Events.RemoveHandler(EVENT_MOUSEDOWN, value);
        }

        /// <summary>
        ///  Occurs
        ///  when the user moves the mouse pointer over the icon in the system tray.
        /// </summary>
        [SRCategory(nameof(SR.CatMouse)), SRDescription(nameof(SR.ControlOnMouseMoveDescr))]
        public event MouseEventHandler MouseMove
        {
            add => Events.AddHandler(EVENT_MOUSEMOVE, value);
            remove => Events.RemoveHandler(EVENT_MOUSEMOVE, value);
        }

        /// <summary>
        ///  Occurs when the
        ///  user releases the mouse button while the pointer
        ///  is over the icon in the system tray.
        /// </summary>
        [SRCategory(nameof(SR.CatMouse)), SRDescription(nameof(SR.ControlOnMouseUpDescr))]
        public event MouseEventHandler MouseUp
        {
            add => Events.AddHandler(EVENT_MOUSEUP, value);
            remove => Events.RemoveHandler(EVENT_MOUSEUP, value);
        }

        /// <summary>
        ///  Releases the unmanaged resources used by the <see cref="NotifyIcon" />
        ///  and optionally releases the managed resources.
        /// </summary>
        /// <param name="disposing">
        ///  <see langword="true" /> to release both managed and unmanaged resources;
        ///  <see langword="false" /> to release only unmanaged resources.
        /// </param>
        protected override void Dispose(bool disposing)
        {
            if (disposing)
            {
                if (window != null)
                {
                    icon = null;
                    Text = string.Empty;
                    UpdateIcon(false);
                    window.DestroyHandle();
                    window = null;
                    contextMenuStrip = null;
                }
            }
            else
            {
                // This same post is done in ControlNativeWindow's finalize method, so if you change
                // it, change it there too.
                //
                if (window != null && window.Handle != IntPtr.Zero)
                {
                    UnsafeNativeMethods.PostMessage(new HandleRef(window, window.Handle), WindowMessages.WM_CLOSE, 0, 0);
                    window.ReleaseHandle();
                }
            }
            base.Dispose(disposing);
        }

        /// <summary>
        ///  This method raised the BalloonTipClicked event.
        /// </summary>
        private void OnBalloonTipClicked()
        {
            ((EventHandler)Events[EVENT_BALLOONTIPCLICKED])?.Invoke(this, EventArgs.Empty);
        }

        /// <summary>
        ///  This method raised the BalloonTipClosed event.
        /// </summary>
        private void OnBalloonTipClosed()
        {
            ((EventHandler)Events[EVENT_BALLOONTIPCLOSED])?.Invoke(this, EventArgs.Empty);
        }

        /// <summary>
        ///  This method raised the BalloonTipShown event.
        /// </summary>
        private void OnBalloonTipShown()
        {
            ((EventHandler)Events[EVENT_BALLOONTIPSHOWN])?.Invoke(this, EventArgs.Empty);
        }

        /// <summary>
        ///  This method actually raises the Click event. Inheriting classes should
        ///  override this if they wish to be notified of a Click event. (This is far
        ///  preferable to actually adding an event handler.) They should not,
        ///  however, forget to call base.onClick(e); before exiting, to ensure that
        ///  other recipients do actually get the event.
        /// </summary>
        private void OnClick(EventArgs e)
        {
            ((EventHandler)Events[EVENT_CLICK])?.Invoke(this, e);
        }

        /// <summary>
        ///  Inheriting classes should override this method to handle this event.
        ///  Call base.onDoubleClick to send this event to any registered event listeners.
        /// </summary>
        private void OnDoubleClick(EventArgs e)
        {
            ((EventHandler)Events[EVENT_DOUBLECLICK])?.Invoke(this, e);
        }

        /// <summary>
        ///  Inheriting classes should override this method to handle this event.
        ///  Call base.OnMouseClick to send this event to any registered event listeners.
        /// </summary>
        private void OnMouseClick(MouseEventArgs mea)
        {
            ((MouseEventHandler)Events[EVENT_MOUSECLICK])?.Invoke(this, mea);
        }

        /// <summary>
        ///  Inheriting classes should override this method to handle this event.
        ///  Call base.OnMouseDoubleClick to send this event to any registered event listeners.
        /// </summary>
        private void OnMouseDoubleClick(MouseEventArgs mea)
        {
            ((MouseEventHandler)Events[EVENT_MOUSEDOUBLECLICK])?.Invoke(this, mea);
        }

        /// <summary>
        ///  Raises the <see cref='MouseDown'/> event.
        ///  Inheriting classes should override this method to handle this event.
        ///  Call base.onMouseDown to send this event to any registered event listeners.
        /// </summary>
        private void OnMouseDown(MouseEventArgs e)
        {
            ((MouseEventHandler)Events[EVENT_MOUSEDOWN])?.Invoke(this, e);
        }

        /// <summary>
        ///  Inheriting classes should override this method to handle this event.
        ///  Call base.onMouseMove to send this event to any registered event listeners.
        /// </summary>
        private void OnMouseMove(MouseEventArgs e)
        {
            ((MouseEventHandler)Events[EVENT_MOUSEMOVE])?.Invoke(this, e);
        }

        /// <summary>
        ///  Inheriting classes should override this method to handle this event.
        ///  Call base.onMouseUp to send this event to any registered event listeners.
        /// </summary>
        private void OnMouseUp(MouseEventArgs e)
        {
            ((MouseEventHandler)Events[EVENT_MOUSEUP])?.Invoke(this, e);
        }

        /// <summary>
        ///  Displays a balloon tooltip in the taskbar.
        ///
        ///  The system enforces minimum and maximum timeout values. Timeout
        ///  values that are too large are set to the maximum value and values
        ///  that are too small default to the minimum value. The operating system's
        ///  default minimum and maximum timeout values are 10 seconds and 30 seconds,
        ///  respectively.
        ///
        ///  No more than one balloon ToolTip at at time is displayed for the taskbar.
        ///  If an application attempts to display a ToolTip when one is already being displayed,
        ///  the ToolTip will not appear until the existing balloon ToolTip has been visible for at
        ///  least the system minimum timeout value. For example, a balloon ToolTip with timeout
        ///  set to 30 seconds has been visible for seven seconds when another application attempts
        ///  to display a balloon ToolTip. If the system minimum timeout is ten seconds, the first
        ///  ToolTip displays for an additional three seconds before being replaced by the second ToolTip.
        /// </summary>
        public void ShowBalloonTip(int timeout)
        {
            ShowBalloonTip(timeout, balloonTipTitle, balloonTipText, balloonTipIcon);
        }

        /// <summary>
        ///  Displays a balloon tooltip in the taskbar with the specified title,
        ///  text, and icon for a duration of the specified timeout value.
        ///
        ///  The system enforces minimum and maximum timeout values. Timeout
        ///  values that are too large are set to the maximum value and values
        ///  that are too small default to the minimum value. The operating system's
        ///  default minimum and maximum timeout values are 10 seconds and 30 seconds,
        ///  respectively.
        ///
        ///  No more than one balloon ToolTip at at time is displayed for the taskbar.
        ///  If an application attempts to display a ToolTip when one is already being displayed,
        ///  the ToolTip will not appear until the existing balloon ToolTip has been visible for at
        ///  least the system minimum timeout value. For example, a balloon ToolTip with timeout
        ///  set to 30 seconds has been visible for seven seconds when another application attempts
        ///  to display a balloon ToolTip. If the system minimum timeout is ten seconds, the first
        ///  ToolTip displays for an additional three seconds before being replaced by the second ToolTip.
        /// </summary>
        public void ShowBalloonTip(int timeout, string tipTitle, string tipText, ToolTipIcon tipIcon)
        {
            if (timeout < 0)
            {
                throw new ArgumentOutOfRangeException(nameof(timeout), timeout, string.Format(SR.InvalidArgument, nameof(timeout), timeout));
            }

            if (string.IsNullOrEmpty(tipText))
            {
                throw new ArgumentException(SR.NotifyIconEmptyOrNullTipText);
            }

            //valid values are 0x0 to 0x3
            if (!ClientUtils.IsEnumValid(tipIcon, (int)tipIcon, (int)ToolTipIcon.None, (int)ToolTipIcon.Error))
            {
                throw new InvalidEnumArgumentException(nameof(tipIcon), (int)tipIcon, typeof(ToolTipIcon));
            }

            if (added)
            {
                // Bail if in design mode...
                if (DesignMode)
                {
                    return;
                }

                NativeMethods.NOTIFYICONDATA data = new NativeMethods.NOTIFYICONDATA();
                if (window.Handle == IntPtr.Zero)
                {
                    window.CreateHandle(new CreateParams());
                }
                data.hWnd = window.Handle;
                data.uID = id;
                data.uFlags = NativeMethods.NIF_INFO;
                data.uTimeoutOrVersion = timeout;
                data.szInfoTitle = tipTitle;
                data.szInfo = tipText;
                switch (tipIcon)
                {
                    case ToolTipIcon.Info:
                        data.dwInfoFlags = NativeMethods.NIIF_INFO;
                        break;
                    case ToolTipIcon.Warning:
                        data.dwInfoFlags = NativeMethods.NIIF_WARNING;
                        break;
                    case ToolTipIcon.Error:
                        data.dwInfoFlags = NativeMethods.NIIF_ERROR;
                        break;
                    case ToolTipIcon.None:
                        data.dwInfoFlags = NativeMethods.NIIF_NONE;
                        break;
                }
                UnsafeNativeMethods.Shell_NotifyIcon(NativeMethods.NIM_MODIFY, data);
            }
        }

        /// <summary>
        ///  Shows the context menu for the tray icon.
        /// </summary>
        private void ShowContextMenu()
        {
            if (contextMenuStrip != null)
            {
                User32.GetCursorPos(out Point pt);

                // Summary: the current window must be made the foreground window
                // before calling TrackPopupMenuEx, and a task switch must be
                // forced after the call.
                UnsafeNativeMethods.SetForegroundWindow(new HandleRef(window, window.Handle));

                // this will set the context menu strip to be toplevel
                // and will allow us to overlap the system tray
                contextMenuStrip.ShowInTaskbar(pt.X, pt.Y);
            }
        }

        /// <summary>
        ///  Updates the icon in the system tray.
        /// </summary>
        private void UpdateIcon(bool showIconInTray)
        {
            lock (syncObj)
            {

                // Bail if in design mode...
                //
                if (DesignMode)
                {
                    return;
                }

                window.LockReference(showIconInTray);

                NativeMethods.NOTIFYICONDATA data = new NativeMethods.NOTIFYICONDATA
                {
                    uCallbackMessage = WM_TRAYMOUSEMESSAGE,
                    uFlags = NativeMethods.NIF_MESSAGE
                };
                if (showIconInTray)
                {
                    if (window.Handle == IntPtr.Zero)
                    {
                        window.CreateHandle(new CreateParams());
                    }
                }
                data.hWnd = window.Handle;
                data.uID = id;
                data.hIcon = IntPtr.Zero;
                data.szTip = null;
                if (icon != null)
                {
                    data.uFlags |= NativeMethods.NIF_ICON;
                    data.hIcon = icon.Handle;
                }
                data.uFlags |= NativeMethods.NIF_TIP;
                data.szTip = text;

                if (showIconInTray && icon != null)
                {
                    if (!added)
                    {
                        UnsafeNativeMethods.Shell_NotifyIcon(NativeMethods.NIM_ADD, data);
                        added = true;
                    }
                    else
                    {
                        UnsafeNativeMethods.Shell_NotifyIcon(NativeMethods.NIM_MODIFY, data);
                    }
                }
                else if (added)
                {
                    UnsafeNativeMethods.Shell_NotifyIcon(NativeMethods.NIM_DELETE, data);
                    added = false;
                }
            }
        }

        /// <summary>
        ///  Handles the mouse-down event
        /// </summary>
        private void WmMouseDown(ref Message m, MouseButtons button, int clicks)
        {
            if (clicks == 2)
            {
                OnDoubleClick(new MouseEventArgs(button, 2, 0, 0, 0));
                OnMouseDoubleClick(new MouseEventArgs(button, 2, 0, 0, 0));
                doubleClick = true;
            }
            OnMouseDown(new MouseEventArgs(button, clicks, 0, 0, 0));
        }

        /// <summary>
        ///  Handles the mouse-move event
        /// </summary>
        private void WmMouseMove(ref Message m)
        {
            OnMouseMove(new MouseEventArgs(Control.MouseButtons, 0, 0, 0, 0));
        }

        /// <summary>
        ///  Handles the mouse-up event
        /// </summary>
        private void WmMouseUp(ref Message m, MouseButtons button)
        {
            OnMouseUp(new MouseEventArgs(button, 0, 0, 0, 0));
            //subhag
            if (!doubleClick)
            {
                OnClick(new MouseEventArgs(button, 0, 0, 0, 0));
                OnMouseClick(new MouseEventArgs(button, 0, 0, 0, 0));
            }
            doubleClick = false;
        }

        private void WmTaskbarCreated(ref Message m)
        {
            added = false;
            UpdateIcon(visible);
        }

        private void WndProc(ref Message msg)
        {
            switch (msg.Msg)
            {
                case WM_TRAYMOUSEMESSAGE:
                    switch ((int)msg.LParam)
                    {
                        case WindowMessages.WM_LBUTTONDBLCLK:
                            WmMouseDown(ref msg, MouseButtons.Left, 2);
                            break;
                        case WindowMessages.WM_LBUTTONDOWN:
                            WmMouseDown(ref msg, MouseButtons.Left, 1);
                            break;
                        case WindowMessages.WM_LBUTTONUP:
                            WmMouseUp(ref msg, MouseButtons.Left);
                            break;
                        case WindowMessages.WM_MBUTTONDBLCLK:
                            WmMouseDown(ref msg, MouseButtons.Middle, 2);
                            break;
                        case WindowMessages.WM_MBUTTONDOWN:
                            WmMouseDown(ref msg, MouseButtons.Middle, 1);
                            break;
                        case WindowMessages.WM_MBUTTONUP:
                            WmMouseUp(ref msg, MouseButtons.Middle);
                            break;
                        case WindowMessages.WM_MOUSEMOVE:
                            WmMouseMove(ref msg);
                            break;
                        case WindowMessages.WM_RBUTTONDBLCLK:
                            WmMouseDown(ref msg, MouseButtons.Right, 2);
                            break;
                        case WindowMessages.WM_RBUTTONDOWN:
                            WmMouseDown(ref msg, MouseButtons.Right, 1);
                            break;
                        case WindowMessages.WM_RBUTTONUP:
                            if (contextMenuStrip != null)
                            {
                                ShowContextMenu();
                            }
                            WmMouseUp(ref msg, MouseButtons.Right);
                            break;
                        case NativeMethods.NIN_BALLOONSHOW:
                            OnBalloonTipShown();
                            break;
                        case NativeMethods.NIN_BALLOONHIDE:
                            OnBalloonTipClosed();
                            break;
                        case NativeMethods.NIN_BALLOONTIMEOUT:
                            OnBalloonTipClosed();
                            break;
                        case NativeMethods.NIN_BALLOONUSERCLICK:
                            OnBalloonTipClicked();
                            break;
                    }
                    break;
                case WindowMessages.WM_COMMAND:
                    if (IntPtr.Zero == msg.LParam)
                    {
                        if (Command.DispatchID((int)msg.WParam & 0xFFFF))
                        {
                            return;
                        }
                    }
                    else
                    {
                        window.DefWndProc(ref msg);
                    }
                    break;

                case WindowMessages.WM_DESTROY:
                    // Remove the icon from the taskbar
                    UpdateIcon(false);
                    break;

                case WindowMessages.WM_INITMENUPOPUP:
                default:
                    if (msg.Msg == (int)WM_TASKBARCREATED)
                    {
                        WmTaskbarCreated(ref msg);
                    }

                    window.DefWndProc(ref msg);
                    break;
            }
        }

<<<<<<< HEAD
        private void WmInitMenuPopup(ref Message m)
        {
            if (contextMenu != null)
            {
                if (contextMenu.ProcessInitMenuPopup(m.WParam))
                {
                    return;
                }
            }

            window.DefWndProc(ref m);
        }

        private unsafe void WmMeasureMenuItem(ref Message m)
        {
            // Obtain the menu item object
            Debug.Assert(m.LParam != IntPtr.Zero, "m.lparam is null");
            User32.MEASUREITEMSTRUCT* mis = (User32.MEASUREITEMSTRUCT*)m.LParam;

            // A pointer to the correct MenuItem is stored in the measure item
            // information sent with the message.
            // (See MenuItem.CreateMenuItemInfo)
            MenuItem menuItem = MenuItem.GetMenuItemFromItemData(mis->itemData);
            Debug.Assert(menuItem != null, "UniqueID is not associated with a menu item");

            // Delegate this message to the menu item
            menuItem?.WmMeasureItem(ref m);
        }

        private unsafe void WmDrawItemMenuItem(ref Message m)
        {
            // Obtain the menu item object
            User32.DRAWITEMSTRUCT* dis = (User32.DRAWITEMSTRUCT*)m.LParam;

            // A pointer to the correct MenuItem is stored in the draw item
            // information sent with the message.
            // (See MenuItem.CreateMenuItemInfo)
            MenuItem menuItem = MenuItem.GetMenuItemFromItemData(dis->itemData);

            // Delegate this message to the menu item
            menuItem?.WmDrawItem(ref m);
        }

=======
>>>>>>> 922e4100
        /// <summary>
        ///  Defines a placeholder window that the NotifyIcon is attached to.
        /// </summary>
        private class NotifyIconNativeWindow : NativeWindow
        {
            internal NotifyIcon reference;
            private GCHandle rootRef;   // We will root the control when we do not want to be elligible for garbage collection.

            /// <summary>
            ///  Create a new NotifyIcon, and bind the window to the NotifyIcon component.
            /// </summary>
            internal NotifyIconNativeWindow(NotifyIcon component)
            {
                reference = component;
            }

            ~NotifyIconNativeWindow()
            {
                // This same post is done in Control's Dispose method, so if you change
                // it, change it there too.
                //
                if (Handle != IntPtr.Zero)
                {
                    UnsafeNativeMethods.PostMessage(new HandleRef(this, Handle), WindowMessages.WM_CLOSE, 0, 0);
                }

                // This releases the handle from our window proc, re-routing it back to
                // the system.
            }

            public void LockReference(bool locked)
            {
                if (locked)
                {
                    if (!rootRef.IsAllocated)
                    {
                        rootRef = GCHandle.Alloc(reference, GCHandleType.Normal);
                    }
                }
                else
                {
                    if (rootRef.IsAllocated)
                    {
                        rootRef.Free();
                    }
                }
            }

            protected override void OnThreadException(Exception e)
            {
                Application.OnThreadException(e);
            }

            /// <summary>
            ///  Pass messages on to the NotifyIcon object's wndproc handler.
            /// </summary>
            protected override void WndProc(ref Message m)
            {
                Debug.Assert(reference != null, "NotifyIcon was garbage collected while it was still visible.  How did we let that happen?");
                reference.WndProc(ref m);
            }
        }
    }
}<|MERGE_RESOLUTION|>--- conflicted
+++ resolved
@@ -1,4 +1,4 @@
-﻿// Licensed to the .NET Foundation under one or more agreements.
+// Licensed to the .NET Foundation under one or more agreements.
 // The .NET Foundation licenses this file to you under the MIT license.
 // See the LICENSE file in the project root for more information.
 
@@ -827,52 +827,6 @@
             }
         }
 
-<<<<<<< HEAD
-        private void WmInitMenuPopup(ref Message m)
-        {
-            if (contextMenu != null)
-            {
-                if (contextMenu.ProcessInitMenuPopup(m.WParam))
-                {
-                    return;
-                }
-            }
-
-            window.DefWndProc(ref m);
-        }
-
-        private unsafe void WmMeasureMenuItem(ref Message m)
-        {
-            // Obtain the menu item object
-            Debug.Assert(m.LParam != IntPtr.Zero, "m.lparam is null");
-            User32.MEASUREITEMSTRUCT* mis = (User32.MEASUREITEMSTRUCT*)m.LParam;
-
-            // A pointer to the correct MenuItem is stored in the measure item
-            // information sent with the message.
-            // (See MenuItem.CreateMenuItemInfo)
-            MenuItem menuItem = MenuItem.GetMenuItemFromItemData(mis->itemData);
-            Debug.Assert(menuItem != null, "UniqueID is not associated with a menu item");
-
-            // Delegate this message to the menu item
-            menuItem?.WmMeasureItem(ref m);
-        }
-
-        private unsafe void WmDrawItemMenuItem(ref Message m)
-        {
-            // Obtain the menu item object
-            User32.DRAWITEMSTRUCT* dis = (User32.DRAWITEMSTRUCT*)m.LParam;
-
-            // A pointer to the correct MenuItem is stored in the draw item
-            // information sent with the message.
-            // (See MenuItem.CreateMenuItemInfo)
-            MenuItem menuItem = MenuItem.GetMenuItemFromItemData(dis->itemData);
-
-            // Delegate this message to the menu item
-            menuItem?.WmDrawItem(ref m);
-        }
-
-=======
->>>>>>> 922e4100
         /// <summary>
         ///  Defines a placeholder window that the NotifyIcon is attached to.
         /// </summary>
