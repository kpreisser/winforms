﻿// Licensed to the .NET Foundation under one or more agreements.
// The .NET Foundation licenses this file to you under the MIT license.
// See the LICENSE file in the project root for more information.

using System.Diagnostics;
using System.Diagnostics.CodeAnalysis;
using System.Globalization;
using System.Runtime.InteropServices;
using System.Runtime.Versioning;

[assembly: SuppressMessage("Microsoft.Performance", "CA1812:AvoidUninstantiatedInternalClasses", Scope = "type", Target = "System.Windows.Forms.NativeMethods+BITMAPINFO")]
[assembly: SuppressMessage("Microsoft.Performance", "CA1812:AvoidUninstantiatedInternalClasses", Scope = "type", Target = "System.Windows.Forms.NativeMethods+BITMAPINFO_ARRAY")]
[assembly: SuppressMessage("Microsoft.Performance", "CA1812:AvoidUninstantiatedInternalClasses", Scope = "type", Target = "System.Windows.Forms.NativeMethods+CommonHandles")]
[assembly: SuppressMessage("Microsoft.Performance", "CA1812:AvoidUninstantiatedInternalClasses", Scope = "type", Target = "System.Windows.Forms.NativeMethods+CREATESTRUCT")]
[assembly: SuppressMessage("Microsoft.Performance", "CA1812:AvoidUninstantiatedInternalClasses", Scope = "type", Target = "System.Windows.Forms.NativeMethods+DIBSECTION")]
[assembly: SuppressMessage("Microsoft.Performance", "CA1812:AvoidUninstantiatedInternalClasses", Scope = "type", Target = "System.Windows.Forms.NativeMethods+DLLVERSIONINFO")]
[assembly: SuppressMessage("Microsoft.Performance", "CA1812:AvoidUninstantiatedInternalClasses", Scope = "type", Target = "System.Windows.Forms.NativeMethods+LOGPALETTE")]
[assembly: SuppressMessage("Microsoft.Performance", "CA1812:AvoidUninstantiatedInternalClasses", Scope = "type", Target = "System.Windows.Forms.NativeMethods+MSOCM")]
[assembly: SuppressMessage("Microsoft.Performance", "CA1812:AvoidUninstantiatedInternalClasses", Scope = "type", Target = "System.Windows.Forms.NativeMethods+NMDATETIMEFORMAT")]
[assembly: SuppressMessage("Microsoft.Performance", "CA1812:AvoidUninstantiatedInternalClasses", Scope = "type", Target = "System.Windows.Forms.NativeMethods+NMDATETIMEFORMATQUERY")]
[assembly: SuppressMessage("Microsoft.Performance", "CA1812:AvoidUninstantiatedInternalClasses", Scope = "type", Target = "System.Windows.Forms.NativeMethods+NMDATETIMEWMKEYDOWN")]
[assembly: SuppressMessage("Microsoft.Performance", "CA1812:AvoidUninstantiatedInternalClasses", Scope = "type", Target = "System.Windows.Forms.NativeMethods+NMTTCUSTOMDRAW")]
[assembly: SuppressMessage("Microsoft.Performance", "CA1812:AvoidUninstantiatedInternalClasses", Scope = "type", Target = "System.Windows.Forms.NativeMethods+Ole")]
[assembly: SuppressMessage("Microsoft.Performance", "CA1812:AvoidUninstantiatedInternalClasses", Scope = "type", Target = "System.Windows.Forms.NativeMethods+OLECMD")]
[assembly: SuppressMessage("Microsoft.Performance", "CA1812:AvoidUninstantiatedInternalClasses", Scope = "type", Target = "System.Windows.Forms.NativeMethods+OVERLAPPED")]
[assembly: SuppressMessage("Microsoft.Performance", "CA1812:AvoidUninstantiatedInternalClasses", Scope = "type", Target = "System.Windows.Forms.NativeMethods+SHFILEINFO")]
[assembly: SuppressMessage("Microsoft.Performance", "CA1812:AvoidUninstantiatedInternalClasses", Scope = "type", Target = "System.Windows.Forms.NativeMethods+STARTUPINFO")]
[assembly: SuppressMessage("Microsoft.Performance", "CA1812:AvoidUninstantiatedInternalClasses", Scope = "type", Target = "System.Windows.Forms.NativeMethods+tagDVTARGETDEVICE")]
[assembly: SuppressMessage("Microsoft.Performance", "CA1812:AvoidUninstantiatedInternalClasses", Scope = "type", Target = "System.Windows.Forms.NativeMethods+tagLOGPALETTE")]
[assembly: SuppressMessage("Microsoft.Performance", "CA1812:AvoidUninstantiatedInternalClasses", Scope = "type", Target = "System.Windows.Forms.NativeMethods+tagOleMenuGroupWidths")]
[assembly: SuppressMessage("Microsoft.Performance", "CA1812:AvoidUninstantiatedInternalClasses", Scope = "type", Target = "System.Windows.Forms.NativeMethods+tagSIZE")]
[assembly: SuppressMessage("Microsoft.Performance", "CA1812:AvoidUninstantiatedInternalClasses", Scope = "type", Target = "System.Windows.Forms.NativeMethods+tagTLIBATTR")]
[assembly: SuppressMessage("Microsoft.Performance", "CA1812:AvoidUninstantiatedInternalClasses", Scope = "type", Target = "System.Windows.Forms.NativeMethods+WNDCLASS")]
[assembly: SuppressMessage("Microsoft.Performance", "CA1812:AvoidUninstantiatedInternalClasses", Scope = "type", Target = "System.Windows.Forms.NativeMethods+XFORM")]


[assembly: SuppressMessage("Microsoft.Performance", "CA1811:AvoidUncalledPrivateCode", Scope = "member", Target = "System.Windows.Forms.NativeMethods..ctor()")]
[assembly: SuppressMessage("Microsoft.Performance", "CA1811:AvoidUncalledPrivateCode", Scope = "member", Target = "System.Windows.Forms.NativeMethods+MSOCM..ctor()")]
[assembly: SuppressMessage("Microsoft.Performance", "CA1811:AvoidUncalledPrivateCode", Scope = "member", Target = "System.Windows.Forms.NativeMethods+Ole..ctor()")]
[assembly: SuppressMessage("Microsoft.Performance", "CA1811:AvoidUncalledPrivateCode", Scope = "member", Target = "System.Windows.Forms.NativeMethods+Util..ctor()")]
[assembly: SuppressMessage("Microsoft.Performance", "CA1811:AvoidUncalledPrivateCode", Scope = "member", Target = "System.ComponentModel.WeakDelegateHolder.get_IsAlive():System.Boolean")]
[assembly: SuppressMessage("Microsoft.Performance", "CA1811:AvoidUncalledPrivateCode", Scope = "member", Target = "System.Windows.Forms.NativeMethods+CommonHandles..ctor()")]
[assembly: SuppressMessage("Microsoft.Performance", "CA1811:AvoidUncalledPrivateCode", Scope = "member", Target = "System.Windows.Forms.NativeMethods+tagDVTARGETDEVICE..ctor()")]
[assembly: SuppressMessage("Microsoft.Performance", "CA1811:AvoidUncalledPrivateCode", Scope = "member", Target = "System.Windows.Forms.NativeMethods+tagLOGPALETTE..ctor()")]
[assembly: SuppressMessage("Microsoft.Performance", "CA1811:AvoidUncalledPrivateCode", Scope = "member", Target = "System.Windows.Forms.NativeMethods+tagOleMenuGroupWidths..ctor()")]
[assembly: SuppressMessage("Microsoft.Performance", "CA1811:AvoidUncalledPrivateCode", Scope = "member", Target = "System.Windows.Forms.NativeMethods+tagSIZE..ctor()")]
[assembly: SuppressMessage("Microsoft.Performance", "CA1811:AvoidUncalledPrivateCode", Scope = "member", Target = "System.Windows.Forms.NativeMethods+OLECMD..ctor()")]
[assembly: SuppressMessage("Microsoft.Performance", "CA1823:AvoidUnusedPrivateFields", Scope = "member", Target = "System.Windows.Forms.NativeMethods+INPUTUNION.hi")]
[assembly: SuppressMessage("Microsoft.Performance", "CA1823:AvoidUnusedPrivateFields", Scope = "member", Target = "System.Windows.Forms.NativeMethods+INPUTUNION.mi")]

namespace System.Windows.Forms
{
    internal static class NativeMethods
    {
        public static IntPtr InvalidIntPtr = (IntPtr)(-1);
        public static IntPtr LPSTR_TEXTCALLBACK = (IntPtr)(-1);
        public static HandleRef NullHandleRef = new HandleRef(null, IntPtr.Zero);

        public const int BITMAPINFO_MAX_COLORSIZE = 256;
        public const int BI_BITFIELDS = 3;

        public enum RegionFlags
        {
            ERROR = 0,
            NULLREGION = 1,
            SIMPLEREGION = 2,
            COMPLEXREGION = 3,
        }

        public const int STATUS_PENDING = 0x103; //259 = STILL_ALIVE

        public const int
            DESKTOP_SWITCHDESKTOP = 0x0100,
            ERROR_ACCESS_DENIED = 0x0005;

        public const int
        /* FONT WEIGHT (BOLD) VALUES */
        FW_DONTCARE = 0,
        FW_NORMAL = 400,
        FW_BOLD = 700,
        // some others...

        /* FONT CHARACTER SET */
        ANSI_CHARSET = 0,
        DEFAULT_CHARSET = 1,
        // plus others ....

        /* Font OutPrecision */
        OUT_DEFAULT_PRECIS = 0,
        OUT_TT_PRECIS = 4,
        OUT_TT_ONLY_PRECIS = 7,

        /* polygon fill mode */
        ALTERNATE = 1,
        WINDING = 2,

        // text align
        TA_DEFAULT = 0,

        // brush
        BS_SOLID = 0,
        HOLLOW_BRUSH = 5,

        // Binary raster operations.
        R2_BLACK = 1,  /*  0       */
        R2_NOTMERGEPEN = 2,  /* DPon     */
        R2_MASKNOTPEN = 3,  /* DPna     */
        R2_NOTCOPYPEN = 4,  /* PN       */
        R2_MASKPENNOT = 5,  /* PDna     */
        R2_NOT = 6,  /* Dn       */
        R2_XORPEN = 7,  /* DPx      */
        R2_NOTMASKPEN = 8,  /* DPan     */
        R2_MASKPEN = 9,  /* DPa      */
        R2_NOTXORPEN = 10, /* DPxn     */
        R2_NOP = 11, /* D        */
        R2_MERGENOTPEN = 12, /* DPno     */
        R2_COPYPEN = 13, /* P        */
        R2_MERGEPENNOT = 14, /* PDno     */
        R2_MERGEPEN = 15, /* DPo      */
        R2_WHITE = 16 /*  1       */;

        public const int
        /* SetGraphicsMode(hdc, iMode ) */
        GM_COMPATIBLE = 1,
        GM_ADVANCED = 2,
        MWT_IDENTITY = 1;

        public const int
        PAGE_READONLY = 0x02,
        PAGE_READWRITE = 0x04,
        PAGE_WRITECOPY = 0x08,
        FILE_MAP_COPY = 0x0001,
        FILE_MAP_WRITE = 0x0002,
        FILE_MAP_READ = 0x0004;

        public const int SHGFI_ICON = 0x000000100,   // get icon
        SHGFI_DISPLAYNAME = 0x000000200,     // get display name
        SHGFI_TYPENAME = 0x000000400,     // get type name
        SHGFI_ATTRIBUTES = 0x000000800,     // get attributes
        SHGFI_ICONLOCATION = 0x000001000,     // get icon location
        SHGFI_EXETYPE = 0x000002000,     // return exe type
        SHGFI_SYSICONINDEX = 0x000004000,     // get system icon index
        SHGFI_LINKOVERLAY = 0x000008000,     // put a link overlay on icon
        SHGFI_SELECTED = 0x000010000,     // show icon in selected state
        SHGFI_ATTR_SPECIFIED = 0x000020000,     // get only specified attributes
        SHGFI_LARGEICON = 0x000000000,     // get large icon
        SHGFI_SMALLICON = 0x000000001,     // get small icon
        SHGFI_OPENICON = 0x000000002,     // get open icon
        SHGFI_SHELLICONSIZE = 0x000000004,     // get shell size icon
        SHGFI_PIDL = 0x000000008,     // pszPath is a pidl
        SHGFI_USEFILEATTRIBUTES = 0x000000010,     // use passed dwFileAttribute
        SHGFI_ADDOVERLAYS = 0x000000020,     // apply the appropriate overlays
        SHGFI_OVERLAYINDEX = 0x000000040;     // Get the index of the overlay

        public const int DM_DISPLAYORIENTATION = 0x00000080;

        public const int AUTOSUGGEST = 0x10000000,
        AUTOSUGGEST_OFF = 0x20000000,
        AUTOAPPEND = 0x40000000,
        AUTOAPPEND_OFF = (unchecked((int)0x80000000));

        public const int ARW_BOTTOMLEFT = 0x0000,
        ARW_BOTTOMRIGHT = 0x0001,
        ARW_TOPLEFT = 0x0002,
        ARW_TOPRIGHT = 0x0003,
        ARW_LEFT = 0x0000,
        ARW_RIGHT = 0x0000,
        ARW_UP = 0x0004,
        ARW_DOWN = 0x0004,
        ARW_HIDE = 0x0008,
        ACM_OPENA = (0x0400 + 100),
        ACM_OPENW = (0x0400 + 103),
        ADVF_NODATA = 1,
        ADVF_ONLYONCE = 4,
        ADVF_PRIMEFIRST = 2;
        // Note: ADVF_ONLYONCE and ADVF_PRIMEFIRST values now conform with objidl.dll but are backwards from
        // Platform SDK documentation as of 07/21/2003.
        // http://msdn.microsoft.com/library/default.asp?url=/library/en-us/com/htm/oen_a2z_8jxi.asp.

        public const int BCM_GETIDEALSIZE = 0x1601,
        BI_RGB = 0,
        BS_PATTERN = 3,
        BITSPIXEL = 12,
        BDR_RAISEDOUTER = 0x0001,
        BDR_SUNKENOUTER = 0x0002,
        BDR_RAISEDINNER = 0x0004,
        BDR_SUNKENINNER = 0x0008,
        BDR_RAISED = 0x0005,
        BDR_SUNKEN = 0x000a,
        BF_LEFT = 0x0001,
        BF_TOP = 0x0002,
        BF_RIGHT = 0x0004,
        BF_BOTTOM = 0x0008,
        BF_ADJUST = 0x2000,
        BF_FLAT = 0x4000,
        BF_MIDDLE = 0x0800,
        BFFM_INITIALIZED = 1,
        BFFM_SELCHANGED = 2,
        BFFM_SETSELECTION = 0x400 + 103,
        BFFM_ENABLEOK = 0x400 + 101,
        BS_PUSHBUTTON = 0x00000000,
        BS_DEFPUSHBUTTON = 0x00000001,
        BS_MULTILINE = 0x00002000,
        BS_PUSHLIKE = 0x00001000,
        BS_OWNERDRAW = 0x0000000B,
        BS_RADIOBUTTON = 0x00000004,
        BS_3STATE = 0x00000005,
        BS_GROUPBOX = 0x00000007,
        BS_LEFT = 0x00000100,
        BS_RIGHT = 0x00000200,
        BS_CENTER = 0x00000300,
        BS_TOP = 0x00000400,
        BS_BOTTOM = 0x00000800,
        BS_VCENTER = 0x00000C00,
        BS_RIGHTBUTTON = 0x00000020,
        BN_CLICKED = 0,
        BM_SETCHECK = 0x00F1,
        BM_SETSTATE = 0x00F3,
        BM_CLICK = 0x00F5;

        public const int CDERR_DIALOGFAILURE = 0xFFFF,
        CDERR_STRUCTSIZE = 0x0001,
        CDERR_INITIALIZATION = 0x0002,
        CDERR_NOTEMPLATE = 0x0003,
        CDERR_NOHINSTANCE = 0x0004,
        CDERR_LOADSTRFAILURE = 0x0005,
        CDERR_FINDRESFAILURE = 0x0006,
        CDERR_LOADRESFAILURE = 0x0007,
        CDERR_LOCKRESFAILURE = 0x0008,
        CDERR_MEMALLOCFAILURE = 0x0009,
        CDERR_MEMLOCKFAILURE = 0x000A,
        CDERR_NOHOOK = 0x000B,
        CDERR_REGISTERMSGFAIL = 0x000C,
        CFERR_NOFONTS = 0x2001,
        CFERR_MAXLESSTHANMIN = 0x2002,
        CC_RGBINIT = 0x00000001,
        CC_FULLOPEN = 0x00000002,
        CC_PREVENTFULLOPEN = 0x00000004,
        CC_SHOWHELP = 0x00000008,
        CC_ENABLEHOOK = 0x00000010,
        CC_SOLIDCOLOR = 0x00000080,
        CC_ANYCOLOR = 0x00000100,
        CF_SCREENFONTS = 0x00000001,
        CF_SHOWHELP = 0x00000004,
        CF_ENABLEHOOK = 0x00000008,
        CF_INITTOLOGFONTSTRUCT = 0x00000040,
        CF_EFFECTS = 0x00000100,
        CF_APPLY = 0x00000200,
        CF_SCRIPTSONLY = 0x00000400,
        CF_NOVECTORFONTS = 0x00000800,
        CF_NOSIMULATIONS = 0x00001000,
        CF_LIMITSIZE = 0x00002000,
        CF_FIXEDPITCHONLY = 0x00004000,
        CF_FORCEFONTEXIST = 0x00010000,
        CF_TTONLY = 0x00040000,
        CF_SELECTSCRIPT = 0x00400000,
        CF_NOVERTFONTS = 0x01000000,
        CP_WINANSI = 1004;

        public const int cmb4 = 0x0473,
        CS_DBLCLKS = 0x0008,
        CS_DROPSHADOW = 0x00020000,
        CS_SAVEBITS = 0x0800,
        CF_TEXT = 1,
        CF_BITMAP = 2,
        CF_METAFILEPICT = 3,
        CF_SYLK = 4,
        CF_DIF = 5,
        CF_TIFF = 6,
        CF_OEMTEXT = 7,
        CF_DIB = 8,
        CF_PALETTE = 9,
        CF_PENDATA = 10,
        CF_RIFF = 11,
        CF_WAVE = 12,
        CF_UNICODETEXT = 13,
        CF_ENHMETAFILE = 14,
        CF_HDROP = 15,
        CF_LOCALE = 16,
        CLSCTX_INPROC_SERVER = 0x1,
        CLSCTX_LOCAL_SERVER = 0x4,
        CW_USEDEFAULT = (unchecked((int)0x80000000)),
        CWP_SKIPINVISIBLE = 0x0001,
        COLOR_WINDOW = 5,
        CB_ERR = (-1),
        CBN_SELCHANGE = 1,
        CBN_DBLCLK = 2,
        CBN_EDITCHANGE = 5,
        CBN_EDITUPDATE = 6,
        CBN_DROPDOWN = 7,
        CBN_CLOSEUP = 8,
        CBN_SELENDOK = 9,
        CBS_SIMPLE = 0x0001,
        CBS_DROPDOWN = 0x0002,
        CBS_DROPDOWNLIST = 0x0003,
        CBS_OWNERDRAWFIXED = 0x0010,
        CBS_OWNERDRAWVARIABLE = 0x0020,
        CBS_AUTOHSCROLL = 0x0040,
        CBS_HASSTRINGS = 0x0200,
        CBS_NOINTEGRALHEIGHT = 0x0400,
        CB_GETEDITSEL = 0x0140,
        CB_LIMITTEXT = 0x0141,
        CB_SETEDITSEL = 0x0142,
        CB_ADDSTRING = 0x0143,
        CB_DELETESTRING = 0x0144,
        CB_GETCURSEL = 0x0147,
        CB_GETLBTEXT = 0x0148,
        CB_GETLBTEXTLEN = 0x0149,
        CB_INSERTSTRING = 0x014A,
        CB_RESETCONTENT = 0x014B,
        CB_FINDSTRING = 0x014C,
        CB_SETCURSEL = 0x014E,
        CB_SHOWDROPDOWN = 0x014F,
        CB_GETITEMDATA = 0x0150,
        CB_SETITEMHEIGHT = 0x0153,
        CB_GETITEMHEIGHT = 0x0154,
        CB_GETDROPPEDSTATE = 0x0157,
        CB_FINDSTRINGEXACT = 0x0158,
        CB_GETDROPPEDWIDTH = 0x015F,
        CB_SETDROPPEDWIDTH = 0x0160,
        CDRF_DODEFAULT = 0x00000000,
        CDRF_NEWFONT = 0x00000002,
        CDRF_SKIPDEFAULT = 0x00000004,
        CDRF_NOTIFYPOSTPAINT = 0x00000010,
        CDRF_NOTIFYITEMDRAW = 0x00000020,
        CDRF_NOTIFYSUBITEMDRAW = CDRF_NOTIFYITEMDRAW,
        CDDS_PREPAINT = 0x00000001,
        CDDS_POSTPAINT = 0x00000002,
        CDDS_ITEM = 0x00010000,
        CDDS_SUBITEM = 0x00020000,
        CDDS_ITEMPREPAINT = (0x00010000 | 0x00000001),
        CDDS_ITEMPOSTPAINT = (0x00010000 | 0x00000002),
        CDIS_SELECTED = 0x0001,
        CDIS_GRAYED = 0x0002,
        CDIS_DISABLED = 0x0004,
        CDIS_CHECKED = 0x0008,
        CDIS_FOCUS = 0x0010,
        CDIS_DEFAULT = 0x0020,
        CDIS_HOT = 0x0040,
        CDIS_MARKED = 0x0080,
        CDIS_INDETERMINATE = 0x0100,
        CDIS_SHOWKEYBOARDCUES = 0x0200,
        CLR_NONE = unchecked((int)0xFFFFFFFF),
        CLR_DEFAULT = unchecked((int)0xFF000000),
        CCM_SETVERSION = (0x2000 + 0x7),
        CCM_GETVERSION = (0x2000 + 0x8),
        CCS_NORESIZE = 0x00000004,
        CCS_NOPARENTALIGN = 0x00000008,
        CCS_NODIVIDER = 0x00000040,
        CBEM_INSERTITEM = (0x0400 + 11),
        CBEM_SETITEM = (0x0400 + 12),
        CBEM_GETITEM = (0x0400 + 13),
        CBEN_ENDEDIT = ((0 - 800) - 6),
        CONNECT_E_NOCONNECTION = unchecked((int)0x80040200),
        CONNECT_E_CANNOTCONNECT = unchecked((int)0x80040202),
        CTRLINFO_EATS_RETURN = 1,
        CTRLINFO_EATS_ESCAPE = 2;

        public const int DUPLICATE = 0x06,
        DISPID_UNKNOWN = (-1),
        DISPID_PROPERTYPUT = (-3),
        DISPATCH_METHOD = 0x1,
        DISPATCH_PROPERTYGET = 0x2,
        DISPATCH_PROPERTYPUT = 0x4,
        DV_E_DVASPECT = unchecked((int)0x8004006B),
        DISP_E_MEMBERNOTFOUND = unchecked((int)0x80020003),
        DISP_E_PARAMNOTFOUND = unchecked((int)0x80020004),
        DISP_E_EXCEPTION = unchecked((int)0x80020009),
        DEFAULT_GUI_FONT = 17,
        DIB_RGB_COLORS = 0,
        DRAGDROP_E_NOTREGISTERED = unchecked((int)0x80040100),
        DRAGDROP_E_ALREADYREGISTERED = unchecked((int)0x80040101),
        DUPLICATE_SAME_ACCESS = 0x00000002,
        DFC_CAPTION = 1,
        DFC_MENU = 2,
        DFC_SCROLL = 3,
        DFC_BUTTON = 4,
        DFCS_CAPTIONCLOSE = 0x0000,
        DFCS_CAPTIONMIN = 0x0001,
        DFCS_CAPTIONMAX = 0x0002,
        DFCS_CAPTIONRESTORE = 0x0003,
        DFCS_CAPTIONHELP = 0x0004,
        DFCS_MENUARROW = 0x0000,
        DFCS_MENUCHECK = 0x0001,
        DFCS_MENUBULLET = 0x0002,
        DFCS_SCROLLUP = 0x0000,
        DFCS_SCROLLDOWN = 0x0001,
        DFCS_SCROLLLEFT = 0x0002,
        DFCS_SCROLLRIGHT = 0x0003,
        DFCS_SCROLLCOMBOBOX = 0x0005,
        DFCS_BUTTONCHECK = 0x0000,
        DFCS_BUTTONRADIO = 0x0004,
        DFCS_BUTTON3STATE = 0x0008,
        DFCS_BUTTONPUSH = 0x0010,
        DFCS_INACTIVE = 0x0100,
        DFCS_PUSHED = 0x0200,
        DFCS_CHECKED = 0x0400,
        DFCS_FLAT = 0x4000,
        DCX_WINDOW = 0x00000001,
        DCX_CACHE = 0x00000002,
        DCX_LOCKWINDOWUPDATE = 0x00000400,
        DCX_INTERSECTRGN = 0x00000080,
        DI_NORMAL = 0x0003,
        DLGC_WANTARROWS = 0x0001,
        DLGC_WANTTAB = 0x0002,
        DLGC_WANTALLKEYS = 0x0004,
        DLGC_WANTCHARS = 0x0080,
        DLGC_WANTMESSAGE = 0x0004,      /* Pass message to control          */
        DLGC_HASSETSEL = 0x0008,      /* Understands EM_SETSEL message    */
        DTM_GETSYSTEMTIME = (0x1000 + 1),
        DTM_SETSYSTEMTIME = (0x1000 + 2),
        DTM_SETRANGE = (0x1000 + 4),
        DTM_SETFORMAT = (0x1000 + 50),
        DTM_SETMCCOLOR = (0x1000 + 6),
        DTM_GETMONTHCAL = (0x1000 + 8),
        DTM_SETMCFONT = (0x1000 + 9),
        DTS_UPDOWN = 0x0001,
        DTS_SHOWNONE = 0x0002,
        DTS_LONGDATEFORMAT = 0x0004,
        DTS_TIMEFORMAT = 0x0009,
        DTS_RIGHTALIGN = 0x0020,
        DTN_DATETIMECHANGE = ((0 - 760) + 1),
        DTN_USERSTRING = ((0 - 760) + 15),
        DTN_WMKEYDOWN = ((0 - 760) + 16),
        DTN_FORMAT = ((0 - 760) + 17),
        DTN_FORMATQUERY = ((0 - 760) + 18),
        DTN_DROPDOWN = ((0 - 760) + 6),
        DTN_CLOSEUP = ((0 - 760) + 7),
        DVASPECT_CONTENT = 1,
        DVASPECT_TRANSPARENT = 32,
        DVASPECT_OPAQUE = 16;

        public const int E_NOTIMPL = unchecked((int)0x80004001),
        E_OUTOFMEMORY = unchecked((int)0x8007000E),
        E_INVALIDARG = unchecked((int)0x80070057),
        E_NOINTERFACE = unchecked((int)0x80004002),
        E_POINTER = unchecked((int)0x80004003),
        E_FAIL = unchecked((int)0x80004005),
        E_ABORT = unchecked((int)0x80004004),
        E_UNEXPECTED = unchecked((int)0x8000FFFF),
        INET_E_DEFAULT_ACTION = unchecked((int)0x800C0011),
        ETO_OPAQUE = 0x0002,
        ETO_CLIPPED = 0x0004,
        EMR_POLYTEXTOUT = 97,
        EDGE_RAISED = (0x0001 | 0x0004),
        EDGE_SUNKEN = (0x0002 | 0x0008),
        EDGE_ETCHED = (0x0002 | 0x0004),
        EDGE_BUMP = (0x0001 | 0x0008),
        ES_LEFT = 0x0000,
        ES_CENTER = 0x0001,
        ES_RIGHT = 0x0002,
        ES_MULTILINE = 0x0004,
        ES_UPPERCASE = 0x0008,
        ES_LOWERCASE = 0x0010,
        ES_AUTOVSCROLL = 0x0040,
        ES_AUTOHSCROLL = 0x0080,
        ES_NOHIDESEL = 0x0100,
        ES_READONLY = 0x0800,
        ES_PASSWORD = 0x0020,
        EN_CHANGE = 0x0300,
        EN_UPDATE = 0x0400,
        EN_HSCROLL = 0x0601,
        EN_VSCROLL = 0x0602,
        EN_ALIGN_LTR_EC = 0x0700,
        EN_ALIGN_RTL_EC = 0x0701,
        EC_LEFTMARGIN = 0x0001,
        EC_RIGHTMARGIN = 0x0002;

        public const int ERROR_INVALID_HANDLE = 6;
        public const int ERROR_CLASS_ALREADY_EXISTS = 1410;

        public const int FNERR_SUBCLASSFAILURE = 0x3001,
        FNERR_INVALIDFILENAME = 0x3002,
        FNERR_BUFFERTOOSMALL = 0x3003,
        FRERR_BUFFERLENGTHZERO = 0x4001,
        FADF_BSTR = (0x100),
        FADF_UNKNOWN = (0x200),
        FADF_DISPATCH = (0x400),
        FADF_VARIANT = (unchecked((int)0x800)),
        FORMAT_MESSAGE_FROM_SYSTEM = 0x00001000,
        FORMAT_MESSAGE_IGNORE_INSERTS = 0x00000200,
        FVIRTKEY = 0x01,
        FSHIFT = 0x04,
        FALT = 0x10;


        public const int GMEM_FIXED = 0x0000,
        GMEM_MOVEABLE = 0x0002,
        GMEM_NOCOMPACT = 0x0010,
        GMEM_NODISCARD = 0x0020,
        GMEM_ZEROINIT = 0x0040,
        GMEM_MODIFY = 0x0080,
        GMEM_DISCARDABLE = 0x0100,
        GMEM_NOT_BANKED = 0x1000,
        GMEM_SHARE = 0x2000,
        GMEM_DDESHARE = 0x2000,
        GMEM_NOTIFY = 0x4000,
        GMEM_LOWER = GMEM_NOT_BANKED,
        GMEM_VALID_FLAGS = 0x7F72,
        GMEM_INVALID_HANDLE = 0x8000,
        GHND = (GMEM_MOVEABLE | GMEM_ZEROINIT),
        GPTR = (GMEM_FIXED | GMEM_ZEROINIT),
        GCL_WNDPROC = (-24),
        GWL_WNDPROC = (-4),
        GWL_HWNDPARENT = (-8),
        GWL_STYLE = (-16),
        GWL_EXSTYLE = (-20),
        GWL_ID = (-12),
        GW_HWNDFIRST = 0,
        GW_HWNDLAST = 1,
        GW_HWNDNEXT = 2,
        GW_HWNDPREV = 3,
        GW_CHILD = 5,
        GMR_VISIBLE = 0,
        GMR_DAYSTATE = 1,
        GDI_ERROR = (unchecked((int)0xFFFFFFFF)),
        GDTR_MIN = 0x0001,
        GDTR_MAX = 0x0002,
        GDT_VALID = 0,
        GDT_NONE = 1,
        GA_PARENT = 1,
        GA_ROOT = 2;

        // ImmGetCompostionString index.
        public const int
        GCS_COMPSTR = 0x0008,
        GCS_COMPATTR = 0x0010,
        GCS_RESULTSTR = 0x0800,

        // attribute for COMPOSITIONSTRING Structure
        ATTR_INPUT = 0x00,
        ATTR_TARGET_CONVERTED = 0x01,
        ATTR_CONVERTED = 0x02,
        ATTR_TARGET_NOTCONVERTED = 0x03,
        ATTR_INPUT_ERROR = 0x04,
        ATTR_FIXEDCONVERTED = 0x05,

        // dwAction for ImmNotifyIME
        NI_COMPOSITIONSTR = 0x0015,

        // dwIndex for ImmNotifyIME/NI_COMPOSITIONSTR
        CPS_COMPLETE = 0x01,
        CPS_CANCEL = 0x04;

        public const int
        HC_ACTION = 0,
        HC_GETNEXT = 1,
        HC_SKIP = 2,
        HTTRANSPARENT = (-1),
        HTNOWHERE = 0,
        HTCLIENT = 1,
        HTLEFT = 10,
        HTBOTTOM = 15,
        HTBOTTOMLEFT = 16,
        HTBOTTOMRIGHT = 17,
        HTBORDER = 18,
        HELPINFO_WINDOW = 0x0001,
        HCF_HIGHCONTRASTON = 0x00000001,
        HDI_ORDER = 0x0080,
        HDI_WIDTH = 0x0001,
        HDM_GETITEMCOUNT = (0x1200 + 0),
        HDM_INSERTITEMW = (0x1200 + 10),
        HDM_GETITEMW = (0x1200 + 11),
        HDM_LAYOUT = (0x1200 + 5),
        HDM_SETITEMW = (0x1200 + 12),
        HDN_ITEMCHANGING = ((0 - 300) - 20),
        HDN_ITEMCHANGED = ((0 - 300) - 21),
        HDN_ITEMCLICK = ((0 - 300) - 22),
        HDN_ITEMDBLCLICK = ((0 - 300) - 23),
        HDN_DIVIDERDBLCLICK = ((0 - 300) - 25),
        HDN_BEGINTDRAG = ((0 - 300) - 10),
        HDN_BEGINTRACK = ((0 - 300) - 26),
        HDN_ENDDRAG = ((0 - 300) - 11),
        HDN_ENDTRACK = ((0 - 300) - 27),
        HDN_TRACK = ((0 - 300) - 28),
        HDN_GETDISPINFO = ((0 - 300) - 29);
        // HOVER_DEFAULT = Do not use this value ever! It crashes entire servers.

        public const int HDS_FULLDRAG = 0x0080;

        // Corresponds to bitmaps in MENUITEMINFO
        public const int HBMMENU_CALLBACK = -1,
        HBMMENU_SYSTEM = 1,
        HBMMENU_MBAR_RESTORE = 2,
        HBMMENU_MBAR_MINIMIZE = 3,
        HBMMENU_MBAR_CLOSE = 5,
        HBMMENU_MBAR_CLOSE_D = 6,
        HBMMENU_MBAR_MINIMIZE_D = 7,
        HBMMENU_POPUP_CLOSE = 8,
        HBMMENU_POPUP_RESTORE = 9,
        HBMMENU_POPUP_MAXIMIZE = 10,
        HBMMENU_POPUP_MINIMIZE = 11;


        [SuppressMessage("Microsoft.Reliability", "CA2006:UseSafeHandleToEncapsulateNativeResources")]
        public static HandleRef HWND_TOP = new HandleRef(null, (IntPtr)0);
        [SuppressMessage("Microsoft.Reliability", "CA2006:UseSafeHandleToEncapsulateNativeResources")]
        public static HandleRef HWND_BOTTOM = new HandleRef(null, (IntPtr)1);
        [SuppressMessage("Microsoft.Reliability", "CA2006:UseSafeHandleToEncapsulateNativeResources")]
        public static HandleRef HWND_TOPMOST = new HandleRef(null, new IntPtr(-1));
        [SuppressMessage("Microsoft.Reliability", "CA2006:UseSafeHandleToEncapsulateNativeResources")]
        public static HandleRef HWND_NOTOPMOST = new HandleRef(null, new IntPtr(-2));
        [SuppressMessage("Microsoft.Reliability", "CA2006:UseSafeHandleToEncapsulateNativeResources")]
        public static HandleRef HWND_MESSAGE = new HandleRef(null, new IntPtr(-3));

        public const int IME_CMODE_NATIVE = 0x0001,
        IME_CMODE_KATAKANA = 0x0002,
        IME_CMODE_FULLSHAPE = 0x0008,
        INPLACE_E_NOTOOLSPACE = unchecked((int)0x800401A1),
        ICON_SMALL = 0,
        ICON_BIG = 1,
        IDC_ARROW = 32512,
        IDC_IBEAM = 32513,
        IDC_WAIT = 32514,
        IDC_CROSS = 32515,
        IDC_SIZEALL = 32646,
        IDC_SIZENWSE = 32642,
        IDC_SIZENESW = 32643,
        IDC_SIZEWE = 32644,
        IDC_SIZENS = 32645,
        IDC_UPARROW = 32516,
        IDC_NO = 32648,
        IDC_APPSTARTING = 32650,
        IDC_HELP = 32651,
        IMAGE_ICON = 1,
        IMAGE_CURSOR = 2,
        ICC_LISTVIEW_CLASSES = 0x00000001,
        ICC_TREEVIEW_CLASSES = 0x00000002,
        ICC_BAR_CLASSES = 0x00000004,
        ICC_TAB_CLASSES = 0x00000008,
        ICC_PROGRESS_CLASS = 0x00000020,
        ICC_DATE_CLASSES = 0x00000100,
        ILC_MASK = 0x0001,
        ILC_COLOR = 0x0000,
        ILC_COLOR4 = 0x0004,
        ILC_COLOR8 = 0x0008,
        ILC_COLOR16 = 0x0010,
        ILC_COLOR24 = 0x0018,
        ILC_COLOR32 = 0x0020,
        ILC_MIRROR = 0x00002000,
        ILD_NORMAL = 0x0000,
        ILD_TRANSPARENT = 0x0001,
        ILD_MASK = 0x0010,
        ILD_ROP = 0x0040,

        // ImageList 
        //
        ILP_NORMAL = 0,
        ILP_DOWNLEVEL = 1,
        ILS_NORMAL = 0x0,
        ILS_GLOW = 0x1,
        ILS_SHADOW = 0x2,
        ILS_SATURATE = 0x4,
        ILS_ALPHA = 0x8;

        public const int IDM_PRINT = 27,
        IDM_PAGESETUP = 2004,
        IDM_PRINTPREVIEW = 2003,
        IDM_PROPERTIES = 28,
        IDM_SAVEAS = 71;

        public const int CSC_NAVIGATEFORWARD = 0x00000001,
        CSC_NAVIGATEBACK = 0x00000002;

        public const int STG_E_INVALIDFUNCTION = unchecked((int)0x80030001);
        public const int STG_E_FILENOTFOUND = unchecked((int)0x80030002);
        public const int STG_E_PATHNOTFOUND = unchecked((int)0x80030003);
        public const int STG_E_TOOMANYOPENFILES = unchecked((int)0x80030004);
        public const int STG_E_ACCESSDENIED = unchecked((int)0x80030005);
        public const int STG_E_INVALIDHANDLE = unchecked((int)0x80030006);
        public const int STG_E_INSUFFICIENTMEMORY = unchecked((int)0x80030008);
        public const int STG_E_INVALIDPOINTER = unchecked((int)0x80030009);
        public const int STG_E_NOMOREFILES = unchecked((int)0x80030012);
        public const int STG_E_DISKISWRITEPROTECTED = unchecked((int)0x80030013);
        public const int STG_E_SEEKERROR = unchecked((int)0x80030019);
        public const int STG_E_WRITEFAULT = unchecked((int)0x8003001D);
        public const int STG_E_READFAULT = unchecked((int)0x8003001E);
        public const int STG_E_SHAREVIOLATION = unchecked((int)0x80030020);
        public const int STG_E_LOCKVIOLATION = unchecked((int)0x80030021);

        public const int INPUT_KEYBOARD = 1;

        public const int KEYEVENTF_EXTENDEDKEY = 0x0001;
        public const int KEYEVENTF_KEYUP = 0x0002;
        public const int KEYEVENTF_UNICODE = 0x0004;

        public const int LOGPIXELSX = 88,
        LOGPIXELSY = 90,
        LB_ERR = (-1),
        LB_ERRSPACE = (-2),
        LBN_SELCHANGE = 1,
        LBN_DBLCLK = 2,
        LB_ADDSTRING = 0x0180,
        LB_INSERTSTRING = 0x0181,
        LB_DELETESTRING = 0x0182,
        LB_RESETCONTENT = 0x0184,
        LB_SETSEL = 0x0185,
        LB_SETCURSEL = 0x0186,
        LB_GETSEL = 0x0187,
        LB_GETCARETINDEX = 0x019F,
        LB_GETCURSEL = 0x0188,
        LB_GETTEXT = 0x0189,
        LB_GETTEXTLEN = 0x018A,
        LB_GETTOPINDEX = 0x018E,
        LB_FINDSTRING = 0x018F,
        LB_GETSELCOUNT = 0x0190,
        LB_GETSELITEMS = 0x0191,
        LB_SETTABSTOPS = 0x0192,
        LB_SETHORIZONTALEXTENT = 0x0194,
        LB_SETCOLUMNWIDTH = 0x0195,
        LB_SETTOPINDEX = 0x0197,
        LB_GETITEMRECT = 0x0198,
        LB_SETITEMHEIGHT = 0x01A0,
        LB_GETITEMHEIGHT = 0x01A1,
        LB_FINDSTRINGEXACT = 0x01A2,
        LB_ITEMFROMPOINT = 0x01A9,
        LB_SETLOCALE = 0x01A5;

        public const int LBS_NOTIFY = 0x0001,
        LBS_MULTIPLESEL = 0x0008,
        LBS_OWNERDRAWFIXED = 0x0010,
        LBS_OWNERDRAWVARIABLE = 0x0020,
        LBS_HASSTRINGS = 0x0040,
        LBS_USETABSTOPS = 0x0080,
        LBS_NOINTEGRALHEIGHT = 0x0100,
        LBS_MULTICOLUMN = 0x0200,
        LBS_WANTKEYBOARDINPUT = 0x0400,
        LBS_EXTENDEDSEL = 0x0800,
        LBS_DISABLENOSCROLL = 0x1000,
        LBS_NOSEL = 0x4000,
        LOCK_WRITE = 0x1,
        LOCK_EXCLUSIVE = 0x2,
        LOCK_ONLYONCE = 0x4,
        LV_VIEW_TILE = 0x0004,
        LVBKIF_SOURCE_NONE = 0x0000,
        LVBKIF_SOURCE_URL = 0x0002,
        LVBKIF_STYLE_NORMAL = 0x0000,
        LVBKIF_STYLE_TILE = 0x0010,
        LVS_ICON = 0x0000,
        LVS_REPORT = 0x0001,
        LVS_SMALLICON = 0x0002,
        LVS_LIST = 0x0003,
        LVS_SINGLESEL = 0x0004,
        LVS_SHOWSELALWAYS = 0x0008,
        LVS_SORTASCENDING = 0x0010,
        LVS_SORTDESCENDING = 0x0020,
        LVS_SHAREIMAGELISTS = 0x0040,
        LVS_NOLABELWRAP = 0x0080,
        LVS_AUTOARRANGE = 0x0100,
        LVS_EDITLABELS = 0x0200,
        LVS_NOSCROLL = 0x2000,
        LVS_ALIGNTOP = 0x0000,
        LVS_ALIGNLEFT = 0x0800,
        LVS_NOCOLUMNHEADER = 0x4000,
        LVS_NOSORTHEADER = unchecked((int)0x8000),
        LVS_OWNERDATA = 0x1000,
        LVSCW_AUTOSIZE = -1,
        LVSCW_AUTOSIZE_USEHEADER = -2,
        LVM_REDRAWITEMS = (0x1000 + 21),
        LVM_SCROLL = (0x1000 + 20),
        LVM_SETBKCOLOR = (0x1000 + 1),
        LVM_SETBKIMAGE = (0x1000 + 138),
        LVM_SETCALLBACKMASK = (0x1000 + 11),
        LVM_GETCALLBACKMASK = (0x1000 + 10),
        LVM_GETCOLUMNORDERARRAY = (0x1000 + 59),
        LVM_GETITEMCOUNT = (0x1000 + 4),
        LVM_SETCOLUMNORDERARRAY = (0x1000 + 58),
        LVM_SETINFOTIP = (0x1000 + 173),
        LVSIL_NORMAL = 0,
        LVSIL_SMALL = 1,
        LVSIL_STATE = 2,
        LVM_SETIMAGELIST = (0x1000 + 3),
        LVM_SETSELECTIONMARK = (0x1000 + 67),
        LVM_SETTOOLTIPS = (0x1000 + 74),
        LVIF_TEXT = 0x0001,
        LVIF_IMAGE = 0x0002,
        LVIF_INDENT = 0x0010,
        LVIF_PARAM = 0x0004,
        LVIF_STATE = 0x0008,
        LVIF_GROUPID = 0x0100,
        LVIF_COLUMNS = 0x0200,
        LVIS_FOCUSED = 0x0001,
        LVIS_SELECTED = 0x0002,
        LVIS_CUT = 0x0004,
        LVIS_DROPHILITED = 0x0008,
        LVIS_OVERLAYMASK = 0x0F00,
        LVIS_STATEIMAGEMASK = 0xF000,
        LVM_GETITEM = (0x1000 + 75),
        LVM_SETITEM = (0x1000 + 76),
        LVM_SETITEMPOSITION32 = (0x01000 + 49),
        LVM_INSERTITEM = (0x1000 + 77),
        LVM_DELETEITEM = (0x1000 + 8),
        LVM_DELETECOLUMN = (0x1000 + 28),
        LVM_DELETEALLITEMS = (0x1000 + 9),
        LVM_UPDATE = (0x1000 + 42),
        LVNI_FOCUSED = 0x0001,
        LVNI_SELECTED = 0x0002,
        LVM_GETNEXTITEM = (0x1000 + 12),
        LVFI_PARAM = 0x0001,
        LVFI_NEARESTXY = 0x0040,
        LVFI_PARTIAL = 0x0008,
        LVFI_STRING = 0x0002,
        LVM_FINDITEM = (0x1000 + 83),
        LVIR_BOUNDS = 0,
        LVIR_ICON = 1,
        LVIR_LABEL = 2,
        LVIR_SELECTBOUNDS = 3,
        LVM_GETITEMPOSITION = (0x1000 + 16),
        LVM_GETITEMRECT = (0x1000 + 14),
        LVM_GETSUBITEMRECT = (0x1000 + 56),
        LVM_GETSTRINGWIDTH = (0x1000 + 87),
        LVHT_NOWHERE = 0x0001,
        LVHT_ONITEMICON = 0x0002,
        LVHT_ONITEMLABEL = 0x0004,
        LVHT_ABOVE = 0x0008,
        LVHT_BELOW = 0x0010,
        LVHT_RIGHT = 0x0020,
        LVHT_LEFT = 0x0040,
        LVHT_ONITEM = (0x0002 | 0x0004 | 0x0008),
        LVHT_ONITEMSTATEICON = 0x0008,
        LVM_SUBITEMHITTEST = (0x1000 + 57),
        LVM_HITTEST = (0x1000 + 18),
        LVM_ENSUREVISIBLE = (0x1000 + 19),
        LVA_DEFAULT = 0x0000,
        LVA_ALIGNLEFT = 0x0001,
        LVA_ALIGNTOP = 0x0002,
        LVA_SNAPTOGRID = 0x0005,
        LVM_ARRANGE = (0x1000 + 22),
        LVM_EDITLABEL = (0x1000 + 118),
        LVCDI_ITEM = 0x0000,
        LVCDI_GROUP = 0x00000001,
        LVCF_FMT = 0x0001,
        LVCF_WIDTH = 0x0002,
        LVCF_TEXT = 0x0004,
        LVCF_SUBITEM = 0x0008,
        LVCF_IMAGE = 0x0010,
        LVCF_ORDER = 0x0020,
        LVCFMT_IMAGE = 0x0800,
        LVGA_HEADER_LEFT = 0x00000001,
        LVGA_HEADER_CENTER = 0x00000002,
        LVGA_HEADER_RIGHT = 0x00000004,
        LVGA_FOOTER_LEFT = 0x00000008,
        LVGA_FOOTER_CENTER = 0x00000010,
        LVGA_FOOTER_RIGHT = 0x00000020,
        LVGF_NONE = 0x00000000,
        LVGF_HEADER = 0x00000001,
        LVGF_FOOTER = 0x00000002,
        LVGF_STATE = 0x00000004,
        LVGF_ALIGN = 0x00000008,
        LVGF_GROUPID = 0x00000010,
        LVGS_NORMAL = 0x00000000,
        LVGS_COLLAPSED = 0x00000001,
        LVGS_HIDDEN = 0x00000002,
        LVIM_AFTER = 0x00000001,
        LVTVIF_FIXEDSIZE = 0x00000003,
        LVTVIM_TILESIZE = 0x00000001,
        LVTVIM_COLUMNS = 0x00000002,
        LVM_ENABLEGROUPVIEW = (0x1000 + 157),
        LVM_MOVEITEMTOGROUP = (0x1000 + 154),
        LVM_GETCOLUMN = (0x1000 + 95),
        LVM_SETCOLUMN = (0x1000 + 96),
        LVM_INSERTCOLUMN = (0x1000 + 97),
        LVM_INSERTGROUP = (0x1000 + 145),
        LVM_REMOVEGROUP = (0x1000 + 150),
        LVM_INSERTMARKHITTEST = (0x1000 + 168),
        LVM_REMOVEALLGROUPS = (0x1000 + 160),
        LVM_GETCOLUMNWIDTH = (0x1000 + 29),
        LVM_SETCOLUMNWIDTH = (0x1000 + 30),
        LVM_SETINSERTMARK = (0x1000 + 166),
        LVM_GETHEADER = (0x1000 + 31),
        LVM_SETTEXTCOLOR = (0x1000 + 36),
        LVM_SETTEXTBKCOLOR = (0x1000 + 38),
        LVM_GETTOPINDEX = (0x1000 + 39),
        LVM_SETITEMPOSITION = (0x1000 + 15),
        LVM_SETITEMSTATE = (0x1000 + 43),
        LVM_GETITEMSTATE = (0x1000 + 44),
        LVM_GETITEMTEXT = (0x1000 + 115),
        LVM_GETHOTITEM = (0x1000 + 61),
        LVM_SETITEMTEXT = (0x1000 + 116),
        LVM_SETITEMCOUNT = (0x1000 + 47),
        LVM_SORTITEMS = (0x1000 + 48),
        LVM_GETSELECTEDCOUNT = (0x1000 + 50),
        LVM_GETISEARCHSTRING = (0x1000 + 117),
        LVM_SETEXTENDEDLISTVIEWSTYLE = (0x1000 + 54),
        LVM_SETVIEW = (0x1000 + 142),
        LVM_GETGROUPINFO = (0x1000 + 149),
        LVM_SETGROUPINFO = (0x1000 + 147),
        LVM_HASGROUP = (0x1000 + 161),
        LVM_SETTILEVIEWINFO = (0x1000 + 162),
        LVM_GETTILEVIEWINFO = (0x1000 + 163),
        LVM_GETINSERTMARK = (0x1000 + 167),
        LVM_GETINSERTMARKRECT = (0x1000 + 169),
        LVM_SETINSERTMARKCOLOR = (0x1000 + 170),
        LVM_GETINSERTMARKCOLOR = (0x1000 + 171),
        LVM_ISGROUPVIEWENABLED = (0x1000 + 175),
        LVS_EX_GRIDLINES = 0x00000001,
        LVS_EX_CHECKBOXES = 0x00000004,
        LVS_EX_TRACKSELECT = 0x00000008,
        LVS_EX_HEADERDRAGDROP = 0x00000010,
        LVS_EX_FULLROWSELECT = 0x00000020,
        LVS_EX_ONECLICKACTIVATE = 0x00000040,
        LVS_EX_TWOCLICKACTIVATE = 0x00000080,
        LVS_EX_INFOTIP = 0x00000400,
        LVS_EX_UNDERLINEHOT = 0x00000800,
        LVS_EX_DOUBLEBUFFER = 0x00010000,
        LVN_ITEMCHANGING = ((0 - 100) - 0),
        LVN_ITEMCHANGED = ((0 - 100) - 1),
        LVN_BEGINLABELEDIT = ((0 - 100) - 75),
        LVN_ENDLABELEDIT = ((0 - 100) - 76),
        LVN_COLUMNCLICK = ((0 - 100) - 8),
        LVN_BEGINDRAG = ((0 - 100) - 9),
        LVN_BEGINRDRAG = ((0 - 100) - 11),
        LVN_ODFINDITEM = ((0 - 100) - 79),
        LVN_ITEMACTIVATE = ((0 - 100) - 14),
        LVN_GETDISPINFO = ((0 - 100) - 77),
        LVN_ODCACHEHINT = ((0 - 100) - 13),
        LVN_ODSTATECHANGED = ((0 - 100) - 15),
        LVN_SETDISPINFO = ((0 - 100) - 78),
        LVN_GETINFOTIP = ((0 - 100) - 58),
        LVN_KEYDOWN = ((0 - 100) - 55),

        LWA_COLORKEY = 0x00000001,
        LWA_ALPHA = 0x00000002;

        public const int LANG_NEUTRAL = 0x00,
                         LOCALE_IFIRSTDAYOFWEEK = 0x0000100C;   /* first day of week specifier */

        public const int LOCALE_IMEASURE = 0x0000000D;   // 0 = metric, 1 = US

        public const int TVM_SETEXTENDEDSTYLE = TV_FIRST + 44;
        public const int TVM_GETEXTENDEDSTYLE = TV_FIRST + 45;

        public const int TVS_EX_FADEINOUTEXPANDOS = 0x0040;
        public const int TVS_EX_DOUBLEBUFFER = 0x0004;

        public static readonly int LOCALE_USER_DEFAULT = MAKELCID(LANG_USER_DEFAULT);
        public static readonly int LANG_USER_DEFAULT = MAKELANGID(LANG_NEUTRAL, SUBLANG_DEFAULT);

        public static int MAKELANGID(int primary, int sub)
        {
            return ((((ushort)(sub)) << 10) | (ushort)(primary));
        }

        /// <summary>
        ///     Creates an LCID from a LangId
        /// </summary>
        public static int MAKELCID(int lgid)
        {
            return MAKELCID(lgid, SORT_DEFAULT);
        }

        /// <summary>
        ///     Creates an LCID from a LangId
        /// </summary>
        public static int MAKELCID(int lgid, int sort)
        {
            return ((0xFFFF & lgid) | (((0x000f) & sort) << 16));
        }


        public const int MEMBERID_NIL = (-1),
        ERROR_INSUFFICIENT_BUFFER = 122, //https://msdn.microsoft.com/en-us/library/windows/desktop/ms681382(v=vs.85).aspx
        MA_ACTIVATE = 0x0001,
        MA_ACTIVATEANDEAT = 0x0002,
        MA_NOACTIVATE = 0x0003,
        MA_NOACTIVATEANDEAT = 0x0004,
        MM_TEXT = 1,
        MM_ANISOTROPIC = 8,
        MK_LBUTTON = 0x0001,
        MK_RBUTTON = 0x0002,
        MK_SHIFT = 0x0004,
        MK_CONTROL = 0x0008,
        MK_MBUTTON = 0x0010,
        MNC_EXECUTE = 2,
        MNC_SELECT = 3,
        MIIM_STATE = 0x00000001,
        MIIM_ID = 0x00000002,
        MIIM_SUBMENU = 0x00000004,
        MIIM_TYPE = 0x00000010,
        MIIM_DATA = 0x00000020,
        MIIM_STRING = 0x00000040,
        MIIM_BITMAP = 0x00000080,
        MIIM_FTYPE = 0x00000100,
        MB_OK = 0x00000000,
        MF_BYCOMMAND = 0x00000000,
        MF_BYPOSITION = 0x00000400,
        MF_ENABLED = 0x00000000,
        MF_GRAYED = 0x00000001,
        MF_POPUP = 0x00000010,
        MF_SYSMENU = 0x00002000,
        MFS_DISABLED = 0x00000003,
        MFT_MENUBREAK = 0x00000040,
        MFT_SEPARATOR = 0x00000800,
        MFT_RIGHTORDER = 0x00002000,
        MFT_RIGHTJUSTIFY = 0x00004000,
        MDIS_ALLCHILDSTYLES = 0x0001,
        MDITILE_VERTICAL = 0x0000,
        MDITILE_HORIZONTAL = 0x0001,
        MDITILE_SKIPDISABLED = 0x0002,
        MCM_SETMAXSELCOUNT = (0x1000 + 4),
        MCM_SETSELRANGE = (0x1000 + 6),
        MCM_GETMONTHRANGE = (0x1000 + 7),
        MCM_GETMINREQRECT = (0x1000 + 9),
        MCM_SETCOLOR = (0x1000 + 10),
        MCM_SETTODAY = (0x1000 + 12),
        MCM_GETTODAY = (0x1000 + 13),
        MCM_HITTEST = (0x1000 + 14),
        MCM_SETFIRSTDAYOFWEEK = (0x1000 + 15),
        MCM_SETRANGE = (0x1000 + 18),
        MCM_SETMONTHDELTA = (0x1000 + 20),
        MCM_GETMAXTODAYWIDTH = (0x1000 + 21),
        MCHT_TITLE = 0x00010000,
        MCHT_CALENDAR = 0x00020000,
        MCHT_TODAYLINK = 0x00030000,
        MCHT_TITLEBK = (0x00010000),
        MCHT_TITLEMONTH = (0x00010000 | 0x0001),
        MCHT_TITLEYEAR = (0x00010000 | 0x0002),
        MCHT_TITLEBTNNEXT = (0x00010000 | 0x01000000 | 0x0003),
        MCHT_TITLEBTNPREV = (0x00010000 | 0x02000000 | 0x0003),
        MCHT_CALENDARBK = (0x00020000),
        MCHT_CALENDARDATE = (0x00020000 | 0x0001),
        MCHT_CALENDARDATENEXT = ((0x00020000 | 0x0001) | 0x01000000),
        MCHT_CALENDARDATEPREV = ((0x00020000 | 0x0001) | 0x02000000),
        MCHT_CALENDARDAY = (0x00020000 | 0x0002),
        MCHT_CALENDARWEEKNUM = (0x00020000 | 0x0003),
        MCSC_TEXT = 1,
        MCSC_TITLEBK = 2,
        MCSC_TITLETEXT = 3,
        MCSC_MONTHBK = 4,
        MCSC_TRAILINGTEXT = 5,
        MCN_VIEWCHANGE = (0 - 750), // MCN_SELECT -4  - give state of calendar view
        MCN_SELCHANGE = ((0 - 750) + 1),
        MCN_GETDAYSTATE = ((0 - 750) + 3),
        MCN_SELECT = ((0 - 750) + 4),
        MCS_DAYSTATE = 0x0001,
        MCS_MULTISELECT = 0x0002,
        MCS_WEEKNUMBERS = 0x0004,
        MCS_NOTODAYCIRCLE = 0x0008,
        MCS_NOTODAY = 0x0010,
        MSAA_MENU_SIG = (unchecked((int)0xAA0DF00D));

        public const int NIM_ADD = 0x00000000,
        NIM_MODIFY = 0x00000001,
        NIM_DELETE = 0x00000002,
        NIF_MESSAGE = 0x00000001,
        NIM_SETVERSION = 0x00000004,
        NIF_ICON = 0x00000002,
        NIF_INFO = 0x00000010,
        NIF_TIP = 0x00000004,
        NIIF_NONE = 0x00000000,
        NIIF_INFO = 0x00000001,
        NIIF_WARNING = 0x00000002,
        NIIF_ERROR = 0x00000003,
        NIN_BALLOONSHOW = (Interop.WindowMessages.WM_USER + 2),
        NIN_BALLOONHIDE = (Interop.WindowMessages.WM_USER + 3),
        NIN_BALLOONTIMEOUT = (Interop.WindowMessages.WM_USER + 4),
        NIN_BALLOONUSERCLICK = (Interop.WindowMessages.WM_USER + 5),
        NFR_ANSI = 1,
        NFR_UNICODE = 2,
        NM_CLICK = ((0 - 0) - 2),
        NM_DBLCLK = ((0 - 0) - 3),
        NM_RCLICK = ((0 - 0) - 5),
        NM_RDBLCLK = ((0 - 0) - 6),
        NM_CUSTOMDRAW = ((0 - 0) - 12),
        NM_RELEASEDCAPTURE = ((0 - 0) - 16),
        NONANTIALIASED_QUALITY = 3;

        public const int OFN_READONLY = 0x00000001,
        OFN_OVERWRITEPROMPT = 0x00000002,
        OFN_HIDEREADONLY = 0x00000004,
        OFN_NOCHANGEDIR = 0x00000008,
        OFN_SHOWHELP = 0x00000010,
        OFN_ENABLEHOOK = 0x00000020,
        OFN_NOVALIDATE = 0x00000100,
        OFN_ALLOWMULTISELECT = 0x00000200,
        OFN_PATHMUSTEXIST = 0x00000800,
        OFN_FILEMUSTEXIST = 0x00001000,
        OFN_CREATEPROMPT = 0x00002000,
        OFN_EXPLORER = 0x00080000,
        OFN_NODEREFERENCELINKS = 0x00100000,
        OFN_ENABLESIZING = 0x00800000,
        OFN_USESHELLITEM = 0x01000000,
        OLEIVERB_PRIMARY = 0,
        OLEIVERB_SHOW = -1,
        OLEIVERB_HIDE = -3,
        OLEIVERB_UIACTIVATE = -4,
        OLEIVERB_INPLACEACTIVATE = -5,
        OLEIVERB_DISCARDUNDOSTATE = -6,
        OLEIVERB_PROPERTIES = -7,
        OLE_E_INVALIDRECT = unchecked((int)0x8004000D),
        OLE_E_NOCONNECTION = unchecked((int)0x80040004),
        OLE_E_PROMPTSAVECANCELLED = unchecked((int)0x8004000C),
        OLEMISC_RECOMPOSEONRESIZE = 0x00000001,
        OLEMISC_INSIDEOUT = 0x00000080,
        OLEMISC_ACTIVATEWHENVISIBLE = 0x0000100,
        OLEMISC_ACTSLIKEBUTTON = 0x00001000,
        OLEMISC_SETCLIENTSITEFIRST = 0x00020000,
        OBJ_PEN = 1,
        OBJ_BRUSH = 2,
        OBJ_DC = 3,
        OBJ_METADC = 4,
        OBJ_PAL = 5,
        OBJ_FONT = 6,
        OBJ_BITMAP = 7,
        OBJ_REGION = 8,
        OBJ_METAFILE = 9,
        OBJ_MEMDC = 10,
        OBJ_EXTPEN = 11,
        OBJ_ENHMETADC = 12,
        ODS_CHECKED = 0x0008,
        ODS_COMBOBOXEDIT = 0x1000,
        ODS_DEFAULT = 0x0020,
        ODS_DISABLED = 0x0004,
        ODS_FOCUS = 0x0010,
        ODS_GRAYED = 0x0002,
        ODS_HOTLIGHT = 0x0040,
        ODS_INACTIVE = 0x0080,
        ODS_NOACCEL = 0x0100,
        ODS_NOFOCUSRECT = 0x0200,
        ODS_SELECTED = 0x0001,
        OLECLOSE_SAVEIFDIRTY = 0,
        OLECLOSE_PROMPTSAVE = 2;

        public const int PDERR_SETUPFAILURE = 0x1001,
        PDERR_PARSEFAILURE = 0x1002,
        PDERR_RETDEFFAILURE = 0x1003,
        PDERR_LOADDRVFAILURE = 0x1004,
        PDERR_GETDEVMODEFAIL = 0x1005,
        PDERR_INITFAILURE = 0x1006,
        PDERR_NODEVICES = 0x1007,
        PDERR_NODEFAULTPRN = 0x1008,
        PDERR_DNDMMISMATCH = 0x1009,
        PDERR_CREATEICFAILURE = 0x100A,
        PDERR_PRINTERNOTFOUND = 0x100B,
        PDERR_DEFAULTDIFFERENT = 0x100C,
        PD_ALLPAGES = 0x00000000,
        PD_SELECTION = 0x00000001,
        PD_PAGENUMS = 0x00000002,
        PD_NOSELECTION = 0x00000004,
        PD_NOPAGENUMS = 0x00000008,
        PD_COLLATE = 0x00000010,
        PD_PRINTTOFILE = 0x00000020,
        PD_PRINTSETUP = 0x00000040,
        PD_NOWARNING = 0x00000080,
        PD_RETURNDC = 0x00000100,
        PD_RETURNIC = 0x00000200,
        PD_RETURNDEFAULT = 0x00000400,
        PD_SHOWHELP = 0x00000800,
        PD_ENABLEPRINTHOOK = 0x00001000,
        PD_ENABLESETUPHOOK = 0x00002000,
        PD_ENABLEPRINTTEMPLATE = 0x00004000,
        PD_ENABLESETUPTEMPLATE = 0x00008000,
        PD_ENABLEPRINTTEMPLATEHANDLE = 0x00010000,
        PD_ENABLESETUPTEMPLATEHANDLE = 0x00020000,
        PD_USEDEVMODECOPIES = 0x00040000,
        PD_USEDEVMODECOPIESANDCOLLATE = 0x00040000,
        PD_DISABLEPRINTTOFILE = 0x00080000,
        PD_HIDEPRINTTOFILE = 0x00100000,
        PD_NONETWORKBUTTON = 0x00200000,
        PD_CURRENTPAGE = 0x00400000,
        PD_NOCURRENTPAGE = 0x00800000,
        PD_EXCLUSIONFLAGS = 0x01000000,
        PD_USELARGETEMPLATE = 0x10000000,
        PSD_MINMARGINS = 0x00000001,
        PSD_MARGINS = 0x00000002,
        PSD_INHUNDREDTHSOFMILLIMETERS = 0x00000008,
        PSD_DISABLEMARGINS = 0x00000010,
        PSD_DISABLEPRINTER = 0x00000020,
        PSD_DISABLEORIENTATION = 0x00000100,
        PSD_DISABLEPAPER = 0x00000200,
        PSD_SHOWHELP = 0x00000800,
        PSD_ENABLEPAGESETUPHOOK = 0x00002000,
        PSD_NONETWORKBUTTON = 0x00200000,
        PS_SOLID = 0,
        PS_DOT = 2,
        PLANES = 14,
        PRF_CHECKVISIBLE = 0x00000001,
        PRF_NONCLIENT = 0x00000002,
        PRF_CLIENT = 0x00000004,
        PRF_ERASEBKGND = 0x00000008,
        PRF_CHILDREN = 0x00000010,
        PM_NOREMOVE = 0x0000,
        PM_REMOVE = 0x0001,
        PM_NOYIELD = 0x0002,
        PBM_SETRANGE = (0x0400 + 1),
        PBM_SETPOS = (0x0400 + 2),
        PBM_SETSTEP = (0x0400 + 4),
        PBM_SETRANGE32 = (0x0400 + 6),
        PBM_SETBARCOLOR = (0x0400 + 9),
        PBM_SETMARQUEE = (0x0400 + 10),
        PBM_SETBKCOLOR = (0x2000 + 1),
        PSM_SETTITLEA = (0x0400 + 111),
        PSM_SETTITLEW = (0x0400 + 120),
        PSM_SETFINISHTEXTA = (0x0400 + 115),
        PSM_SETFINISHTEXTW = (0x0400 + 121),
        PATCOPY = 0x00F00021,
        PATINVERT = 0x005A0049;

        public const int PBS_SMOOTH = 0x01,
        PBS_MARQUEE = 0x08;

        public const int QS_KEY = 0x0001,
        QS_MOUSEMOVE = 0x0002,
        QS_MOUSEBUTTON = 0x0004,
        QS_POSTMESSAGE = 0x0008,
        QS_TIMER = 0x0010,
        QS_PAINT = 0x0020,
        QS_SENDMESSAGE = 0x0040,
        QS_HOTKEY = 0x0080,
        QS_ALLPOSTMESSAGE = 0x0100,
        QS_MOUSE = QS_MOUSEMOVE | QS_MOUSEBUTTON,
        QS_INPUT = QS_MOUSE | QS_KEY,
        QS_ALLEVENTS = QS_INPUT | QS_POSTMESSAGE | QS_TIMER | QS_PAINT | QS_HOTKEY,
        QS_ALLINPUT = QS_INPUT | QS_POSTMESSAGE | QS_TIMER | QS_PAINT | QS_HOTKEY | QS_SENDMESSAGE;

        public const int MWMO_INPUTAVAILABLE = 0x0004;  // don't use MWMO_WAITALL, see ddb#176342

        //public const int RECO_PASTE = 0x00000000;   // paste from clipboard
        public const int RECO_DROP = 0x00000001;    // drop
                                                    //public const int RECO_COPY  = 0x00000002;    // copy to the clipboard
                                                    //public const int RECO_CUT   = 0x00000003; // cut to the clipboard
                                                    //public const int RECO_DRAG  = 0x00000004;    // drag

        public const int RPC_E_CHANGED_MODE = unchecked((int)0x80010106),
            RPC_E_CANTCALLOUT_ININPUTSYNCCALL = unchecked((int)0x8001010D),
            RGN_AND = 1,
            RGN_XOR = 3,
            RGN_DIFF = 4,
            RDW_INVALIDATE = 0x0001,
            RDW_ERASE = 0x0004,
            RDW_ALLCHILDREN = 0x0080,
            RDW_ERASENOW = 0x0200,
            RDW_UPDATENOW = 0x0100,
            RDW_FRAME = 0x0400,
            RB_INSERTBANDA = (0x0400 + 1),
            RB_INSERTBANDW = (0x0400 + 10);

        public const int stc4 = 0x0443,
        SHGFP_TYPE_CURRENT = 0,
        STGM_READ = 0x00000000,
        STGM_WRITE = 0x00000001,
        STGM_READWRITE = 0x00000002,
        STGM_SHARE_EXCLUSIVE = 0x00000010,
        STGM_CREATE = 0x00001000,
        STGM_TRANSACTED = 0x00010000,
        STGM_CONVERT = 0x00020000,
        STGM_DELETEONRELEASE = 0x04000000,
        STARTF_USESHOWWINDOW = 0x00000001,
        SB_HORZ = 0,
        SB_VERT = 1,
        SB_CTL = 2,
        SB_LINEUP = 0,
        SB_LINELEFT = 0,
        SB_LINEDOWN = 1,
        SB_LINERIGHT = 1,
        SB_PAGEUP = 2,
        SB_PAGELEFT = 2,
        SB_PAGEDOWN = 3,
        SB_PAGERIGHT = 3,
        SB_THUMBPOSITION = 4,
        SB_THUMBTRACK = 5,
        SB_LEFT = 6,
        SB_RIGHT = 7,
        SB_ENDSCROLL = 8,
        SB_TOP = 6,
        SB_BOTTOM = 7,
        SIZE_RESTORED = 0,
        SIZE_MAXIMIZED = 2,
        ESB_ENABLE_BOTH = 0x0000,
        ESB_DISABLE_BOTH = 0x0003,
        SORT_DEFAULT = 0x0,
        SUBLANG_DEFAULT = 0x01,
        SW_HIDE = 0,
        SW_NORMAL = 1,
        SW_SHOWMINIMIZED = 2,
        SW_SHOWMAXIMIZED = 3,
        SW_MAXIMIZE = 3,
        SW_SHOWNOACTIVATE = 4,
        SW_SHOW = 5,
        SW_MINIMIZE = 6,
        SW_SHOWMINNOACTIVE = 7,
        SW_SHOWNA = 8,
        SW_RESTORE = 9,
        SW_MAX = 10,
        SWP_NOSIZE = 0x0001,
        SWP_NOMOVE = 0x0002,
        SWP_NOZORDER = 0x0004,
        SWP_NOACTIVATE = 0x0010,
        SWP_SHOWWINDOW = 0x0040,
        SWP_HIDEWINDOW = 0x0080,
        SWP_DRAWFRAME = 0x0020,
        SWP_NOOWNERZORDER = 0x0200,
        SM_CXSCREEN = 0,
        SM_CYSCREEN = 1,
        SM_CXVSCROLL = 2,
        SM_CYHSCROLL = 3,
        SM_CYCAPTION = 4,
        SM_CXBORDER = 5,
        SM_CYBORDER = 6,
        SM_CYVTHUMB = 9,
        SM_CXHTHUMB = 10,
        SM_CXICON = 11,
        SM_CYICON = 12,
        SM_CXCURSOR = 13,
        SM_CYCURSOR = 14,
        SM_CYMENU = 15,
        SM_CYKANJIWINDOW = 18,
        SM_MOUSEPRESENT = 19,
        SM_CYVSCROLL = 20,
        SM_CXHSCROLL = 21,
        SM_DEBUG = 22,
        SM_SWAPBUTTON = 23,
        SM_CXMIN = 28,
        SM_CYMIN = 29,
        SM_CXSIZE = 30,
        SM_CYSIZE = 31,
        SM_CXFRAME = 32,
        SM_CYFRAME = 33,
        SM_CXMINTRACK = 34,
        SM_CYMINTRACK = 35,
        SM_CXDOUBLECLK = 36,
        SM_CYDOUBLECLK = 37,
        SM_CXICONSPACING = 38,
        SM_CYICONSPACING = 39,
        SM_MENUDROPALIGNMENT = 40,
        SM_PENWINDOWS = 41,
        SM_DBCSENABLED = 42,
        SM_CMOUSEBUTTONS = 43,
        SM_CXFIXEDFRAME = 7,
        SM_CYFIXEDFRAME = 8,
        SM_SECURE = 44,
        SM_CXEDGE = 45,
        SM_CYEDGE = 46,
        SM_CXMINSPACING = 47,
        SM_CYMINSPACING = 48,
        SM_CXSMICON = 49,
        SM_CYSMICON = 50,
        SM_CYSMCAPTION = 51,
        SM_CXSMSIZE = 52,
        SM_CYSMSIZE = 53,
        SM_CXMENUSIZE = 54,
        SM_CYMENUSIZE = 55,
        SM_ARRANGE = 56,
        SM_CXMINIMIZED = 57,
        SM_CYMINIMIZED = 58,
        SM_CXMAXTRACK = 59,
        SM_CYMAXTRACK = 60,
        SM_CXMAXIMIZED = 61,
        SM_CYMAXIMIZED = 62,
        SM_NETWORK = 63,
        SM_CLEANBOOT = 67,
        SM_CXDRAG = 68,
        SM_CYDRAG = 69,
        SM_SHOWSOUNDS = 70,
        SM_CXMENUCHECK = 71,
        SM_CYMENUCHECK = 72,
        SM_MIDEASTENABLED = 74,
        SM_MOUSEWHEELPRESENT = 75,
        SM_XVIRTUALSCREEN = 76,
        SM_YVIRTUALSCREEN = 77,
        SM_CXVIRTUALSCREEN = 78,
        SM_CYVIRTUALSCREEN = 79,
        SM_CMONITORS = 80,
        SM_SAMEDISPLAYFORMAT = 81,
        SM_REMOTESESSION = 0x1000;

        public const int HLP_FILE = 1,
        HLP_KEYWORD = 2,
        HLP_NAVIGATOR = 3,
        HLP_OBJECT = 4;

        public const int SW_SCROLLCHILDREN = 0x0001,
        SW_INVALIDATE = 0x0002,
        SW_ERASE = 0x0004,
        SW_SMOOTHSCROLL = 0x0010,
        SC_SIZE = 0xF000,
        SC_MINIMIZE = 0xF020,
        SC_MAXIMIZE = 0xF030,
        SC_CLOSE = 0xF060,
        SC_KEYMENU = 0xF100,
        SC_RESTORE = 0xF120,
        SC_MOVE = 0xF010,
        SC_CONTEXTHELP = 0xF180,
        SS_LEFT = 0x00000000,
        SS_CENTER = 0x00000001,
        SS_RIGHT = 0x00000002,
        SS_OWNERDRAW = 0x0000000D,
        SS_NOPREFIX = 0x00000080,
        SS_SUNKEN = 0x00001000,
        SBS_HORZ = 0x0000,
        SBS_VERT = 0x0001,
        SIF_RANGE = 0x0001,
        SIF_PAGE = 0x0002,
        SIF_POS = 0x0004,
        SIF_TRACKPOS = 0x0010,
        SIF_ALL = (0x0001 | 0x0002 | 0x0004 | 0x0010),
        SPI_GETFONTSMOOTHING = 0x004A,
        SPI_GETDROPSHADOW = 0x1024,
        SPI_GETFLATMENU = 0x1022,
        SPI_GETFONTSMOOTHINGTYPE = 0x200A,
        SPI_GETFONTSMOOTHINGCONTRAST = 0x200C,
        SPI_ICONHORIZONTALSPACING = 0x000D,
        SPI_ICONVERTICALSPACING = 0x0018,
        // SPI_GETICONMETRICS =        0x002D,
        SPI_GETICONTITLEWRAP = 0x0019,
        SPI_GETICONTITLELOGFONT = 0x001F,
        SPI_GETKEYBOARDCUES = 0x100A,
        SPI_GETKEYBOARDDELAY = 0x0016,
        SPI_GETKEYBOARDPREF = 0x0044,
        SPI_GETKEYBOARDSPEED = 0x000A,
        SPI_GETMOUSEHOVERWIDTH = 0x0062,
        SPI_GETMOUSEHOVERHEIGHT = 0x0064,
        SPI_GETMOUSEHOVERTIME = 0x0066,
        SPI_GETMOUSESPEED = 0x0070,
        SPI_GETMENUDROPALIGNMENT = 0x001B,
        SPI_GETMENUFADE = 0x1012,
        SPI_GETMENUSHOWDELAY = 0x006A,
        SPI_GETCOMBOBOXANIMATION = 0x1004,
        SPI_GETGRADIENTCAPTIONS = 0x1008,
        SPI_GETHOTTRACKING = 0x100E,
        SPI_GETLISTBOXSMOOTHSCROLLING = 0x1006,
        SPI_GETMENUANIMATION = 0x1002,
        SPI_GETSELECTIONFADE = 0x1014,
        SPI_GETTOOLTIPANIMATION = 0x1016,
        SPI_GETUIEFFECTS = 0x103E,
        SPI_GETACTIVEWINDOWTRACKING = 0x1000,
        SPI_GETACTIVEWNDTRKTIMEOUT = 0x2002,
        SPI_GETANIMATION = 0x0048,
        SPI_GETBORDER = 0x0005,
        SPI_GETCARETWIDTH = 0x2006,
        SM_CYFOCUSBORDER = 84,
        SM_CXFOCUSBORDER = 83,
        SM_CYSIZEFRAME = SM_CYFRAME,
        SM_CXSIZEFRAME = SM_CXFRAME,
        SPI_GETDRAGFULLWINDOWS = 38,
        SPI_GETNONCLIENTMETRICS = 41,
        SPI_GETWORKAREA = 48,
        SPI_GETHIGHCONTRAST = 66,
        SPI_GETDEFAULTINPUTLANG = 89,
        SPI_GETSNAPTODEFBUTTON = 95,
        SPI_GETWHEELSCROLLLINES = 104,
        SBARS_SIZEGRIP = 0x0100,
        SB_SETTEXT = (0x0400 + 11),
        SB_GETTEXT = (0x0400 + 13),
        SB_GETTEXTLENGTH = (0x0400 + 12),
        SB_SETPARTS = (0x0400 + 4),
        SB_SIMPLE = (0x0400 + 9),
        SB_GETRECT = (0x0400 + 10),
        SB_SETICON = (0x0400 + 15),
        SB_SETTIPTEXT = (0x0400 + 17),
        SB_GETTIPTEXT = (0x0400 + 19),
        SBT_OWNERDRAW = 0x1000,
        SBT_NOBORDERS = 0x0100,
        SBT_POPOUT = 0x0200,
        SBT_RTLREADING = 0x0400,
        SRCCOPY = 0x00CC0020,
        SRCAND = 0x008800C6, /* dest = source AND dest          */
        SRCPAINT = 0x00EE0086, /* dest = source OR dest           */
        NOTSRCCOPY = 0x00330008, /* dest = (NOT source)             */
        STATFLAG_DEFAULT = 0x0,
        STATFLAG_NONAME = 0x1,
        STATFLAG_NOOPEN = 0x2,
        STGC_DEFAULT = 0x0,
        STGC_OVERWRITE = 0x1,
        STGC_ONLYIFCURRENT = 0x2,
        STGC_DANGEROUSLYCOMMITMERELYTODISKCACHE = 0x4,
        STREAM_SEEK_SET = 0x0,
        STREAM_SEEK_CUR = 0x1,
        STREAM_SEEK_END = 0x2;

        public const int S_OK = 0x00000000;
        public const int S_FALSE = 0x00000001;

        public static bool Succeeded(int hr)
        {
            return (hr >= 0);
        }

        public static bool Failed(int hr)
        {
            return (hr < 0);
        }

        public const int TRANSPARENT = 1,
        OPAQUE = 2,
        TME_HOVER = 0x00000001,
        TME_LEAVE = 0x00000002,
        TPM_LEFTBUTTON = 0x0000,
        TPM_RIGHTBUTTON = 0x0002,
        TPM_LEFTALIGN = 0x0000,
        TPM_RIGHTALIGN = 0x0008,
        TPM_VERTICAL = 0x0040,
        TV_FIRST = 0x1100,
        TBSTATE_CHECKED = 0x01,
        TBSTATE_ENABLED = 0x04,
        TBSTATE_HIDDEN = 0x08,
        TBSTATE_INDETERMINATE = 0x10,
        TBSTYLE_BUTTON = 0x00,
        TBSTYLE_SEP = 0x01,
        TBSTYLE_CHECK = 0x02,
        TBSTYLE_DROPDOWN = 0x08,
        TBSTYLE_TOOLTIPS = 0x0100,
        TBSTYLE_FLAT = 0x0800,
        TBSTYLE_LIST = 0x1000,
        TBSTYLE_EX_DRAWDDARROWS = 0x00000001,
        TB_ENABLEBUTTON = (0x0400 + 1),
        TB_ISBUTTONCHECKED = (0x0400 + 10),
        TB_ISBUTTONINDETERMINATE = (0x0400 + 13),
        TB_ADDBUTTONS = (0x0400 + 68),
        TB_INSERTBUTTON = (0x0400 + 67),
        TB_DELETEBUTTON = (0x0400 + 22),
        TB_GETBUTTON = (0x0400 + 23),
        TB_SAVERESTORE = (0x0400 + 76),
        TB_ADDSTRING = (0x0400 + 77),
        TB_BUTTONSTRUCTSIZE = (0x0400 + 30),
        TB_SETBUTTONSIZE = (0x0400 + 31),
        TB_AUTOSIZE = (0x0400 + 33),
        TB_GETROWS = (0x0400 + 40),
        TB_GETBUTTONTEXT = (0x0400 + 75),
        TB_SETIMAGELIST = (0x0400 + 48),
        TB_GETRECT = (0x0400 + 51),
        TB_GETBUTTONSIZE = (0x0400 + 58),
        TB_GETBUTTONINFO = (0x0400 + 63),
        TB_SETBUTTONINFO = (0x0400 + 64),
        TB_SETEXTENDEDSTYLE = (0x0400 + 84),
        TB_MAPACCELERATOR = (0x0400 + 90),
        TB_GETTOOLTIPS = (0x0400 + 35),
        TB_SETTOOLTIPS = (0x0400 + 36),
        TBIF_IMAGE = 0x00000001,
        TBIF_TEXT = 0x00000002,
        TBIF_STATE = 0x00000004,
        TBIF_STYLE = 0x00000008,
        TBIF_COMMAND = 0x00000020,
        TBIF_SIZE = 0x00000040,
        TBN_GETBUTTONINFO = ((0 - 700) - 20),
        TBN_QUERYINSERT = ((0 - 700) - 6),
        TBN_DROPDOWN = ((0 - 700) - 10),
        TBN_HOTITEMCHANGE = ((0 - 700) - 13),
        TBN_GETDISPINFO = ((0 - 700) - 17),
        TBN_GETINFOTIP = ((0 - 700) - 19),
        TTS_ALWAYSTIP = 0x01,
        TTS_NOPREFIX = 0x02,
        TTS_NOANIMATE = 0x10,
        TTS_NOFADE = 0x20,
        TTS_BALLOON = 0x40,
        //TTI_NONE                =0,
        //TTI_INFO                =1,
        TTI_WARNING = 2,
        //TTI_ERROR               =3,
        TTF_IDISHWND = 0x0001,
        TTF_RTLREADING = 0x0004,
        TTF_TRACK = 0x0020,
        TTF_CENTERTIP = 0x0002,
        TTF_SUBCLASS = 0x0010,
        TTF_TRANSPARENT = 0x0100,
        TTF_ABSOLUTE = 0x0080,
        TTDT_AUTOMATIC = 0,
        TTDT_RESHOW = 1,
        TTDT_AUTOPOP = 2,
        TTDT_INITIAL = 3,
        TTM_TRACKACTIVATE = (0x0400 + 17),
        TTM_TRACKPOSITION = (0x0400 + 18),
        TTM_ACTIVATE = (0x0400 + 1),
        TTM_POP = (0x0400 + 28),
        TTM_ADJUSTRECT = (0x400 + 31),
        TTM_SETDELAYTIME = (0x0400 + 3),
        TTM_SETTITLE = (Interop.WindowMessages.WM_USER + 33), // wParam = TTI_*, lParam = wchar* szTitle
        TTM_ADDTOOL = (0x0400 + 50),
        TTM_DELTOOL = (0x0400 + 51),
        TTM_NEWTOOLRECT = (0x0400 + 52),
        TTM_RELAYEVENT = (0x0400 + 7),
        TTM_GETTIPBKCOLOR = (0x0400 + 22),
        TTM_SETTIPBKCOLOR = (0x0400 + 19),
        TTM_SETTIPTEXTCOLOR = (0x0400 + 20),
        TTM_GETTIPTEXTCOLOR = (0x0400 + 23),
        TTM_GETTOOLINFO = (0x0400 + 53),
        TTM_SETTOOLINFO = (0x0400 + 54),
        TTM_HITTEST = (0x0400 + 55),
        TTM_GETTEXT = (0x0400 + 56),
        TTM_UPDATE = (0x0400 + 29),
        TTM_UPDATETIPTEXT = (0x0400 + 57),
        TTM_ENUMTOOLS = (0x0400 + 58),
        TTM_GETCURRENTTOOL = (0x0400 + 59),
        TTM_WINDOWFROMPOINT = (0x0400 + 16),
        TTM_GETDELAYTIME = (0x0400 + 21),
        TTM_SETMAXTIPWIDTH = (0x0400 + 24),
        TTM_GETBUBBLESIZE = (0x0400 + 30),
        TTN_GETDISPINFO = ((0 - 520) - 10),
        TTN_SHOW = ((0 - 520) - 1),
        TTN_POP = ((0 - 520) - 2),
        TTN_NEEDTEXT = ((0 - 520) - 10),
        TBS_AUTOTICKS = 0x0001,
        TBS_VERT = 0x0002,
        TBS_TOP = 0x0004,
        TBS_BOTTOM = 0x0000,
        TBS_BOTH = 0x0008,
        TBS_NOTICKS = 0x0010,
        TBM_GETPOS = (0x0400),
        TBM_SETTIC = (0x0400 + 4),
        TBM_SETPOS = (0x0400 + 5),
        TBM_SETRANGE = (0x0400 + 6),
        TBM_SETRANGEMIN = (0x0400 + 7),
        TBM_SETRANGEMAX = (0x0400 + 8),
        TBM_SETTICFREQ = (0x0400 + 20),
        TBM_SETPAGESIZE = (0x0400 + 21),
        TBM_SETLINESIZE = (0x0400 + 23),
        TB_LINEUP = 0,
        TB_LINEDOWN = 1,
        TB_PAGEUP = 2,
        TB_PAGEDOWN = 3,
        TB_THUMBPOSITION = 4,
        TB_THUMBTRACK = 5,
        TB_TOP = 6,
        TB_BOTTOM = 7,
        TB_ENDTRACK = 8,
        TVS_HASBUTTONS = 0x0001,
        TVS_HASLINES = 0x0002,
        TVS_LINESATROOT = 0x0004,
        TVS_EDITLABELS = 0x0008,
        TVS_SHOWSELALWAYS = 0x0020,
        TVS_RTLREADING = 0x0040,
        TVS_CHECKBOXES = 0x0100,
        TVS_TRACKSELECT = 0x0200,
        TVS_FULLROWSELECT = 0x1000,
        TVS_NONEVENHEIGHT = 0x4000,
        TVS_INFOTIP = 0x0800,
        TVS_NOTOOLTIPS = 0x0080,
        TVIF_TEXT = 0x0001,
        TVIF_IMAGE = 0x0002,
        TVIF_PARAM = 0x0004,
        TVIF_STATE = 0x0008,
        TVIF_HANDLE = 0x0010,
        TVIF_SELECTEDIMAGE = 0x0020,
        TVIS_SELECTED = 0x0002,
        TVIS_EXPANDED = 0x0020,
        TVIS_EXPANDEDONCE = 0x0040,
        TVIS_STATEIMAGEMASK = 0xF000,
        TVI_ROOT = (unchecked((int)0xFFFF0000)),
        TVI_FIRST = (unchecked((int)0xFFFF0001)),
        TVM_INSERTITEM = (0x1100 + 50),
        TVM_DELETEITEM = (0x1100 + 1),
        TVM_EXPAND = (0x1100 + 2),
        TVE_COLLAPSE = 0x0001,
        TVE_EXPAND = 0x0002,
        TVM_GETITEMRECT = (0x1100 + 4),
        TVM_GETINDENT = (0x1100 + 6),
        TVM_SETINDENT = (0x1100 + 7),
        TVM_GETIMAGELIST = (0x1100 + 8),
        TVM_SETIMAGELIST = (0x1100 + 9),
        TVM_GETNEXTITEM = (0x1100 + 10),
        TVGN_NEXT = 0x0001,
        TVGN_PREVIOUS = 0x0002,
        TVGN_FIRSTVISIBLE = 0x0005,
        TVGN_NEXTVISIBLE = 0x0006,
        TVGN_PREVIOUSVISIBLE = 0x0007,
        TVGN_DROPHILITE = 0x0008,
        TVGN_CARET = 0x0009,
        TVM_SELECTITEM = (0x1100 + 11),
        TVM_GETITEM = (0x1100 + 62),
        TVM_SETITEM = (0x1100 + 63),
        TVM_EDITLABEL = (0x1100 + 65),
        TVM_GETEDITCONTROL = (0x1100 + 15),
        TVM_GETVISIBLECOUNT = (0x1100 + 16),
        TVM_HITTEST = (0x1100 + 17),
        TVM_ENSUREVISIBLE = (0x1100 + 20),
        TVM_ENDEDITLABELNOW = (0x1100 + 22),
        TVM_GETISEARCHSTRING = (0x1100 + 64),
        TVM_SETITEMHEIGHT = (0x1100 + 27),
        TVM_GETITEMHEIGHT = (0x1100 + 28),
        TVN_SELCHANGING = ((0 - 400) - 50),
        TVN_GETINFOTIP = ((0 - 400) - 14),
        TVN_SELCHANGED = ((0 - 400) - 51),
        TVC_UNKNOWN = 0x0000,
        TVC_BYMOUSE = 0x0001,
        TVC_BYKEYBOARD = 0x0002,
        TVN_GETDISPINFO = ((0 - 400) - 52),
        TVN_SETDISPINFO = ((0 - 400) - 53),
        TVN_ITEMEXPANDING = ((0 - 400) - 54),
        TVN_ITEMEXPANDED = ((0 - 400) - 55),
        TVN_BEGINDRAG = ((0 - 400) - 56),
        TVN_BEGINRDRAG = ((0 - 400) - 57),
        TVN_BEGINLABELEDIT = ((0 - 400) - 59),
        TVN_ENDLABELEDIT = ((0 - 400) - 60),
        TCS_BOTTOM = 0x0002,
        TCS_RIGHT = 0x0002,
        TCS_FLATBUTTONS = 0x0008,
        TCS_HOTTRACK = 0x0040,
        TCS_VERTICAL = 0x0080,
        TCS_TABS = 0x0000,
        TCS_BUTTONS = 0x0100,
        TCS_MULTILINE = 0x0200,
        TCS_RIGHTJUSTIFY = 0x0000,
        TCS_FIXEDWIDTH = 0x0400,
        TCS_RAGGEDRIGHT = 0x0800,
        TCS_OWNERDRAWFIXED = 0x2000,
        TCS_TOOLTIPS = 0x4000,
        TCM_SETIMAGELIST = (0x1300 + 3),
        TCIF_TEXT = 0x0001,
        TCIF_IMAGE = 0x0002,
        TCM_GETITEM = (0x1300 + 60),
        TCM_SETITEM = (0x1300 + 61),
        TCM_INSERTITEM = (0x1300 + 62),
        TCM_DELETEITEM = (0x1300 + 8),
        TCM_DELETEALLITEMS = (0x1300 + 9),
        TCM_GETITEMRECT = (0x1300 + 10),
        TCM_GETCURSEL = (0x1300 + 11),
        TCM_SETCURSEL = (0x1300 + 12),
        TCM_ADJUSTRECT = (0x1300 + 40),
        TCM_SETITEMSIZE = (0x1300 + 41),
        TCM_SETPADDING = (0x1300 + 43),
        TCM_GETROWCOUNT = (0x1300 + 44),
        TCM_GETTOOLTIPS = (0x1300 + 45),
        TCM_SETTOOLTIPS = (0x1300 + 46),
        TCN_SELCHANGE = ((0 - 550) - 1),
        TCN_SELCHANGING = ((0 - 550) - 2),
        TBSTYLE_WRAPPABLE = 0x0200,
        TVM_SETBKCOLOR = (TV_FIRST + 29),
        TVM_SETTEXTCOLOR = (TV_FIRST + 30),
        TYMED_NULL = 0,
        TVM_GETLINECOLOR = (TV_FIRST + 41),
        TVM_SETLINECOLOR = (TV_FIRST + 40),
        TVM_SETTOOLTIPS = (TV_FIRST + 24),
        TVSIL_STATE = 2,
        TVM_SORTCHILDRENCB = (TV_FIRST + 21),
        TMPF_FIXED_PITCH = 0x01;

        public const int TVHT_NOWHERE = 0x0001,
        TVHT_ONITEMICON = 0x0002,
        TVHT_ONITEMLABEL = 0x0004,
        TVHT_ONITEM = (TVHT_ONITEMICON | TVHT_ONITEMLABEL | TVHT_ONITEMSTATEICON),
        TVHT_ONITEMINDENT = 0x0008,
        TVHT_ONITEMBUTTON = 0x0010,
        TVHT_ONITEMRIGHT = 0x0020,
        TVHT_ONITEMSTATEICON = 0x0040,
        TVHT_ABOVE = 0x0100,
        TVHT_BELOW = 0x0200,
        TVHT_TORIGHT = 0x0400,
        TVHT_TOLEFT = 0x0800;

        public const int UIS_SET = 1,
        UIS_CLEAR = 2,
        UIS_INITIALIZE = 3,
        UISF_HIDEFOCUS = 0x1,
        UISF_HIDEACCEL = 0x2,
        USERCLASSTYPE_FULL = 1,
        USERCLASSTYPE_SHORT = 2,
        USERCLASSTYPE_APPNAME = 3,
        UOI_FLAGS = 1;

        public const int VIEW_E_DRAW = unchecked((int)0x80040140),
        VK_PRIOR = 0x21,
        VK_NEXT = 0x22,
        VK_LEFT = 0x25,
        VK_UP = 0x26,
        VK_RIGHT = 0x27,
        VK_DOWN = 0x28,
        VK_TAB = 0x09,
        VK_SHIFT = 0x10,
        VK_CONTROL = 0x11,
        VK_MENU = 0x12,
        VK_CAPITAL = 0x14,
        VK_KANA = 0x15,
        VK_ESCAPE = 0x1B,
        VK_END = 0x23,
        VK_HOME = 0x24,
        VK_NUMLOCK = 0x90,
        VK_SCROLL = 0x91,
        VK_INSERT = 0x002D,
        VK_DELETE = 0x002E;

        public const int WH_JOURNALPLAYBACK = 1;
        public const int WH_GETMESSAGE = 3;
        public const int WH_MOUSE = 7;
        public const int WSF_VISIBLE = 0x0001;

        public const int WA_INACTIVE = 0;
        public const int WA_ACTIVE = 1;
        public const int WA_CLICKACTIVE = 2;

        public const int WS_OVERLAPPED = 0x00000000;
        public const int WS_POPUP = unchecked((int)0x80000000);
        public const int WS_CHILD = 0x40000000;
        public const int WS_MINIMIZE = 0x20000000;
        public const int WS_VISIBLE = 0x10000000;
        public const int WS_DISABLED = 0x08000000;
        public const int WS_CLIPSIBLINGS = 0x04000000;
        public const int WS_CLIPCHILDREN = 0x02000000;
        public const int WS_MAXIMIZE = 0x01000000;
        public const int WS_CAPTION = 0x00C00000;
        public const int WS_BORDER = 0x00800000;
        public const int WS_DLGFRAME = 0x00400000;
        public const int WS_VSCROLL = 0x00200000;
        public const int WS_HSCROLL = 0x00100000;
        public const int WS_SYSMENU = 0x00080000;
        public const int WS_THICKFRAME = 0x00040000;
        public const int WS_TABSTOP = 0x00010000;
        public const int WS_MINIMIZEBOX = 0x00020000;
        public const int WS_MAXIMIZEBOX = 0x00010000;
        public const int WS_EX_DLGMODALFRAME = 0x00000001;
        public const int WS_EX_MDICHILD = 0x00000040;
        public const int WS_EX_TOOLWINDOW = 0x00000080;
        public const int WS_EX_CLIENTEDGE = 0x00000200;
        public const int WS_EX_CONTEXTHELP = 0x00000400;
        public const int WS_EX_RIGHT = 0x00001000;
        public const int WS_EX_LEFT = 0x00000000;
        public const int WS_EX_RTLREADING = 0x00002000;
        public const int WS_EX_LEFTSCROLLBAR = 0x00004000;
        public const int WS_EX_CONTROLPARENT = 0x00010000;
        public const int WS_EX_STATICEDGE = 0x00020000;
        public const int WS_EX_APPWINDOW = 0x00040000;
        public const int WS_EX_LAYERED = 0x00080000;
        public const int WS_EX_TOPMOST = 0x00000008;
        public const int WS_EX_LAYOUTRTL = 0x00400000;
        public const int WS_EX_NOINHERITLAYOUT = 0x00100000;
        public const int WPF_SETMINPOSITION = 0x0001;

        public const int WHEEL_DELTA = 120;

        // wParam of report message WM_IME_NOTIFY (public\sdk\imm.h)
        public const int
        //IMN_CLOSESTATUSWINDOW = 0x0001,
        IMN_OPENSTATUSWINDOW = 0x0002,
        //IMN_CHANGECANDIDATE   = 0x0003,
        //IMN_CLOSECANDIDATE    = 0x0004,
        //IMN_OPENCANDIDATE     = 0x0005,
        IMN_SETCONVERSIONMODE = 0x0006,
        //IMN_SETSENTENCEMODE   = 0x0007,
        IMN_SETOPENSTATUS = 0x0008;
        //IMN_SETCANDIDATEPOS    = 0x0009,
        //IMN_SETCOMPOSITIONFONT = 0x000A,
        //IMN_SETCOMPOSITIONWINDOW = 0x000B,
        //IMN_SETSTATUSWINDOWPOS   = 0x000C,
        //IMN_GUIDELINE            = 0x000D,
        //IMN_PRIVATE              = 0x000E;


        public static int START_PAGE_GENERAL = unchecked((int)0xffffffff);

        //  Result action ids for PrintDlgEx.
        public const int PD_RESULT_CANCEL = 0;
        public const int PD_RESULT_PRINT = 1;
        public const int PD_RESULT_APPLY = 2;

        private static int wmMouseEnterMessage = -1;
        public static int WM_MOUSEENTER
        {
            get
            {
                if (wmMouseEnterMessage == -1)
                {
                    wmMouseEnterMessage = SafeNativeMethods.RegisterWindowMessage("WinFormsMouseEnter");
                }
                return wmMouseEnterMessage;
            }
        }

        private static int wmUnSubclass = -1;
        public static int WM_UIUNSUBCLASS
        {
            get
            {
                if (wmUnSubclass == -1)
                {
                    wmUnSubclass = SafeNativeMethods.RegisterWindowMessage("WinFormsUnSubclass");
                }
                return wmUnSubclass;
            }
        }

        public const int XBUTTON1 = 0x0001;
        public const int XBUTTON2 = 0x0002;

        public const string TOOLTIPS_CLASS = "tooltips_class32";

        public const string WC_DATETIMEPICK = "SysDateTimePick32",
        WC_LISTVIEW = "SysListView32",
        WC_MONTHCAL = "SysMonthCal32",
        WC_PROGRESS = "msctls_progress32",
        WC_STATUSBAR = "msctls_statusbar32",
        WC_TOOLBAR = "ToolbarWindow32",
        WC_TRACKBAR = "msctls_trackbar32",
        WC_TREEVIEW = "SysTreeView32",
        WC_TABCONTROL = "SysTabControl32",
        MSH_MOUSEWHEEL = "MSWHEEL_ROLLMSG",
        MSH_SCROLL_LINES = "MSH_SCROLL_LINES_MSG",
        MOUSEZ_CLASSNAME = "MouseZ",
        MOUSEZ_TITLE = "Magellan MSWHEEL";

        public const int CHILDID_SELF = 0;

        public const int OBJID_QUERYCLASSNAMEIDX = unchecked(unchecked((int)0xFFFFFFF4));
        public const int OBJID_CLIENT = unchecked(unchecked((int)0xFFFFFFFC));
        public const int OBJID_WINDOW = unchecked(unchecked((int)0x00000000));

        public const int UiaRootObjectId = -25;
        public const int UiaAppendRuntimeId = 3;

        public const string uuid_IAccessible = "{618736E0-3C3D-11CF-810C-00AA00389B71}";
        public const string uuid_IEnumVariant = "{00020404-0000-0000-C000-000000000046}";

        /*
        * MISCELLANEOUS
        */

        [StructLayout(LayoutKind.Sequential)]
        public class OLECMD
        {
            [MarshalAs(UnmanagedType.U4)]
            public int cmdID = 0;
            [MarshalAs(UnmanagedType.U4)]
            public int cmdf = 0;

        }

        [ComVisible(true)]
        [ComImport]
        [Guid("B722BCCB-4E68-101B-A2BC-00AA00404770")]
        [InterfaceType(ComInterfaceType.InterfaceIsIUnknown)]
        public interface IOleCommandTarget
        {
            [return: MarshalAs(UnmanagedType.I4)]
            [PreserveSig]
            int QueryStatus(
                ref Guid pguidCmdGroup,
                int cCmds,
                [In, Out]
                OLECMD prgCmds,
                [In, Out]
                IntPtr pCmdText);

            [return: MarshalAs(UnmanagedType.I4)]
            [PreserveSig]
            int Exec(
                ref Guid pguidCmdGroup,
                int nCmdID,
                int nCmdexecopt,
                // we need to have this an array because callers need to be able to specify NULL or VT_NULL
                [In, MarshalAs(UnmanagedType.LPArray)]
                object[] pvaIn,
                int pvaOut);
        }

        [StructLayout(LayoutKind.Sequential, CharSet = CharSet.Unicode)]
        public class FONTDESC
        {
            public int cbSizeOfStruct = Marshal.SizeOf<FONTDESC>();
            public string lpstrName;
            public long cySize;
            public short sWeight;
            public short sCharset;
            public bool fItalic;
            public bool fUnderline;
            public bool fStrikethrough;
        }

        /// <summary>
        /// </summary>
        [StructLayout(LayoutKind.Sequential)]
        public class PICTDESCbmp
        {
            internal int cbSizeOfStruct = Marshal.SizeOf<PICTDESCbmp>();
            internal int picType = Ole.PICTYPE_BITMAP;
            internal IntPtr hbitmap = IntPtr.Zero;
            internal IntPtr hpalette = IntPtr.Zero;
            internal int unused = 0;

            public PICTDESCbmp(System.Drawing.Bitmap bitmap)
            {
                hbitmap = bitmap.GetHbitmap();
                // gpr: What about palettes?
            }
        }

        /// <summary>
        /// </summary>
        [StructLayout(LayoutKind.Sequential)]
        public class PICTDESCicon
        {
            internal int cbSizeOfStruct = Marshal.SizeOf<PICTDESCicon>();
            internal int picType = Ole.PICTYPE_ICON;
            internal IntPtr hicon = IntPtr.Zero;
            internal int unused1 = 0;
            internal int unused2 = 0;

            public PICTDESCicon(System.Drawing.Icon icon)
            {
                hicon = SafeNativeMethods.CopyImage(new HandleRef(icon, icon.Handle), NativeMethods.IMAGE_ICON, icon.Size.Width, icon.Size.Height, 0);
            }
        }

        /// <summary>
        /// </summary>
        [StructLayout(LayoutKind.Sequential)]
        public class PICTDESCemf
        {
            internal int cbSizeOfStruct = Marshal.SizeOf<PICTDESCemf>();
            internal int picType = Ole.PICTYPE_ENHMETAFILE;
            internal IntPtr hemf = IntPtr.Zero;
            internal int unused1 = 0;
            internal int unused2 = 0;

            public PICTDESCemf(System.Drawing.Imaging.Metafile metafile)
            {
                //gpr                hemf = metafile.CopyHandle();
            }
        }

        [StructLayout(LayoutKind.Sequential)]
        public class USEROBJECTFLAGS
        {
            public int fInherit = 0;
            public int fReserved = 0;
            public int dwFlags = 0;
        }

        [StructLayout(LayoutKind.Sequential, CharSet = CharSet.Auto)]
        internal class SYSTEMTIMEARRAY
        {
            public short wYear1;
            public short wMonth1;
            public short wDayOfWeek1;
            public short wDay1;
            public short wHour1;
            public short wMinute1;
            public short wSecond1;
            public short wMilliseconds1;
            public short wYear2;
            public short wMonth2;
            public short wDayOfWeek2;
            public short wDay2;
            public short wHour2;
            public short wMinute2;
            public short wSecond2;
            public short wMilliseconds2;
        }

        public delegate bool EnumChildrenCallback(IntPtr hwnd, IntPtr lParam);

        [StructLayout(LayoutKind.Sequential, CharSet = CharSet.Auto)]
        public class HH_AKLINK
        {
            internal int cbStruct = Marshal.SizeOf<HH_AKLINK>();
            internal bool fReserved = false;
            internal string pszKeywords = null;
            internal string pszUrl = null;
            internal string pszMsgText = null;
            internal string pszMsgTitle = null;
            internal string pszWindow = null;
            internal bool fIndexOnFail = false;
        }

        [StructLayout(LayoutKind.Sequential, CharSet = CharSet.Auto)]
        public class HH_POPUP
        {
            internal int cbStruct = Marshal.SizeOf<HH_POPUP>();
            internal IntPtr hinst = IntPtr.Zero;
            internal int idString = 0;
            internal IntPtr pszText;
            internal POINT pt;
            internal int clrForeground = -1;
            internal int clrBackground = -1;
            internal RECT rcMargins = RECT.FromXYWH(-1, -1, -1, -1);     // amount of space between edges of window and text, -1 for each member to ignore            
            internal string pszFont = null;
        }

        [SuppressMessage("Microsoft.Performance", "CA1802:UseLiteralsWhereAppropriate")]
        public const int HH_FTS_DEFAULT_PROXIMITY = -1;

        [StructLayout(LayoutKind.Sequential, CharSet = CharSet.Auto)]
        public class HH_FTS_QUERY
        {
            internal int cbStruct = Marshal.SizeOf<HH_FTS_QUERY>();
            internal bool fUniCodeStrings = false;
            [MarshalAs(UnmanagedType.LPStr)]
            internal string pszSearchQuery = null;
            internal int iProximity = NativeMethods.HH_FTS_DEFAULT_PROXIMITY;
            internal bool fStemmedSearch = false;
            internal bool fTitleOnly = false;
            internal bool fExecute = true;
            [MarshalAs(UnmanagedType.LPStr)]
            internal string pszWindow = null;
        }

        [StructLayout(LayoutKind.Sequential, CharSet = CharSet.Auto, Pack = 4)]
        public class MONITORINFOEX
        {
            internal int cbSize = Marshal.SizeOf<MONITORINFOEX>();
            internal RECT rcMonitor = new RECT();
            internal RECT rcWork = new RECT();
            internal int dwFlags = 0;
            [MarshalAs(UnmanagedType.ByValArray, SizeConst = 32)]
            internal char[] szDevice = new char[32];
        }

        [StructLayout(LayoutKind.Sequential, CharSet = CharSet.Auto, Pack = 4)]
        public class MONITORINFO
        {
            internal int cbSize = Marshal.SizeOf<MONITORINFO>();
            internal RECT rcMonitor = new RECT();
            internal RECT rcWork = new RECT();
            internal int dwFlags = 0;
        }

        public delegate int EditStreamCallback(IntPtr dwCookie, IntPtr buf, int cb, out int transferred);

        [StructLayout(LayoutKind.Sequential)]
        public class EDITSTREAM
        {
            public IntPtr dwCookie = IntPtr.Zero;
            public int dwError = 0;
            public EditStreamCallback pfnCallback = null;
        }

        [StructLayout(LayoutKind.Sequential)]
        public class EDITSTREAM64
        {
            [MarshalAs(UnmanagedType.ByValArray, SizeConst = 20)]
            public byte[] contents = new byte[20];
        }

        [StructLayout(LayoutKind.Sequential, CharSet = CharSet.Auto)]
        public struct DEVMODE
        {
            private const int CCHDEVICENAME = 32;
            private const int CCHFORMNAME = 32;

            [MarshalAs(UnmanagedType.ByValTStr, SizeConst = CCHDEVICENAME)]
            public string dmDeviceName;
            public short dmSpecVersion;
            public short dmDriverVersion;
            public short dmSize;
            public short dmDriverExtra;
            public int dmFields;
            public int dmPositionX;
            public int dmPositionY;
            public ScreenOrientation dmDisplayOrientation;
            public int dmDisplayFixedOutput;
            public short dmColor;
            public short dmDuplex;
            public short dmYResolution;
            public short dmTTOption;
            public short dmCollate;
            [MarshalAs(UnmanagedType.ByValTStr, SizeConst = CCHFORMNAME)]
            public string dmFormName;
            public short dmLogPixels;
            public int dmBitsPerPel;
            public int dmPelsWidth;
            public int dmPelsHeight;
            public int dmDisplayFlags;
            public int dmDisplayFrequency;
            public int dmICMMethod;
            public int dmICMIntent;
            public int dmMediaType;
            public int dmDitherType;
            public int dmReserved1;
            public int dmReserved2;
            public int dmPanningWidth;
            public int dmPanningHeight;
        }

        [ComImport]
        [Guid("0FF510A3-5FA5-49F1-8CCC-190D71083F3E")]
        [InterfaceType(ComInterfaceType.InterfaceIsIUnknown)]
        public interface IVsPerPropertyBrowsing
        {
            /// <summary>
            /// Hides the property at the given dispid from the properties window
            /// implmentors should can return E_NOTIMPL to show all properties that
            /// are otherwise browsable.
            /// </summary>
            [PreserveSig]
            int HideProperty(int dispid, ref bool pfHide);

            /// <summary>
            /// Will have the "+" expandable glyph next to them and can be expanded or collapsed by the user
            /// Returning a non-S_OK return code or false for pfDisplay will suppress this feature
            /// </summary>
            [PreserveSig]
            int DisplayChildProperties(int dispid,
                                       ref bool pfDisplay);

            /// <summary>
            /// Retrieves the localized name and description for a property.
            /// returning a non-S_OK return code will display the default values
            /// </summary>
            [PreserveSig]
            int GetLocalizedPropertyInfo(int dispid, int localeID,
                                         [Out, MarshalAs(UnmanagedType.LPArray)]
                                         string[] pbstrLocalizedName,
                                         [Out, MarshalAs(UnmanagedType.LPArray)]
                                         string[] pbstrLocalizeDescription);

            /// <summary>
            /// Determines if the given (usually current) value for a property is the default.  If it is not default,
            /// the property will be shown as bold in the browser to indcate that it has been modified from the default.
            /// </summary>
            [PreserveSig]
            int HasDefaultValue(int dispid,
                               ref bool fDefault);

            /// <summary>
            /// Determines if a property should be made read only.  This only applies to properties that are writeable,
            /// </summary>
            [PreserveSig]
            int IsPropertyReadOnly(int dispid,
                                   ref bool fReadOnly);

            /// <summary>
            /// Returns the classname for this object. The class name is the non-bolded text
            /// that appears in the properties window selection combo.  If this method returns
            /// a non-S_OK return code, the default will be used. The default is the name
            /// string from a call to ITypeInfo::GetDocumentation(MEMID_NIL, ...);
            [PreserveSig]
            int GetClassName([In, Out]ref string pbstrClassName);

            /// <summary>
            /// Checks whether the given property can be reset to some default value.
            /// If return value is non-S_OK or *pfCanReset is 
            /// </summary>
            [PreserveSig]
            int CanResetPropertyValue(int dispid, [In, Out]ref bool pfCanReset);

            /// <summary>
            /// If the return value is S_OK, the property's value will then be refreshed to the
            /// new default values.
            /// </summary>
            [PreserveSig]
            int ResetPropertyValue(int dispid);
        }

        [ComImport]
        [Guid("7494683C-37A0-11d2-A273-00C04F8EF4FF")]
        [InterfaceType(ComInterfaceType.InterfaceIsIUnknown)]
        public interface IManagedPerPropertyBrowsing
        {
            [PreserveSig]
            int GetPropertyAttributes(int dispid,
                                      ref int pcAttributes,
                                      ref IntPtr pbstrAttrNames,
                                      ref IntPtr pvariantInitValues);
        }

        [ComImport]
        [Guid("33C0C1D8-33CF-11d3-BFF2-00C04F990235")]
        [InterfaceType(ComInterfaceType.InterfaceIsIUnknown)]
        public interface IProvidePropertyBuilder
        {
            [PreserveSig]
            int MapPropertyToBuilder(
                int dispid,
                [In, Out, MarshalAs(UnmanagedType.LPArray)]
                int[] pdwCtlBldType,
                [In, Out, MarshalAs(UnmanagedType.LPArray)]
                string[] pbstrGuidBldr,
                [In, Out, MarshalAs(UnmanagedType.Bool)]
                ref bool builderAvailable);

            [PreserveSig]
            int ExecuteBuilder(
                int dispid,
                [In, MarshalAs(UnmanagedType.BStr)]
                string bstrGuidBldr,
                [In, MarshalAs(UnmanagedType.Interface)]
                object pdispApp,

                HandleRef hwndBldrOwner,
                [Out, In, MarshalAs(UnmanagedType.Struct)]
                ref object pvarValue,
                [In, Out, MarshalAs(UnmanagedType.Bool)]
                ref bool actionCommitted);
        }

        [StructLayout(LayoutKind.Sequential)]
        public class INITCOMMONCONTROLSEX
        {
            public int dwSize = 8; //ndirect.DllLib.sizeOf(this);
            public int dwICC;
        }

        [StructLayout(LayoutKind.Sequential)]
        public class IMAGELISTDRAWPARAMS
        {
            public int cbSize = Marshal.SizeOf<IMAGELISTDRAWPARAMS>();
            public IntPtr himl = IntPtr.Zero;
            public int i = 0;
            public IntPtr hdcDst = IntPtr.Zero;
            public int x = 0;
            public int y = 0;
            public int cx = 0;
            public int cy = 0;
            public int xBitmap = 0;
            public int yBitmap = 0;
            public int rgbBk = 0;
            public int rgbFg = 0;
            public int fStyle = 0;
            public int dwRop = 0;
            public int fState = 0;
            public int Frame = 0;
            public int crEffect = 0;
        }

        [StructLayout(LayoutKind.Sequential)]
        public class IMAGEINFO
        {
            public IntPtr hbmImage = IntPtr.Zero;
            public IntPtr hbmMask = IntPtr.Zero;
            public int Unused1 = 0;
            public int Unused2 = 0;
            // rcImage was a by-value RECT structure
            public int rcImage_left = 0;
            public int rcImage_top = 0;
            public int rcImage_right = 0;
            public int rcImage_bottom = 0;
        }

        [StructLayout(LayoutKind.Sequential)]
        public class TRACKMOUSEEVENT
        {
            public int cbSize = Marshal.SizeOf<TRACKMOUSEEVENT>();
            public int dwFlags;
            public IntPtr hwndTrack;
            public int dwHoverTime = 100; // Never set this to field ZERO, or to HOVER_DEFAULT, ever!
        }

        [StructLayout(LayoutKind.Sequential)]
        public class POINT
        {
            public int x;
            public int y;

            public POINT()
            {
            }

            public POINT(int x, int y)
            {
                this.x = x;
                this.y = y;
            }

#if DEBUG
            public override string ToString()
            {
                return "{x=" + x + ", y=" + y + "}";
            }
#endif
        }

        // use this in cases where the Native API takes a POINT not a POINT*
        // classes marshal by ref.
        [StructLayout(LayoutKind.Sequential)]
        public struct POINTSTRUCT
        {
            public int x;
            public int y;
            public POINTSTRUCT(int x, int y)
            {
                this.x = x;
                this.y = y;
            }
        }

        public delegate IntPtr WndProc(IntPtr hWnd, int msg, IntPtr wParam, IntPtr lParam);

        [StructLayout(LayoutKind.Sequential)]
        public struct RECT
        {
            public int left;
            public int top;
            public int right;
            public int bottom;

            public RECT(int left, int top, int right, int bottom)
            {
                this.left = left;
                this.top = top;
                this.right = right;
                this.bottom = bottom;
            }

            public RECT(System.Drawing.Rectangle r)
            {
                left = r.Left;
                top = r.Top;
                right = r.Right;
                bottom = r.Bottom;
            }

            public static RECT FromXYWH(int x, int y, int width, int height)
            {
                return new RECT(x, y, x + width, y + height);
            }

            public System.Drawing.Size Size
            {
                get
                {
                    return new System.Drawing.Size(right - left, bottom - top);
                }
            }
        }

        [StructLayout(LayoutKind.Sequential)]
        public struct MARGINS
        {
            public int cxLeftWidth;
            public int cxRightWidth;
            public int cyTopHeight;
            public int cyBottomHeight;
        }

        public delegate int ListViewCompareCallback(IntPtr lParam1, IntPtr lParam2, IntPtr lParamSort);

        public delegate int TreeViewCompareCallback(IntPtr lParam1, IntPtr lParam2, IntPtr lParamSort);

        [StructLayout(LayoutKind.Sequential, CharSet = CharSet.Auto)]
        public class WNDCLASS_I
        {
            public int style = 0;
            public IntPtr lpfnWndProc = IntPtr.Zero;
            public int cbClsExtra = 0;
            public int cbWndExtra = 0;
            public IntPtr hInstance = IntPtr.Zero;
            public IntPtr hIcon = IntPtr.Zero;
            public IntPtr hCursor = IntPtr.Zero;
            public IntPtr hbrBackground = IntPtr.Zero;
            public IntPtr lpszMenuName = IntPtr.Zero;
            public IntPtr lpszClassName = IntPtr.Zero;
        }

        [StructLayout(LayoutKind.Sequential)]
        public class NONCLIENTMETRICS
        {
            public int cbSize = Marshal.SizeOf<NONCLIENTMETRICS>();
            public int iBorderWidth = 0;
            public int iScrollWidth = 0;
            public int iScrollHeight = 0;
            public int iCaptionWidth = 0;
            public int iCaptionHeight = 0;
            [MarshalAs(UnmanagedType.Struct)]
            public LOGFONT lfCaptionFont = null;
            public int iSmCaptionWidth = 0;
            public int iSmCaptionHeight = 0;
            [MarshalAs(UnmanagedType.Struct)]
            public LOGFONT lfSmCaptionFont = null;
            public int iMenuWidth = 0;
            public int iMenuHeight = 0;
            [MarshalAs(UnmanagedType.Struct)]
            public LOGFONT lfMenuFont = null;
            [MarshalAs(UnmanagedType.Struct)]
            public LOGFONT lfStatusFont = null;
            [MarshalAs(UnmanagedType.Struct)]
<<<<<<< HEAD
            public LOGFONT  lfMessageFont = null; 
            // Necessary since Windows Vista. 
            // Since we are supporting >= Windows 7, this is safe to add.
            public int iPaddedBorderWidth = 0;
=======
            public LOGFONT lfMessageFont = null;
>>>>>>> 1f0ce7dd
        }

        [StructLayout(LayoutKind.Sequential)]
        [Serializable]
        public struct MSG
        {
            public IntPtr hwnd;
            public int message;
            public IntPtr wParam;
            public IntPtr lParam;
            public int time;
            // pt was a by-value POINT structure
            public int pt_x;
            public int pt_y;
        }

        [StructLayout(LayoutKind.Sequential)]
        public struct PAINTSTRUCT
        {
            public IntPtr hdc;
            public bool fErase;
            // rcPaint was a by-value RECT structure
            public int rcPaint_left;
            public int rcPaint_top;
            public int rcPaint_right;
            public int rcPaint_bottom;
            public bool fRestore;
            public bool fIncUpdate;
            public int reserved1;
            public int reserved2;
            public int reserved3;
            public int reserved4;
            public int reserved5;
            public int reserved6;
            public int reserved7;
            public int reserved8;
        }

        [StructLayout(LayoutKind.Sequential)]
        public class SCROLLINFO
        {
            public int cbSize = Marshal.SizeOf<SCROLLINFO>();
            public int fMask;
            public int nMin;
            public int nMax;
            public int nPage;
            public int nPos;
            public int nTrackPos;

            public SCROLLINFO()
            {
            }
        }

        [StructLayout(LayoutKind.Sequential)]
        public class TPMPARAMS
        {
            public int cbSize = Marshal.SizeOf<TPMPARAMS>();
            // rcExclude was a by-value RECT structure
            public int rcExclude_left;
            public int rcExclude_top;
            public int rcExclude_right;
            public int rcExclude_bottom;
        }

        [StructLayout(LayoutKind.Sequential)]
        public class SIZE
        {
            public int cx;
            public int cy;

            public SIZE()
            {
            }

            public SIZE(int cx, int cy)
            {
                this.cx = cx;
                this.cy = cy;
            }
        }

        [StructLayout(LayoutKind.Sequential)]
        public struct WINDOWPLACEMENT
        {
            public int length;
            public int flags;
            public int showCmd;
            // ptMinPosition was a by-value POINT structure
            public int ptMinPosition_x;
            public int ptMinPosition_y;
            // ptMaxPosition was a by-value POINT structure
            public int ptMaxPosition_x;
            public int ptMaxPosition_y;
            // rcNormalPosition was a by-value RECT structure
            public int rcNormalPosition_left;
            public int rcNormalPosition_top;
            public int rcNormalPosition_right;
            public int rcNormalPosition_bottom;
        }

        [StructLayout(LayoutKind.Sequential, CharSet = CharSet.Auto)]
        public class STARTUPINFO_I
        {
            public int cb = 0;
            public IntPtr lpReserved = IntPtr.Zero;
            public IntPtr lpDesktop = IntPtr.Zero;
            public IntPtr lpTitle = IntPtr.Zero;
            public int dwX = 0;
            public int dwY = 0;
            public int dwXSize = 0;
            public int dwYSize = 0;
            public int dwXCountChars = 0;
            public int dwYCountChars = 0;
            public int dwFillAttribute = 0;
            public int dwFlags = 0;
            public short wShowWindow = 0;
            public short cbReserved2 = 0;
            public IntPtr lpReserved2 = IntPtr.Zero;
            public IntPtr hStdInput = IntPtr.Zero;
            public IntPtr hStdOutput = IntPtr.Zero;
            public IntPtr hStdError = IntPtr.Zero;
        }

        [StructLayout(LayoutKind.Sequential)]
        public class PAGESETUPDLG
        {
            public int lStructSize;
            public IntPtr hwndOwner;
            public IntPtr hDevMode;
            public IntPtr hDevNames;
            public int Flags;

            //POINT           ptPaperSize; 
            public int paperSizeX = 0;
            public int paperSizeY = 0;

            // RECT            rtMinMargin; 
            public int minMarginLeft;
            public int minMarginTop;
            public int minMarginRight;
            public int minMarginBottom;

            // RECT            rtMargin; 
            public int marginLeft;
            public int marginTop;
            public int marginRight;
            public int marginBottom;

            public IntPtr hInstance = IntPtr.Zero;
            public IntPtr lCustData = IntPtr.Zero;
            public WndProc lpfnPageSetupHook = null;
            public WndProc lpfnPagePaintHook = null;
            public string lpPageSetupTemplateName = null;
            public IntPtr hPageSetupTemplate = IntPtr.Zero;
        }

        // Any change in PRINTDLG, should also be in PRINTDLG_32 and PRINTDLG_64
        public interface PRINTDLG
        {
            int lStructSize { get; set; }

            IntPtr hwndOwner { get; set; }
            IntPtr hDevMode { get; set; }
            IntPtr hDevNames { get; set; }
            IntPtr hDC { get; set; }

            int Flags { get; set; }

            short nFromPage { get; set; }
            short nToPage { get; set; }
            short nMinPage { get; set; }
            short nMaxPage { get; set; }
            short nCopies { get; set; }

            IntPtr hInstance { get; set; }
            IntPtr lCustData { get; set; }

            WndProc lpfnPrintHook { get; set; }
            WndProc lpfnSetupHook { get; set; }

            string lpPrintTemplateName { get; set; }
            string lpSetupTemplateName { get; set; }

            IntPtr hPrintTemplate { get; set; }
            IntPtr hSetupTemplate { get; set; }
        }

        // Any change in PRINTDLG_32, should also be in PRINTDLG and PRINTDLG_64
        // x86 requires EXPLICIT packing of 1.
        [StructLayout(LayoutKind.Sequential, Pack = 1, CharSet = CharSet.Auto)]
        public class PRINTDLG_32 : PRINTDLG
        {
            int m_lStructSize;

            IntPtr m_hwndOwner;
            IntPtr m_hDevMode;
            IntPtr m_hDevNames;
            IntPtr m_hDC;

            int m_Flags;

            short m_nFromPage;
            short m_nToPage;
            short m_nMinPage;
            short m_nMaxPage;
            short m_nCopies;

            IntPtr m_hInstance;
            IntPtr m_lCustData;

            WndProc m_lpfnPrintHook;
            WndProc m_lpfnSetupHook;

            string m_lpPrintTemplateName;
            string m_lpSetupTemplateName;

            IntPtr m_hPrintTemplate;
            IntPtr m_hSetupTemplate;

            public int lStructSize { get { return m_lStructSize; } set { m_lStructSize = value; } }

            public IntPtr hwndOwner { get { return m_hwndOwner; } set { m_hwndOwner = value; } }
            public IntPtr hDevMode { get { return m_hDevMode; } set { m_hDevMode = value; } }
            public IntPtr hDevNames { get { return m_hDevNames; } set { m_hDevNames = value; } }
            public IntPtr hDC { get { return m_hDC; } set { m_hDC = value; } }

            public int Flags { get { return m_Flags; } set { m_Flags = value; } }

            public short nFromPage { get { return m_nFromPage; } set { m_nFromPage = value; } }
            public short nToPage { get { return m_nToPage; } set { m_nToPage = value; } }
            public short nMinPage { get { return m_nMinPage; } set { m_nMinPage = value; } }
            public short nMaxPage { get { return m_nMaxPage; } set { m_nMaxPage = value; } }
            public short nCopies { get { return m_nCopies; } set { m_nCopies = value; } }

            public IntPtr hInstance { get { return m_hInstance; } set { m_hInstance = value; } }
            public IntPtr lCustData { get { return m_lCustData; } set { m_lCustData = value; } }

            public WndProc lpfnPrintHook { get { return m_lpfnPrintHook; } set { m_lpfnPrintHook = value; } }
            public WndProc lpfnSetupHook { get { return m_lpfnSetupHook; } set { m_lpfnSetupHook = value; } }

            public string lpPrintTemplateName { get { return m_lpPrintTemplateName; } set { m_lpPrintTemplateName = value; } }
            public string lpSetupTemplateName { get { return m_lpSetupTemplateName; } set { m_lpSetupTemplateName = value; } }

            public IntPtr hPrintTemplate { get { return m_hPrintTemplate; } set { m_hPrintTemplate = value; } }
            public IntPtr hSetupTemplate { get { return m_hSetupTemplate; } set { m_hSetupTemplate = value; } }
        }

        // Any change in PRINTDLG_64, should also be in PRINTDLG_32 and PRINTDLG
        // x64 does not require EXPLICIT packing of 1.
        [StructLayout(LayoutKind.Sequential, CharSet = CharSet.Auto)]
        public class PRINTDLG_64 : PRINTDLG
        {
            int m_lStructSize;

            IntPtr m_hwndOwner;
            IntPtr m_hDevMode;
            IntPtr m_hDevNames;
            IntPtr m_hDC;

            int m_Flags;

            short m_nFromPage;
            short m_nToPage;
            short m_nMinPage;
            short m_nMaxPage;
            short m_nCopies;

            IntPtr m_hInstance;
            IntPtr m_lCustData;

            WndProc m_lpfnPrintHook;
            WndProc m_lpfnSetupHook;

            string m_lpPrintTemplateName;
            string m_lpSetupTemplateName;

            IntPtr m_hPrintTemplate;
            IntPtr m_hSetupTemplate;

            public int lStructSize { get { return m_lStructSize; } set { m_lStructSize = value; } }

            public IntPtr hwndOwner { get { return m_hwndOwner; } set { m_hwndOwner = value; } }
            public IntPtr hDevMode { get { return m_hDevMode; } set { m_hDevMode = value; } }
            public IntPtr hDevNames { get { return m_hDevNames; } set { m_hDevNames = value; } }
            public IntPtr hDC { get { return m_hDC; } set { m_hDC = value; } }

            public int Flags { get { return m_Flags; } set { m_Flags = value; } }

            public short nFromPage { get { return m_nFromPage; } set { m_nFromPage = value; } }
            public short nToPage { get { return m_nToPage; } set { m_nToPage = value; } }
            public short nMinPage { get { return m_nMinPage; } set { m_nMinPage = value; } }
            public short nMaxPage { get { return m_nMaxPage; } set { m_nMaxPage = value; } }
            public short nCopies { get { return m_nCopies; } set { m_nCopies = value; } }

            public IntPtr hInstance { get { return m_hInstance; } set { m_hInstance = value; } }
            public IntPtr lCustData { get { return m_lCustData; } set { m_lCustData = value; } }

            public WndProc lpfnPrintHook { get { return m_lpfnPrintHook; } set { m_lpfnPrintHook = value; } }
            public WndProc lpfnSetupHook { get { return m_lpfnSetupHook; } set { m_lpfnSetupHook = value; } }

            public string lpPrintTemplateName { get { return m_lpPrintTemplateName; } set { m_lpPrintTemplateName = value; } }
            public string lpSetupTemplateName { get { return m_lpSetupTemplateName; } set { m_lpSetupTemplateName = value; } }

            public IntPtr hPrintTemplate { get { return m_hPrintTemplate; } set { m_hPrintTemplate = value; } }
            public IntPtr hSetupTemplate { get { return m_hSetupTemplate; } set { m_hSetupTemplate = value; } }
        }

        [StructLayout(LayoutKind.Sequential, CharSet = CharSet.Auto)]
        public class PRINTDLGEX
        {
            public int lStructSize;

            public IntPtr hwndOwner;
            public IntPtr hDevMode;
            public IntPtr hDevNames;
            public IntPtr hDC;

            public int Flags;
            public int Flags2;

            public int ExclusionFlags;

            public int nPageRanges;
            public int nMaxPageRanges;

            public IntPtr pageRanges;

            public int nMinPage;
            public int nMaxPage;
            public int nCopies;

            public IntPtr hInstance;
            [MarshalAs(UnmanagedType.LPStr)]
            public string lpPrintTemplateName;

            public WndProc lpCallback = null;

            public int nPropertyPages;

            public IntPtr lphPropertyPages;

            public int nStartPage;
            public int dwResultAction;

        }

        // x86 requires EXPLICIT packing of 1.
        [StructLayout(LayoutKind.Sequential, Pack = 1, CharSet = CharSet.Auto)]
        public class PRINTPAGERANGE
        {
            public int nFromPage = 0;
            public int nToPage = 0;
        }

        [StructLayout(LayoutKind.Sequential)]
        public class PICTDESC
        {
            internal int cbSizeOfStruct;
            public int picType;
            internal IntPtr union1;
            internal int union2;
            internal int union3;

            public static PICTDESC CreateBitmapPICTDESC(IntPtr hbitmap, IntPtr hpal)
            {
                PICTDESC pictdesc = new PICTDESC
                {
                    cbSizeOfStruct = 16,
                    picType = Ole.PICTYPE_BITMAP,
                    union1 = hbitmap,
                    union2 = (int)(((long)hpal) & 0xffffffff),
                    union3 = (int)(((long)hpal) >> 32)
                };
                return pictdesc;
            }

            public static PICTDESC CreateIconPICTDESC(IntPtr hicon)
            {
                PICTDESC pictdesc = new PICTDESC
                {
                    cbSizeOfStruct = 12,
                    picType = Ole.PICTYPE_ICON,
                    union1 = hicon
                };
                return pictdesc;
            }
        }

        [StructLayout(LayoutKind.Sequential)]
        public sealed class tagFONTDESC
        {
            public int cbSizeofstruct = Marshal.SizeOf<tagFONTDESC>();

            [MarshalAs(UnmanagedType.LPWStr)]
            public string lpstrName;

            [MarshalAs(UnmanagedType.U8)]
            public long cySize;

            [MarshalAs(UnmanagedType.U2)]
            public short sWeight;

            [MarshalAs(UnmanagedType.U2)]
            public short sCharset;

            [MarshalAs(UnmanagedType.Bool)]
            public bool fItalic;

            [MarshalAs(UnmanagedType.Bool)]
            public bool fUnderline;

            [MarshalAs(UnmanagedType.Bool)]
            public bool fStrikethrough;
        }

        [StructLayout(LayoutKind.Sequential, CharSet = CharSet.Auto)]
        public class CHOOSECOLOR
        {
            public int lStructSize = Marshal.SizeOf<CHOOSECOLOR>(); //ndirect.DllLib.sizeOf(this);
            public IntPtr hwndOwner;
            public IntPtr hInstance;
            public int rgbResult;
            public IntPtr lpCustColors;
            public int Flags;
            public IntPtr lCustData = IntPtr.Zero;
            public WndProc lpfnHook;
            public string lpTemplateName = null;
        }

        public delegate IntPtr HookProc(int nCode, IntPtr wParam, IntPtr lParam);

        [StructLayout(LayoutKind.Sequential)]
        // This is not our convention for managed resources.
        [System.Diagnostics.CodeAnalysis.SuppressMessage("Microsoft.Reliability", "CA2006:UseSafeHandleToEncapsulateNativeResources")]
        [System.Diagnostics.CodeAnalysis.SuppressMessage("Microsoft.Design", "CA1049:TypesThatOwnNativeResourcesShouldBeDisposable")]
        public class BITMAP
        {
            public int bmType = 0;
            public int bmWidth = 0;
            public int bmHeight = 0;
            public int bmWidthBytes = 0;
            public short bmPlanes = 0;
            public short bmBitsPixel = 0;
            [SuppressMessage("Microsoft.Reliability", "CA2006:UseSafeHandleToEncapsulateNativeResources")]
            public IntPtr bmBits = IntPtr.Zero;
        }

        [StructLayout(LayoutKind.Sequential)]
        public class ICONINFO
        {
            public int fIcon = 0;
            public int xHotspot = 0;
            public int yHotspot = 0;
            public IntPtr hbmMask = IntPtr.Zero;
            public IntPtr hbmColor = IntPtr.Zero;
        }

        [StructLayout(LayoutKind.Sequential)]
        public class LOGPEN
        {
            public int lopnStyle = 0;
            // lopnWidth was a by-value POINT structure
            public int lopnWidth_x = 0;
            public int lopnWidth_y = 0;
            public int lopnColor = 0;
        }

        [StructLayout(LayoutKind.Sequential)]
        public class LOGBRUSH
        {
            public int lbStyle;
            public int lbColor;
            public IntPtr lbHatch;
        }

        [StructLayout(LayoutKind.Sequential, CharSet = CharSet.Auto)]
        public class LOGFONT
        {
            public LOGFONT()
            {
            }
            public LOGFONT(LOGFONT lf)
            {
                Debug.Assert(lf != null, "lf is null");

                lfHeight = lf.lfHeight;
                lfWidth = lf.lfWidth;
                lfEscapement = lf.lfEscapement;
                lfOrientation = lf.lfOrientation;
                lfWeight = lf.lfWeight;
                lfItalic = lf.lfItalic;
                lfUnderline = lf.lfUnderline;
                lfStrikeOut = lf.lfStrikeOut;
                lfCharSet = lf.lfCharSet;
                lfOutPrecision = lf.lfOutPrecision;
                lfClipPrecision = lf.lfClipPrecision;
                lfQuality = lf.lfQuality;
                lfPitchAndFamily = lf.lfPitchAndFamily;
                lfFaceName = lf.lfFaceName;
            }
            public int lfHeight;
            public int lfWidth;
            public int lfEscapement;
            public int lfOrientation;
            public int lfWeight;
            public byte lfItalic;
            public byte lfUnderline;
            public byte lfStrikeOut;
            public byte lfCharSet;
            public byte lfOutPrecision;
            public byte lfClipPrecision;
            public byte lfQuality;
            public byte lfPitchAndFamily;
            [MarshalAs(UnmanagedType.ByValTStr, SizeConst = 32)]
            public string lfFaceName;
        }

        [StructLayout(LayoutKind.Sequential, CharSet = CharSet.Unicode)]
        public struct TEXTMETRIC
        {
            public int tmHeight;
            public int tmAscent;
            public int tmDescent;
            public int tmInternalLeading;
            public int tmExternalLeading;
            public int tmAveCharWidth;
            public int tmMaxCharWidth;
            public int tmWeight;
            public int tmOverhang;
            public int tmDigitizedAspectX;
            public int tmDigitizedAspectY;
            public char tmFirstChar;
            public char tmLastChar;
            public char tmDefaultChar;
            public char tmBreakChar;
            public byte tmItalic;
            public byte tmUnderlined;
            public byte tmStruckOut;
            public byte tmPitchAndFamily;
            public byte tmCharSet;
        }

        [StructLayout(LayoutKind.Sequential, CharSet = CharSet.Auto)]
        public class NOTIFYICONDATA
        {
            public int cbSize = Marshal.SizeOf<NOTIFYICONDATA>();
            public IntPtr hWnd;
            public int uID;
            public int uFlags;
            public int uCallbackMessage;
            public IntPtr hIcon;
            [MarshalAs(UnmanagedType.ByValTStr, SizeConst = 128)]
            public string szTip;
            public int dwState = 0;
            public int dwStateMask = 0;
            [MarshalAs(UnmanagedType.ByValTStr, SizeConst = 256)]
            public string szInfo;
            public int uTimeoutOrVersion;
            [MarshalAs(UnmanagedType.ByValTStr, SizeConst = 64)]
            public string szInfoTitle;
            public int dwInfoFlags;
        }

        [StructLayout(LayoutKind.Sequential, CharSet = CharSet.Auto)]
        public class MENUITEMINFO_T
        {
            public int cbSize = Marshal.SizeOf<MENUITEMINFO_T>();
            public int fMask;
            public int fType;
            public int fState;
            public int wID;
            public IntPtr hSubMenu;
            public IntPtr hbmpChecked;
            public IntPtr hbmpUnchecked;
            public IntPtr dwItemData;
            public string dwTypeData;
            public int cch;
        }

        // This version allows you to read the string that's stuffed
        // in the native menu item.  You have to do the marshaling on 
        // your own though.
        [StructLayout(LayoutKind.Sequential, CharSet = CharSet.Auto)]
        public class MENUITEMINFO_T_RW
        {
            public int cbSize = Marshal.SizeOf<MENUITEMINFO_T_RW>();
            public int fMask = 0;
            public int fType = 0;
            public int fState = 0;
            public int wID = 0;
            public IntPtr hSubMenu = IntPtr.Zero;
            public IntPtr hbmpChecked = IntPtr.Zero;
            public IntPtr hbmpUnchecked = IntPtr.Zero;
            public IntPtr dwItemData = IntPtr.Zero;
            public IntPtr dwTypeData = IntPtr.Zero;
            public int cch = 0;
            public IntPtr hbmpItem = IntPtr.Zero;  // requires WINVER > 5
        }

        [StructLayout(LayoutKind.Sequential, CharSet = CharSet.Unicode)]
        public struct MSAAMENUINFO
        {
            public int dwMSAASignature;
            public int cchWText;
            public string pszWText;

            public MSAAMENUINFO(string text)
            {
                dwMSAASignature = unchecked((int)MSAA_MENU_SIG);
                cchWText = text.Length;
                pszWText = text;
            }
        }

        public delegate bool EnumThreadWindowsCallback(IntPtr hWnd, IntPtr lParam);

        [StructLayout(LayoutKind.Sequential, CharSet = CharSet.Auto)]
        public class OPENFILENAME_I
        {
            public int lStructSize = Marshal.SizeOf<OPENFILENAME_I>(); //ndirect.DllLib.sizeOf(this);
            public IntPtr hwndOwner;
            public IntPtr hInstance;
            public string lpstrFilter;   // use embedded nulls to separate filters
            public IntPtr lpstrCustomFilter = IntPtr.Zero;
            public int nMaxCustFilter = 0;
            public int nFilterIndex;
            public IntPtr lpstrFile;
            public int nMaxFile = Interop.Kernel32.MAX_PATH;
            public IntPtr lpstrFileTitle = IntPtr.Zero;
            public int nMaxFileTitle = Interop.Kernel32.MAX_PATH;
            public string lpstrInitialDir;
            public string lpstrTitle;
            public int Flags;
            public short nFileOffset = 0;
            public short nFileExtension = 0;
            public string lpstrDefExt;
            public IntPtr lCustData = IntPtr.Zero;
            public WndProc lpfnHook;
            public string lpTemplateName = null;
            public IntPtr pvReserved = IntPtr.Zero;
            public int dwReserved = 0;
            public int FlagsEx;
        }

        [StructLayout(LayoutKind.Sequential, CharSet = CharSet.Auto)]
        public class CHOOSEFONT
        {
            public int lStructSize = Marshal.SizeOf<CHOOSEFONT>();   // ndirect.DllLib.sizeOf(this);
            public IntPtr hwndOwner;
            public IntPtr hDC;
            public IntPtr lpLogFont;
            public int iPointSize = 0;
            public int Flags;
            public int rgbColors;
            public IntPtr lCustData = IntPtr.Zero;
            public WndProc lpfnHook;
            public string lpTemplateName = null;
            public IntPtr hInstance;
            public string lpszStyle = null;
            public short nFontType = 0;
            public short ___MISSING_ALIGNMENT__ = 0;
            public int nSizeMin;
            public int nSizeMax;
        }

        [StructLayout(LayoutKind.Sequential)]
        public class BITMAPINFO
        {
            // bmiHeader was a by-value BITMAPINFOHEADER structure
            public int bmiHeader_biSize = 40;  // ndirect.DllLib.sizeOf( BITMAPINFOHEADER.class );
            public int bmiHeader_biWidth = 0;
            public int bmiHeader_biHeight = 0;
            public short bmiHeader_biPlanes = 0;
            public short bmiHeader_biBitCount = 0;
            public int bmiHeader_biCompression = 0;
            public int bmiHeader_biSizeImage = 0;
            public int bmiHeader_biXPelsPerMeter = 0;
            public int bmiHeader_biYPelsPerMeter = 0;
            public int bmiHeader_biClrUsed = 0;
            public int bmiHeader_biClrImportant = 0;

            // bmiColors was an embedded array of RGBQUAD structures
            public byte bmiColors_rgbBlue = 0;
            public byte bmiColors_rgbGreen = 0;
            public byte bmiColors_rgbRed = 0;
            public byte bmiColors_rgbReserved = 0;

            private BITMAPINFO()
            {
                //Added to make FxCop happy: doesn't really matter since it's internal...
            }
        }

        [StructLayout(LayoutKind.Sequential)]
        public class BITMAPINFOHEADER
        {
            public int biSize = 40;    // ndirect.DllLib.sizeOf( this );
            public int biWidth;
            public int biHeight;
            public short biPlanes;
            public short biBitCount;
            public int biCompression;
            public int biSizeImage = 0;
            public int biXPelsPerMeter = 0;
            public int biYPelsPerMeter = 0;
            public int biClrUsed = 0;
            public int biClrImportant = 0;
        }

        public class Ole
        {
            public const int PICTYPE_UNINITIALIZED = -1;
            public const int PICTYPE_NONE = 0;
            public const int PICTYPE_BITMAP = 1;
            public const int PICTYPE_METAFILE = 2;
            public const int PICTYPE_ICON = 3;
            public const int PICTYPE_ENHMETAFILE = 4;
            public const int STATFLAG_DEFAULT = 0;
            public const int STATFLAG_NONAME = 1;
        }

        [StructLayout(LayoutKind.Sequential)]
        public class STATSTG
        {

            [MarshalAs(UnmanagedType.LPWStr)]
            public string pwcsName = null;

            public int type;
            [MarshalAs(UnmanagedType.I8)]
            public long cbSize;
            [MarshalAs(UnmanagedType.I8)]
            public long mtime = 0;
            [MarshalAs(UnmanagedType.I8)]
            public long ctime = 0;
            [MarshalAs(UnmanagedType.I8)]
            public long atime = 0;
            [MarshalAs(UnmanagedType.I4)]
            public int grfMode = 0;
            [MarshalAs(UnmanagedType.I4)]
            public int grfLocksSupported;

            public int clsid_data1 = 0;
            [MarshalAs(UnmanagedType.I2)]
            public short clsid_data2 = 0;
            [MarshalAs(UnmanagedType.I2)]
            public short clsid_data3 = 0;
            [MarshalAs(UnmanagedType.U1)]
            public byte clsid_b0 = 0;
            [MarshalAs(UnmanagedType.U1)]
            public byte clsid_b1 = 0;
            [MarshalAs(UnmanagedType.U1)]
            public byte clsid_b2 = 0;
            [MarshalAs(UnmanagedType.U1)]
            public byte clsid_b3 = 0;
            [MarshalAs(UnmanagedType.U1)]
            public byte clsid_b4 = 0;
            [MarshalAs(UnmanagedType.U1)]
            public byte clsid_b5 = 0;
            [MarshalAs(UnmanagedType.U1)]
            public byte clsid_b6 = 0;
            [MarshalAs(UnmanagedType.U1)]
            public byte clsid_b7 = 0;
            [MarshalAs(UnmanagedType.I4)]
            public int grfStateBits = 0;
            [MarshalAs(UnmanagedType.I4)]
            public int reserved = 0;
        }

        [StructLayout(LayoutKind.Sequential)]
        public class FILETIME
        {
            public uint dwLowDateTime = 0;
            public uint dwHighDateTime = 0;
        }

        [StructLayout(LayoutKind.Sequential)]
        public class SYSTEMTIME
        {
            public short wYear;
            public short wMonth;
            public short wDayOfWeek;
            public short wDay;
            public short wHour;
            public short wMinute;
            public short wSecond;
            public short wMilliseconds;

            public override string ToString()
            {
                return "[SYSTEMTIME: "
                + wDay.ToString(CultureInfo.InvariantCulture) + "/" + wMonth.ToString(CultureInfo.InvariantCulture) + "/" + wYear.ToString(CultureInfo.InvariantCulture)
                + " " + wHour.ToString(CultureInfo.InvariantCulture) + ":" + wMinute.ToString(CultureInfo.InvariantCulture) + ":" + wSecond.ToString(CultureInfo.InvariantCulture)
                + "]";
            }
        }

        [StructLayout(LayoutKind.Sequential)]
        public sealed class _POINTL
        {
            public int x;
            public int y;

        }

        [StructLayout(LayoutKind.Sequential)]
        public sealed class tagSIZE
        {
            public int cx = 0;
            public int cy = 0;

        }

        [StructLayout(LayoutKind.Sequential)]
        public class COMRECT
        {
            public int left;
            public int top;
            public int right;
            public int bottom;

            public COMRECT()
            {
            }

            public COMRECT(System.Drawing.Rectangle r)
            {
                left = r.X;
                top = r.Y;
                right = r.Right;
                bottom = r.Bottom;
            }

            public COMRECT(int left, int top, int right, int bottom)
            {
                this.left = left;
                this.top = top;
                this.right = right;
                this.bottom = bottom;
            }

            public static COMRECT FromXYWH(int x, int y, int width, int height)
            {
                return new COMRECT(x, y, x + width, y + height);
            }

            public override string ToString()
            {
                return "Left = " + left + " Top " + top + " Right = " + right + " Bottom = " + bottom;
            }
        }

        [StructLayout(LayoutKind.Sequential)/*leftover(noAutoOffset)*/]
        public sealed class tagOleMenuGroupWidths
        {
            [MarshalAs(UnmanagedType.ByValArray, SizeConst = 6)/*leftover(offset=0, widths)*/]
            public int[] widths = new int[6];
        }

        [StructLayout(LayoutKind.Sequential)]
        [Serializable]
        public class MSOCRINFOSTRUCT
        {
            public int cbSize = Marshal.SizeOf<MSOCRINFOSTRUCT>();              // size of MSOCRINFO structure in bytes.
            public int uIdleTimeInterval;   // If olecrfNeedPeriodicIdleTime is registered
                                            // in grfcrf, component needs to perform
                                            // periodic idle time tasks during an idle phase
                                            // every uIdleTimeInterval milliseconds.
            public int grfcrf;              // bit flags taken from olecrf values (above)
            public int grfcadvf;            // bit flags taken from olecadvf values (above)
        }

        [StructLayout(LayoutKind.Sequential)]
        public struct NMLISTVIEW
        {
            public NMHDR hdr;
            public int iItem;
            public int iSubItem;
            public int uNewState;
            public int uOldState;
            public int uChanged;
            public IntPtr lParam;
        }

        [StructLayout(LayoutKind.Sequential)/*leftover(noAutoOffset)*/]
        public sealed class tagPOINTF
        {
            [MarshalAs(UnmanagedType.R4)/*leftover(offset=0, x)*/]
            public float x;

            [MarshalAs(UnmanagedType.R4)/*leftover(offset=4, y)*/]
            public float y;

        }

        [StructLayout(LayoutKind.Sequential)/*leftover(noAutoOffset)*/]
        public sealed class tagOIFI
        {
            [MarshalAs(UnmanagedType.U4)/*leftover(offset=0, cb)*/]
            public int cb;

            public bool fMDIApp;
            public IntPtr hwndFrame;
            public IntPtr hAccel;

            [MarshalAs(UnmanagedType.U4)/*leftover(offset=16, cAccelEntries)*/]
            public int cAccelEntries;

        }

        [StructLayout(LayoutKind.Sequential)]
        public struct NMLVFINDITEM
        {
            public NMHDR hdr;
            public int iStart;
            public LVFINDINFO lvfi;
        }

        [StructLayout(LayoutKind.Sequential)]
        public struct NMHDR
        {
            public IntPtr hwndFrom;
            public IntPtr idFrom; //This is declared as UINT_PTR in winuser.h
            public int code;
        }

        [ComVisible(true)]
        [Guid("626FC520-A41E-11CF-A731-00A0C9082637")]
        [InterfaceType(ComInterfaceType.InterfaceIsDual)]
        internal interface IHTMLDocument
        {
            [return: MarshalAs(UnmanagedType.Interface)]
            object GetScript();
        }

        [ComImport]
        [Guid("376BD3AA-3845-101B-84ED-08002B2EC713")]
        [InterfaceType(ComInterfaceType.InterfaceIsIUnknown)]
        public interface IPerPropertyBrowsing
        {
            [PreserveSig]
            int GetDisplayString(
                int dispID,
                [Out, MarshalAs(UnmanagedType.LPArray)]
                string[] pBstr);

            [PreserveSig]
            int MapPropertyToPage(
                int dispID,
                [Out]
                out Guid pGuid);

            [PreserveSig]
            int GetPredefinedStrings(
                int dispID,
                [Out]
                CA_STRUCT pCaStringsOut,
                [Out]
                CA_STRUCT pCaCookiesOut);

            [PreserveSig]
            int GetPredefinedValue(
                int dispID,
                [In, MarshalAs(UnmanagedType.U4)]
                int dwCookie,
                [Out]
                VARIANT pVarOut);
        }

        [ComImport]
        [Guid("4D07FC10-F931-11CE-B001-00AA006884E5")]
        [InterfaceType(ComInterfaceType.InterfaceIsIUnknown)]
        public interface ICategorizeProperties
        {
            [PreserveSig]
            int MapPropertyToCategory(
                int dispID,
                ref int categoryID);

            [PreserveSig]
            int GetCategoryName(
                int propcat,
                [In, MarshalAs(UnmanagedType.U4)]
                int lcid,
                out string categoryName);
        }

        [StructLayout(LayoutKind.Sequential)/*leftover(noAutoOffset)*/]
        public sealed class tagSIZEL
        {
            public int cx;
            public int cy;
        }

        [StructLayout(LayoutKind.Sequential)/*leftover(noAutoOffset)*/]
        public sealed class tagOLEVERB
        {
            public int lVerb;

            [MarshalAs(UnmanagedType.LPWStr)/*leftover(offset=4, customMarshal="UniStringMarshaller", lpszVerbName)*/]
            public string lpszVerbName;

            [MarshalAs(UnmanagedType.U4)/*leftover(offset=8, fuFlags)*/]
            public int fuFlags;

            [MarshalAs(UnmanagedType.U4)/*leftover(offset=12, grfAttribs)*/]
            public int grfAttribs;
        }

        [StructLayout(LayoutKind.Sequential)/*leftover(noAutoOffset)*/]
        public sealed class tagLOGPALETTE
        {
            [MarshalAs(UnmanagedType.U2)/*leftover(offset=0, palVersion)*/]
            public short palVersion = 0;

            [MarshalAs(UnmanagedType.U2)/*leftover(offset=2, palNumEntries)*/]
            public short palNumEntries = 0;
        }

        [StructLayout(LayoutKind.Sequential)/*leftover(noAutoOffset)*/]
        public sealed class tagCONTROLINFO
        {
            [MarshalAs(UnmanagedType.U4)/*leftover(offset=0, cb)*/]
            public int cb = Marshal.SizeOf<tagCONTROLINFO>();

            public IntPtr hAccel;

            [MarshalAs(UnmanagedType.U2)/*leftover(offset=8, cAccel)*/]
            public short cAccel;

            [MarshalAs(UnmanagedType.U4)/*leftover(offset=10, dwFlags)*/]
            public int dwFlags;
        }

        [StructLayout(LayoutKind.Sequential)/*leftover(noAutoOffset)*/]
        public sealed class CA_STRUCT
        {
            public int cElems = 0;
            public IntPtr pElems = IntPtr.Zero;
        }

        [StructLayout(LayoutKind.Sequential)]
        public sealed class VARIANT
        {
            [MarshalAs(UnmanagedType.I2)]
            public short vt;
            [MarshalAs(UnmanagedType.I2)]
            public short reserved1 = 0;
            [MarshalAs(UnmanagedType.I2)]
            public short reserved2 = 0;
            [MarshalAs(UnmanagedType.I2)]
            public short reserved3 = 0;

            public IntPtr data1;

            public IntPtr data2;

            public bool Byref
            {
                get
                {
                    return 0 != (vt & (int)tagVT.VT_BYREF);
                }
            }

            public void Clear()
            {
                if ((vt == (int)tagVT.VT_UNKNOWN || vt == (int)tagVT.VT_DISPATCH) && data1 != IntPtr.Zero)
                {
                    Marshal.Release(data1);
                }

                if (vt == (int)tagVT.VT_BSTR && data1 != IntPtr.Zero)
                {
                    SysFreeString(data1);
                }

                data1 = data2 = IntPtr.Zero;
                vt = (int)tagVT.VT_EMPTY;
            }

            ~VARIANT()
            {
                Clear();
            }

            [DllImport(ExternDll.Oleaut32, CharSet = CharSet.Auto)]

            private static extern IntPtr SysAllocString([In, MarshalAs(UnmanagedType.LPWStr)]string s);

            [DllImport(ExternDll.Oleaut32, CharSet = CharSet.Auto)]

            private static extern void SysFreeString(IntPtr pbstr);

            public void SetLong(long lVal)
            {
                data1 = (IntPtr)(lVal & 0xFFFFFFFF);
                data2 = (IntPtr)((lVal >> 32) & 0xFFFFFFFF);
            }

            public object ToObject()
            {
                IntPtr val = data1;
                long longVal;

                int vtType = (int)(vt & (short)tagVT.VT_TYPEMASK);

                switch (vtType)
                {
                    case (int)tagVT.VT_EMPTY:
                        return null;
                    case (int)tagVT.VT_NULL:
                        return Convert.DBNull;

                    case (int)tagVT.VT_I1:
                        if (Byref)
                        {
                            val = (IntPtr)Marshal.ReadByte(val);
                        }
                        return (sbyte)(0xFF & (sbyte)val);

                    case (int)tagVT.VT_UI1:
                        if (Byref)
                        {
                            val = (IntPtr)Marshal.ReadByte(val);
                        }

                        return (byte)(0xFF & (byte)val);

                    case (int)tagVT.VT_I2:
                        if (Byref)
                        {
                            val = (IntPtr)Marshal.ReadInt16(val);
                        }
                        return (short)(0xFFFF & (short)val);

                    case (int)tagVT.VT_UI2:
                        if (Byref)
                        {
                            val = (IntPtr)Marshal.ReadInt16(val);
                        }
                        return (ushort)(0xFFFF & (ushort)val);

                    case (int)tagVT.VT_I4:
                    case (int)tagVT.VT_INT:
                        if (Byref)
                        {
                            val = (IntPtr)Marshal.ReadInt32(val);
                        }
                        return (int)val;

                    case (int)tagVT.VT_UI4:
                    case (int)tagVT.VT_UINT:
                        if (Byref)
                        {
                            val = (IntPtr)Marshal.ReadInt32(val);
                        }
                        return (uint)val;

                    case (int)tagVT.VT_I8:
                    case (int)tagVT.VT_UI8:
                        if (Byref)
                        {
                            longVal = Marshal.ReadInt64(val);
                        }
                        else
                        {
                            longVal = ((uint)data1 & 0xffffffff) | ((uint)data2 << 32);
                        }

                        if (vt == (int)tagVT.VT_I8)
                        {
                            return (long)longVal;
                        }
                        else
                        {
                            return (ulong)longVal;
                        }
                }

                if (Byref)
                {
                    val = GetRefInt(val);
                }

                switch (vtType)
                {
                    case (int)tagVT.VT_R4:
                    case (int)tagVT.VT_R8:

                        // can I use unsafe here?
                        throw new FormatException(SR.CannotConvertIntToFloat);

                    case (int)tagVT.VT_CY:
                        // internally currency is 8-byte int scaled by 10,000
                        longVal = ((uint)data1 & 0xffffffff) | ((uint)data2 << 32);
                        return new decimal(longVal);
                    case (int)tagVT.VT_DATE:
                        throw new FormatException(SR.CannotConvertDoubleToDate);

                    case (int)tagVT.VT_BSTR:
                    case (int)tagVT.VT_LPWSTR:
                        return Marshal.PtrToStringUni(val);

                    case (int)tagVT.VT_LPSTR:
                        return Marshal.PtrToStringAnsi(val);

                    case (int)tagVT.VT_DISPATCH:
                    case (int)tagVT.VT_UNKNOWN:
                        {
                            return Marshal.GetObjectForIUnknown(val);
                        }

                    case (int)tagVT.VT_HRESULT:
                        return val;

                    case (int)tagVT.VT_DECIMAL:
                        longVal = ((uint)data1 & 0xffffffff) | ((uint)data2 << 32);
                        return new decimal(longVal);

                    case (int)tagVT.VT_BOOL:
                        return (val != IntPtr.Zero);

                    case (int)tagVT.VT_VARIANT:
                        VARIANT varStruct = Marshal.PtrToStructure<VARIANT>(val);
                        return varStruct.ToObject();

                    case (int)tagVT.VT_CLSID:
                        Guid guid = Marshal.PtrToStructure<Guid>(val);
                        return guid;

                    case (int)tagVT.VT_FILETIME:
                        longVal = ((uint)data1 & 0xffffffff) | ((uint)data2 << 32);
                        return new DateTime(longVal);

                    case (int)tagVT.VT_USERDEFINED:
                        throw new ArgumentException(string.Format(SR.COM2UnhandledVT, "VT_USERDEFINED"));

                    case (int)tagVT.VT_ARRAY:
                    case (int)tagVT.VT_VOID:
                    case (int)tagVT.VT_PTR:
                    case (int)tagVT.VT_SAFEARRAY:
                    case (int)tagVT.VT_CARRAY:

                    case (int)tagVT.VT_RECORD:
                    case (int)tagVT.VT_BLOB:
                    case (int)tagVT.VT_STREAM:
                    case (int)tagVT.VT_STORAGE:
                    case (int)tagVT.VT_STREAMED_OBJECT:
                    case (int)tagVT.VT_STORED_OBJECT:
                    case (int)tagVT.VT_BLOB_OBJECT:
                    case (int)tagVT.VT_CF:
                    case (int)tagVT.VT_BSTR_BLOB:
                    case (int)tagVT.VT_VECTOR:
                    case (int)tagVT.VT_BYREF:
                    default:
                        int iVt = vt;
                        throw new ArgumentException(string.Format(SR.COM2UnhandledVT, iVt.ToString(CultureInfo.InvariantCulture)));
                }
            }

            private static IntPtr GetRefInt(IntPtr value)
            {
                return Marshal.ReadIntPtr(value);
            }
        }

        [StructLayout(LayoutKind.Sequential)/*leftover(noAutoOffset)*/]
        public sealed class tagLICINFO
        {
            [MarshalAs(UnmanagedType.U4)/*leftover(offset=0, cb)*/]
            public int cbLicInfo = Marshal.SizeOf<tagLICINFO>();

            public int fRuntimeAvailable = 0;
            public int fLicVerified = 0;
        }

        public enum tagVT
        {
            VT_EMPTY = 0,
            VT_NULL = 1,
            VT_I2 = 2,
            VT_I4 = 3,
            VT_R4 = 4,
            VT_R8 = 5,
            VT_CY = 6,
            VT_DATE = 7,
            VT_BSTR = 8,
            VT_DISPATCH = 9,
            VT_ERROR = 10,
            VT_BOOL = 11,
            VT_VARIANT = 12,
            VT_UNKNOWN = 13,
            VT_DECIMAL = 14,
            VT_I1 = 16,
            VT_UI1 = 17,
            VT_UI2 = 18,
            VT_UI4 = 19,
            VT_I8 = 20,
            VT_UI8 = 21,
            VT_INT = 22,
            VT_UINT = 23,
            VT_VOID = 24,
            VT_HRESULT = 25,
            VT_PTR = 26,
            VT_SAFEARRAY = 27,
            VT_CARRAY = 28,
            VT_USERDEFINED = 29,
            VT_LPSTR = 30,
            VT_LPWSTR = 31,
            VT_RECORD = 36,
            VT_FILETIME = 64,
            VT_BLOB = 65,
            VT_STREAM = 66,
            VT_STORAGE = 67,
            VT_STREAMED_OBJECT = 68,
            VT_STORED_OBJECT = 69,
            VT_BLOB_OBJECT = 70,
            VT_CF = 71,
            VT_CLSID = 72,
            VT_BSTR_BLOB = 4095,
            VT_VECTOR = 4096,
            VT_ARRAY = 8192,
            VT_BYREF = 16384,
            VT_RESERVED = 32768,
            VT_ILLEGAL = 65535,
            VT_ILLEGALMASKED = 4095,
            VT_TYPEMASK = 4095
        }

        [StructLayout(LayoutKind.Sequential, CharSet = CharSet.Auto)]
        public class WNDCLASS_D
        {
            public int style;
            public WndProc lpfnWndProc;
            public int cbClsExtra = 0;
            public int cbWndExtra = 0;
            public IntPtr hInstance = IntPtr.Zero;
            public IntPtr hIcon = IntPtr.Zero;
            public IntPtr hCursor = IntPtr.Zero;
            public IntPtr hbrBackground = IntPtr.Zero;
            public string lpszMenuName = null;
            public string lpszClassName = null;
        }

        public class MSOCM
        {
            // MSO Component registration flags
            public const int msocrfNeedIdleTime = 1;
            public const int msocrfNeedPeriodicIdleTime = 2;
            public const int msocrfPreTranslateKeys = 4;
            public const int msocrfPreTranslateAll = 8;
            public const int msocrfNeedSpecActiveNotifs = 16;
            public const int msocrfNeedAllActiveNotifs = 32;
            public const int msocrfExclusiveBorderSpace = 64;
            public const int msocrfExclusiveActivation = 128;
            public const int msocrfNeedAllMacEvents = 256;
            public const int msocrfMaster = 512;

            // MSO Component registration advise flags (see msocstate enumeration)
            public const int msocadvfModal = 1;
            public const int msocadvfRedrawOff = 2;
            public const int msocadvfWarningsOff = 4;
            public const int msocadvfRecording = 8;

            // MSO Component Host flags
            public const int msochostfExclusiveBorderSpace = 1;

            // MSO idle flags, passed to IMsoComponent::FDoIdle and 
            // IMsoStdComponentMgr::FDoIdle.
            public const int msoidlefPeriodic = 1;
            public const int msoidlefNonPeriodic = 2;
            public const int msoidlefPriority = 4;
            public const int msoidlefAll = -1;

            // MSO Reasons for pushing a message loop, passed to 
            // IMsoComponentManager::FPushMessageLoop and 
            // IMsoComponentHost::FPushMessageLoop.  The host should remain in message
            // loop until IMsoComponent::FContinueMessageLoop 
            public const int msoloopDoEventsModal = -2; // Note this is not an official MSO loop -- it just must be distinct.
            public const int msoloopMain = -1; // Note this is not an official MSO loop -- it just must be distinct.
            public const int msoloopFocusWait = 1;
            public const int msoloopDoEvents = 2;
            public const int msoloopDebug = 3;
            public const int msoloopModalForm = 4;
            public const int msoloopModalAlert = 5;


            /* msocstate values: state IDs passed to 
                IMsoComponent::OnEnterState, 
                IMsoComponentManager::OnComponentEnterState/FOnComponentExitState/FInState,
                IMsoComponentHost::OnComponentEnterState,
                IMsoStdComponentMgr::OnHostEnterState/FOnHostExitState/FInState.
                When the host or a component is notified through one of these methods that 
                another entity (component or host) is entering or exiting a state 
                identified by one of these state IDs, the host/component should take
                appropriate action:
                    msocstateModal (modal state):
                        If app is entering modal state, host/component should disable
                        its toplevel windows, and reenable them when app exits this
                        state.  Also, when this state is entered or exited, host/component
                        should notify approprate inplace objects via 
                        IOleInPlaceActiveObject::EnableModeless.
                    msocstateRedrawOff (redrawOff state):
                        If app is entering redrawOff state, host/component should disable
                        repainting of its windows, and reenable repainting when app exits
                        this state.
                    msocstateWarningsOff (warningsOff state):
                        If app is entering warningsOff state, host/component should disable
                        the presentation of any user warnings, and reenable this when
                        app exits this state.
                    msocstateRecording (Recording state):
                        Used to notify host/component when Recording is turned on or off. */
            public const int msocstateModal = 1;
            public const int msocstateRedrawOff = 2;
            public const int msocstateWarningsOff = 3;
            public const int msocstateRecording = 4;


            /*             ** Comments on State Contexts **
            IMsoComponentManager::FCreateSubComponentManager allows one to create a 
            hierarchical tree of component managers.  This tree is used to maintain 
            multiple contexts with regard to msocstateXXX states.  These contexts are 
            referred to as 'state contexts'.
            Each component manager in the tree defines a state context.  The
            components registered with a particular component manager or any of its
            descendents live within that component manager's state context.  Calls
            to IMsoComponentManager::OnComponentEnterState/FOnComponentExitState
            can be used to  affect all components, only components within the component
            manager's state context, or only those components that are outside of the
            component manager's state context.  IMsoComponentManager::FInState is used
            to query the state of the component manager's state context at its root.
        
            msoccontext values: context indicators passed to 
            IMsoComponentManager::OnComponentEnterState/FOnComponentExitState.
            These values indicate the state context that is to be affected by the
            state change. 
            In IMsoComponentManager::OnComponentEnterState/FOnComponentExitState,
            the comp mgr informs only those components/host that are within the
            specified state context. */
            public const int msoccontextAll = 0;
            public const int msoccontextMine = 1;
            public const int msoccontextOthers = 2;

            /*     ** WM_MOUSEACTIVATE Note (for top level compoenents and host) **
            If the active (or tracking) comp's reg info indicates that it
            wants mouse messages, then no MA_xxxANDEAT value should be returned 
            from WM_MOUSEACTIVATE, so that the active (or tracking) comp will be able
            to process the resulting mouse message.  If one does not want to examine
            the reg info, no MA_xxxANDEAT value should be returned from 
            WM_MOUSEACTIVATE if any comp is active (or tracking).
            One can query the reg info of the active (or tracking) component at any
            time via IMsoComponentManager::FGetActiveComponent. */

            /* msogac values: values passed to 
            IMsoComponentManager::FGetActiveComponent. */
            public const int msogacActive = 0;
            public const int msogacTracking = 1;
            public const int msogacTrackingOrActive = 2;

            /* msocWindow values: values passed to IMsoComponent::HwndGetWindow. */
            public const int msocWindowFrameToplevel = 0;
            public const int msocWindowFrameOwner = 1;
            public const int msocWindowComponent = 2;
            public const int msocWindowDlgOwner = 3;
        }

        [StructLayout(LayoutKind.Sequential, CharSet = CharSet.Auto)]
        public class TOOLINFO_T
        {
            public int cbSize = Marshal.SizeOf<TOOLINFO_T>();
            public int uFlags;
            public IntPtr hwnd;
            public IntPtr uId;
            public RECT rect;
            public IntPtr hinst = IntPtr.Zero;
            public string lpszText;
            public IntPtr lParam = IntPtr.Zero;
        }

        [StructLayout(LayoutKind.Sequential, CharSet = CharSet.Auto)]
        public class TOOLINFO_TOOLTIP
        {
            public int cbSize = Marshal.SizeOf<TOOLINFO_TOOLTIP>();
            public int uFlags;
            public IntPtr hwnd;
            public IntPtr uId;
            public RECT rect;
            public IntPtr hinst = IntPtr.Zero;
            public IntPtr lpszText;
            public IntPtr lParam = IntPtr.Zero;
        }

        [StructLayout(LayoutKind.Sequential)]
        public sealed class tagDVTARGETDEVICE
        {
            [MarshalAs(UnmanagedType.U4)]
            public int tdSize = 0;
            [MarshalAs(UnmanagedType.U2)]
            public short tdDriverNameOffset = 0;
            [MarshalAs(UnmanagedType.U2)]
            public short tdDeviceNameOffset = 0;
            [MarshalAs(UnmanagedType.U2)]
            public short tdPortNameOffset = 0;
            [MarshalAs(UnmanagedType.U2)]
            public short tdExtDevmodeOffset = 0;
        }

        [StructLayout(LayoutKind.Sequential, CharSet = CharSet.Auto)]
        public struct TV_ITEM
        {
            public int mask;
            public IntPtr hItem;
            public int state;
            public int stateMask;
            public IntPtr /* LPTSTR */ pszText;
            public int cchTextMax;
            public int iImage;
            public int iSelectedImage;
            public int cChildren;
            public IntPtr lParam;
        }

        [StructLayout(LayoutKind.Sequential, CharSet = CharSet.Auto)]
        public struct TV_INSERTSTRUCT
        {
            public IntPtr hParent;
            public IntPtr hInsertAfter;
            public int item_mask;
            public IntPtr item_hItem;
            public int item_state;
            public int item_stateMask;
            public IntPtr /* LPTSTR */ item_pszText;
            public int item_cchTextMax;
            public int item_iImage;
            public int item_iSelectedImage;
            public int item_cChildren;
            public IntPtr item_lParam;
            public int item_iIntegral;
        }

        [StructLayout(LayoutKind.Sequential)]
        public struct NMTREEVIEW
        {
            public NMHDR nmhdr;
            public int action;
            public TV_ITEM itemOld;
            public TV_ITEM itemNew;
            public int ptDrag_X; // This should be declared as POINT
            public int ptDrag_Y; // we use unsafe blocks to manipulate 
                                 // NMTREEVIEW quickly, and POINT is declared
                                 // as a class.  Too much churn to change POINT
                                 // now.
        }

        [StructLayout(LayoutKind.Sequential)]
        public struct NMTVGETINFOTIP
        {
            public NMHDR nmhdr;
            public string pszText;
            public int cchTextMax;
            public IntPtr item;
            public IntPtr lParam;

        }

        [StructLayout(LayoutKind.Sequential)]
        public class NMTVDISPINFO
        {
            public NMHDR hdr;
            public TV_ITEM item;
        }

        [StructLayout(LayoutKind.Sequential)]
        public sealed class POINTL
        {
            public int x;
            public int y;
        }

        [StructLayout(LayoutKind.Sequential, CharSet = CharSet.Auto)]
        public struct HIGHCONTRAST_I
        {
            public int cbSize;
            public int dwFlags;
            public IntPtr lpszDefaultScheme;
        }

        public enum HRESULT : long
        {
            S_FALSE = 0x0001,
            S_OK = 0x0000,
            E_INVALIDARG = 0x80070057,
            E_OUTOFMEMORY = 0x8007000E,
            ERROR_CANCELLED = 0x800704C7
        }

        [StructLayout(LayoutKind.Sequential, CharSet = CharSet.Auto)]
        public class TCITEM_T
        {
            public int mask;
            public int dwState = 0;
            public int dwStateMask = 0;
            public string pszText;
            public int cchTextMax;
            public int iImage;
            public IntPtr lParam;
        }

        [StructLayout(LayoutKind.Sequential)/*leftover(noAutoOffset)*/]
        public sealed class tagDISPPARAMS
        {
            public IntPtr rgvarg;
            public IntPtr rgdispidNamedArgs;
            [MarshalAs(UnmanagedType.U4)/*leftover(offset=8, cArgs)*/]
            public int cArgs;
            [MarshalAs(UnmanagedType.U4)/*leftover(offset=12, cNamedArgs)*/]
            public int cNamedArgs;
        }

        public enum tagINVOKEKIND
        {
            INVOKE_FUNC = 1,
            INVOKE_PROPERTYGET = 2,
            INVOKE_PROPERTYPUT = 4,
            INVOKE_PROPERTYPUTREF = 8
        }

        [StructLayout(LayoutKind.Sequential)]
        public class tagEXCEPINFO
        {
            [MarshalAs(UnmanagedType.U2)]
            public short wCode = 0;
            [MarshalAs(UnmanagedType.U2)]
            public short wReserved = 0;
            [MarshalAs(UnmanagedType.BStr)]
            public string bstrSource = null;
            [MarshalAs(UnmanagedType.BStr)]
            public string bstrDescription = null;
            [MarshalAs(UnmanagedType.BStr)]
            public string bstrHelpFile = null;
            [MarshalAs(UnmanagedType.U4)]
            public int dwHelpContext = 0;

            public IntPtr pvReserved = IntPtr.Zero;

            public IntPtr pfnDeferredFillIn = IntPtr.Zero;
            [MarshalAs(UnmanagedType.U4)]
            public int scode = 0;
        }

        public enum tagDESCKIND
        {
            DESCKIND_NONE = 0,
            DESCKIND_FUNCDESC = 1,
            DESCKIND_VARDESC = 2,
            DESCKIND_TYPECOMP = 3,
            DESCKIND_IMPLICITAPPOBJ = 4,
            DESCKIND_MAX = 5
        }

        [StructLayout(LayoutKind.Sequential)]
        public struct tagFUNCDESC
        {
            public int memid;

            public IntPtr lprgscode;

            // This is marked as NATIVE_TYPE_PTR,
            // but the EE doesn't look for that, tries to handle it as
            // a ELEMENT_TYPE_VALUECLASS and fails because it
            // isn't a NATIVE_TYPE_NESTEDSTRUCT
            /*[MarshalAs(UnmanagedType.PTR)]*/

            public    /*NativeMethods.tagELEMDESC*/ IntPtr lprgelemdescParam;

            // cpb, Microsoft, the EE chokes on Enums in structs

            public    /*NativeMethods.tagFUNCKIND*/ int funckind;

            public    /*NativeMethods.tagINVOKEKIND*/ int invkind;

            public    /*NativeMethods.tagCALLCONV*/ int callconv;
            [MarshalAs(UnmanagedType.I2)]
            public short cParams;
            [MarshalAs(UnmanagedType.I2)]
            public short cParamsOpt;
            [MarshalAs(UnmanagedType.I2)]
            public short oVft;
            [MarshalAs(UnmanagedType.I2)]
            public short cScodesi;
            public NativeMethods.tagELEMDESC elemdescFunc;
            [MarshalAs(UnmanagedType.U2)]
            public short wFuncFlags;
        }

        [StructLayout(LayoutKind.Sequential)]
        public struct tagVARDESC
        {
            public int memid;
            public IntPtr lpstrSchema;
            public IntPtr unionMember;
            public NativeMethods.tagELEMDESC elemdescVar;
            [MarshalAs(UnmanagedType.U2)]
            public short wVarFlags;
            public    /*NativeMethods.tagVARKIND*/ int varkind;
        }

        [StructLayout(LayoutKind.Sequential)]
        public struct WINDOWPOS
        {
            public IntPtr hwnd;
            public IntPtr hwndInsertAfter;
            public int x;
            public int y;
            public int cx;
            public int cy;
            public int flags;
        }

        [StructLayout(LayoutKind.Sequential)]
        public unsafe struct HDLAYOUT
        {
            public IntPtr prc;        // pointer to a RECT
            public IntPtr pwpos;      // pointer to a WINDOWPOS
        }

        [StructLayout(LayoutKind.Sequential)]
        public class DRAWITEMSTRUCT
        {
            public int CtlType = 0;
            public int CtlID = 0;
            public int itemID = 0;
            public int itemAction = 0;
            public int itemState = 0;
            public IntPtr hwndItem = IntPtr.Zero;
            public IntPtr hDC = IntPtr.Zero;
            public RECT rcItem;
            public IntPtr itemData = IntPtr.Zero;
        }

        [StructLayout(LayoutKind.Sequential)]
        public class MEASUREITEMSTRUCT
        {
            public int CtlType = 0;
            public int CtlID = 0;
            public int itemID = 0;
            public int itemWidth = 0;
            public int itemHeight = 0;
            public IntPtr itemData = IntPtr.Zero;
        }

        [StructLayout(LayoutKind.Sequential)]
        public class HELPINFO
        {
            public int cbSize = Marshal.SizeOf<HELPINFO>();
            public int iContextType = 0;
            public int iCtrlId = 0;
            public IntPtr hItemHandle = IntPtr.Zero;
            public IntPtr dwContextId = IntPtr.Zero;
            public POINT MousePos = null;
        }

        [StructLayout(LayoutKind.Sequential)]
        public class ACCEL
        {
            public byte fVirt;
            public short key;
            public short cmd;
        }

        [StructLayout(LayoutKind.Sequential)]
        public class MINMAXINFO
        {
            public POINT ptReserved = null;
            public POINT ptMaxSize = null;
            public POINT ptMaxPosition = null;
            public POINT ptMinTrackSize = null;
            public POINT ptMaxTrackSize = null;
        }

        [ComImport]
        [Guid("B196B28B-BAB4-101A-B69C-00AA00341D07")]
        [InterfaceType(ComInterfaceType.InterfaceIsIUnknown)]
        public interface ISpecifyPropertyPages
        {
            void GetPages(
               [Out]
                NativeMethods.tagCAUUID pPages);
        }

        [StructLayout(LayoutKind.Sequential)/*leftover(noAutoOffset)*/]
        public sealed class tagCAUUID
        {
            [MarshalAs(UnmanagedType.U4)/*leftover(offset=0, cElems)*/]
            public int cElems = 0;
            public IntPtr pElems = IntPtr.Zero;
        }

        [StructLayout(LayoutKind.Sequential)]
        public struct NMTOOLBAR
        {
            public NMHDR hdr;
            public int iItem;
            public TBBUTTON tbButton;
            public int cchText;
            public IntPtr pszText;
        }

        [StructLayout(LayoutKind.Sequential)]
        public struct TBBUTTON
        {
            public int iBitmap;
            public int idCommand;
            public byte fsState;
            public byte fsStyle;
            public byte bReserved0;
            public byte bReserved1;
            public IntPtr dwData;
            public IntPtr iString;
        }

        [StructLayout(LayoutKind.Sequential, CharSet = CharSet.Auto)]
        public class TOOLTIPTEXT
        {
            public NMHDR hdr;
            public string lpszText;

            [MarshalAs(UnmanagedType.ByValTStr, SizeConst = 80)]
            public string szText = null;

            public IntPtr hinst;
            public int uFlags;
        }

        [StructLayout(LayoutKind.Sequential)]
        public struct NMTBHOTITEM
        {
            public NMHDR hdr;
            public int idOld;
            public int idNew;
            public int dwFlags;
        }

        public const int HICF_OTHER = 0x00000000;
        public const int HICF_MOUSE = 0x00000001;          // Triggered by mouse
        public const int HICF_ARROWKEYS = 0x00000002;          // Triggered by arrow keys
        public const int HICF_ACCELERATOR = 0x00000004;          // Triggered by accelerator
        public const int HICF_DUPACCEL = 0x00000008;          // This accelerator is not unique
        public const int HICF_ENTERING = 0x00000010;          // idOld is invalid
        public const int HICF_LEAVING = 0x00000020;          // idNew is invalid
        public const int HICF_RESELECT = 0x00000040;          // hot item reselected
        public const int HICF_LMOUSE = 0x00000080;          // left mouse button selected
        public const int HICF_TOGGLEDROPDOWN = 0x00000100;          // Toggle button's dropdown state

        // HDN_ITEMCHANGING will send us an HDITEM w/ pszText set to some random pointer.
        // Marshal.PtrToStructure chokes when it has to convert a random pointer to a string.
        // For HDN_ITEMCHANGING map pszText to an IntPtr
        [StructLayout(LayoutKind.Sequential, CharSet = CharSet.Auto)]
        public class HDITEM2
        {
            public int mask = 0;
            public int cxy = 0;
            public IntPtr pszText_notUsed = IntPtr.Zero;
            public IntPtr hbm = IntPtr.Zero;
            public int cchTextMax = 0;
            public int fmt = 0;
            public IntPtr lParam = IntPtr.Zero;
            public int iImage = 0;
            public int iOrder = 0;
            public int type = 0;
            public IntPtr pvFilter = IntPtr.Zero;
        }

        [StructLayout(LayoutKind.Sequential, CharSet = CharSet.Auto)]
        public struct TBBUTTONINFO
        {
            public int cbSize;
            public int dwMask;
            public int idCommand;
            public int iImage;
            public byte fsState;
            public byte fsStyle;
            public short cx;
            public IntPtr lParam;
            public IntPtr pszText;
            public int cchTest;
        }

        [StructLayout(LayoutKind.Sequential, CharSet = CharSet.Auto)]
        public class TV_HITTESTINFO
        {
            public int pt_x;
            public int pt_y;
            public int flags = 0;
            public IntPtr hItem = IntPtr.Zero;
        }

        [StructLayout(LayoutKind.Sequential)]
        public class NMTVCUSTOMDRAW
        {
            public NMCUSTOMDRAW nmcd;
            public int clrText;
            public int clrTextBk;
            public int iLevel = 0;
        }

        [StructLayout(LayoutKind.Sequential)]
        public struct NMCUSTOMDRAW
        {
            public NMHDR nmcd;
            public int dwDrawStage;
            public IntPtr hdc;
            public RECT rc;
            public IntPtr dwItemSpec;
            public int uItemState;
            public IntPtr lItemlParam;
        }



        [StructLayout(LayoutKind.Sequential, CharSet = CharSet.Auto)]
        public class MCHITTESTINFO
        {
            public int cbSize = Marshal.SizeOf<MCHITTESTINFO>();
            public int pt_x = 0;
            public int pt_y = 0;
            public int uHit = 0;
            public short st_wYear = 0;
            public short st_wMonth = 0;
            public short st_wDayOfWeek = 0;
            public short st_wDay = 0;
            public short st_wHour = 0;
            public short st_wMinute = 0;
            public short st_wSecond = 0;
            public short st_wMilliseconds = 0;
        }

        [StructLayout(LayoutKind.Sequential, CharSet = CharSet.Auto)]
        public class NMSELCHANGE
        {
            public NMHDR nmhdr;
            public SYSTEMTIME stSelStart = null;
            public SYSTEMTIME stSelEnd = null;
        }

        [StructLayout(LayoutKind.Sequential, CharSet = CharSet.Auto)]
        public class NMDAYSTATE
        {
            public NMHDR nmhdr;
            public SYSTEMTIME stStart = null;
            public int cDayState = 0;
            public IntPtr prgDayState;
        }

        [StructLayout(LayoutKind.Sequential, CharSet = CharSet.Auto)]
        public class NMVIEWCHANGE
        {
            public NMHDR nmhdr;
            public uint uOldView;
            public uint uNewView;
        }

        [StructLayout(LayoutKind.Sequential)]
        public struct NMLVCUSTOMDRAW
        {
            public NMCUSTOMDRAW nmcd;
            public int clrText;
            public int clrTextBk;
            public int iSubItem;
            public int dwItemType;
            // Item Custom Draw    
            public int clrFace;
            public int iIconEffect;
            public int iIconPhase;
            public int iPartId;
            public int iStateId;
            // Group Custom Draw
            public RECT rcText;
            public uint uAlign;
        }

        [StructLayout(LayoutKind.Sequential, CharSet = CharSet.Auto)]
        public class NMLVGETINFOTIP
        {
            public NMHDR nmhdr;
            public int flags = 0;
            public IntPtr lpszText = IntPtr.Zero;
            public int cchTextMax = 0;
            public int item = 0;
            public int subItem = 0;
            public IntPtr lParam = IntPtr.Zero;
        }

        [StructLayout(LayoutKind.Sequential)]
        public class NMLVKEYDOWN
        {
            public NMHDR hdr;
            public short wVKey = 0;
            public uint flags = 0;
        }

        [StructLayout(LayoutKind.Sequential, CharSet = CharSet.Auto)]
        public class LVHITTESTINFO
        {
            public int pt_x;
            public int pt_y;
            public int flags = 0;
            public int iItem = 0;
            public int iSubItem = 0;
        }

        [StructLayout(LayoutKind.Sequential, CharSet = CharSet.Auto)]
        public class LVBKIMAGE
        {
            public int ulFlags;
            public IntPtr hBmp = IntPtr.Zero; // not used
            public string pszImage;
            public int cchImageMax;
            public int xOffset;
            public int yOffset;
        }

        [StructLayout(LayoutKind.Sequential, CharSet = CharSet.Auto)]
        public class LVCOLUMN_T
        {
            public int mask = 0;
            public int fmt = 0;
            public int cx = 0;
            public string pszText = null;
            public int cchTextMax = 0;
            public int iSubItem = 0;
            public int iImage = 0;
            public int iOrder = 0;
        }

        [StructLayout(LayoutKind.Sequential, CharSet = CharSet.Auto)]
        public struct LVFINDINFO
        {
            public int flags;
            public string psz;
            public IntPtr lParam;
            public int ptX; // was POINT pt
            public int ptY;
            public int vkDirection;
        }

        [StructLayout(LayoutKind.Sequential, CharSet = CharSet.Auto)]
        public struct LVITEM
        {
            public int mask;
            public int iItem;
            public int iSubItem;
            public int state;
            public int stateMask;
            public string pszText;
            public int cchTextMax;
            public int iImage;
            public IntPtr lParam;
            public int iIndent;
            public int iGroupId;
            public int cColumns; // tile view columns
            public IntPtr puColumns;

            public unsafe void Reset()
            {
                pszText = null;
                mask = 0;
                iItem = 0;
                iSubItem = 0;
                stateMask = 0;
                state = 0;
                cchTextMax = 0;
                iImage = 0;
                lParam = IntPtr.Zero;
                iIndent = 0;
                iGroupId = 0;
                cColumns = 0;
                puColumns = IntPtr.Zero;
            }

            public override string ToString()
            {
                return "LVITEM: pszText = " + pszText
                     + ", iItem = " + iItem.ToString(CultureInfo.InvariantCulture)
                     + ", iSubItem = " + iSubItem.ToString(CultureInfo.InvariantCulture)
                     + ", state = " + state.ToString(CultureInfo.InvariantCulture)
                     + ", iGroupId = " + iGroupId.ToString(CultureInfo.InvariantCulture)
                     + ", cColumns = " + cColumns.ToString(CultureInfo.InvariantCulture);
            }
        }

        [StructLayout(LayoutKind.Sequential, CharSet = CharSet.Auto)]
        public struct LVITEM_NOTEXT
        {
            public int mask;
            public int iItem;
            public int iSubItem;
            public int state;
            public int stateMask;
            public IntPtr /*string*/   pszText;
            public int cchTextMax;
            public int iImage;
            public IntPtr lParam;
            public int iIndent;
        }

        [StructLayout(LayoutKind.Sequential, CharSet = CharSet.Auto)]
        public class LVCOLUMN
        {
            public int mask;
            public int fmt;
            public int cx = 0;
            public IntPtr /* LPWSTR */ pszText;
            public int cchTextMax = 0;
            public int iSubItem = 0;
            public int iImage;
            public int iOrder = 0;
        }

        [StructLayout(LayoutKind.Sequential, CharSet = CharSet.Unicode)]
        public class LVGROUP
        {
            public uint cbSize = (uint)Marshal.SizeOf<LVGROUP>();
            public uint mask;
            public IntPtr pszHeader;
            public int cchHeader;
            public IntPtr pszFooter = IntPtr.Zero;
            public int cchFooter = 0;
            public int iGroupId;
            public uint stateMask = 0;
            public uint state = 0;
            public uint uAlign;

            public override string ToString()
            {
                return "LVGROUP: header = " + pszHeader.ToString() + ", iGroupId = " + iGroupId.ToString(CultureInfo.InvariantCulture);
            }
        }

        [StructLayout(LayoutKind.Sequential, CharSet = CharSet.Auto)]
        public class LVINSERTMARK
        {
            public uint cbSize = (uint)Marshal.SizeOf<LVINSERTMARK>();
            public int dwFlags;
            public int iItem;
            public int dwReserved = 0;
        }

        [StructLayout(LayoutKind.Sequential, CharSet = CharSet.Auto)]
        public class LVTILEVIEWINFO
        {
            public uint cbSize = (uint)Marshal.SizeOf<LVTILEVIEWINFO>();
            public int dwMask;
            public int dwFlags;
            public SIZE sizeTile;
            public int cLines;
            public RECT rcLabelMargin;
        }

        [StructLayout(LayoutKind.Sequential, CharSet = CharSet.Auto)]
        public class NMLVCACHEHINT
        {
            public NMHDR hdr;
            public int iFrom = 0;
            public int iTo = 0;
        }

        [StructLayout(LayoutKind.Sequential, CharSet = CharSet.Auto)]
        public class NMLVDISPINFO
        {
            public NMHDR hdr;
            public LVITEM item;
        }

        [StructLayout(LayoutKind.Sequential, CharSet = CharSet.Auto)]
        public class NMLVDISPINFO_NOTEXT
        {
            public NMHDR hdr;
            public LVITEM_NOTEXT item;
        }

        [StructLayout(LayoutKind.Sequential)]
        public class NMLVODSTATECHANGE
        {
            public NMHDR hdr;
            public int iFrom = 0;
            public int iTo = 0;
            public int uNewState = 0;
            public int uOldState = 0;
        }

        [StructLayout(LayoutKind.Sequential)]
        public class CLIENTCREATESTRUCT
        {
            public IntPtr hWindowMenu;
            public int idFirstChild;

            public CLIENTCREATESTRUCT(IntPtr hmenu, int idFirst)
            {
                hWindowMenu = hmenu;
                idFirstChild = idFirst;
            }
        }

        [StructLayout(LayoutKind.Sequential, CharSet = CharSet.Auto)]
        public class NMDATETIMECHANGE
        {
            public NMHDR nmhdr;
            public int dwFlags = 0;
            public SYSTEMTIME st = null;
        }


        [StructLayout(LayoutKind.Sequential)]
        public class COPYDATASTRUCT
        {
            public int dwData = 0;
            public int cbData = 0;
            public IntPtr lpData = IntPtr.Zero;
        }

        [StructLayout(LayoutKind.Sequential)]
        public class NMHEADER
        {
            public NMHDR nmhdr;
            public int iItem = 0;
            public int iButton = 0;
            public IntPtr pItem = IntPtr.Zero;    // HDITEM*
        }

        [SuppressMessage("Microsoft.Design", "CA1049:TypesThatOwnNativeResourcesShouldBeDisposable")]
        [StructLayout(LayoutKind.Sequential)]
        public class MOUSEHOOKSTRUCT
        {
            // pt was a by-value POINT structure
            public int pt_x = 0;
            public int pt_y = 0;
            public IntPtr hWnd = IntPtr.Zero;
            public int wHitTestCode = 0;
            public int dwExtraInfo = 0;
        }

        #region SendKeys SendInput functionality

        [StructLayout(LayoutKind.Sequential)]
        public struct MOUSEINPUT
        {
            public int dx;
            public int dy;
            public int mouseData;
            public int dwFlags;
            public int time;
            public IntPtr dwExtraInfo;
        }

        [StructLayout(LayoutKind.Sequential)]
        public struct KEYBDINPUT
        {
            public short wVk;
            public short wScan;
            public int dwFlags;
            public int time;
            public IntPtr dwExtraInfo;
        }

        [StructLayout(LayoutKind.Sequential)]
        public struct HARDWAREINPUT
        {
            public int uMsg;
            public short wParamL;
            public short wParamH;
        }

        [StructLayout(LayoutKind.Sequential)]
        public struct INPUT
        {
            public int type;
            public INPUTUNION inputUnion;
        }

        // We need to split the field offset out into a union struct to avoid
        // silent problems in 64 bit
        [StructLayout(LayoutKind.Explicit)]
        public struct INPUTUNION
        {
            [FieldOffset(0)]
            public MOUSEINPUT mi;
            [FieldOffset(0)]
            public KEYBDINPUT ki;
            [FieldOffset(0)]
            public HARDWAREINPUT hi;
        }

        #endregion

        [StructLayout(LayoutKind.Sequential)]
        public class CHARRANGE
        {
            public int cpMin;
            public int cpMax;
        }

        [StructLayout(LayoutKind.Sequential, Pack = 4)]
        public class CHARFORMATW
        {
            public int cbSize = Marshal.SizeOf<CHARFORMATW>();
            public int dwMask;
            public int dwEffects;
            public int yHeight;
            public int yOffset = 0;
            public int crTextColor = 0;
            public byte bCharSet;
            public byte bPitchAndFamily;
            [MarshalAs(UnmanagedType.ByValArray, SizeConst = 64)]
            public byte[] szFaceName = new byte[64];
        }

        [StructLayout(LayoutKind.Sequential, Pack = 4)]
        public class CHARFORMATA
        {
            public int cbSize = Marshal.SizeOf<CHARFORMATA>();
            public int dwMask;
            public int dwEffects;
            public int yHeight;
            public int yOffset;
            public int crTextColor;
            public byte bCharSet;
            public byte bPitchAndFamily;
            [MarshalAs(UnmanagedType.ByValArray, SizeConst = 32)]
            public byte[] szFaceName = new byte[32];
        }

        [StructLayout(LayoutKind.Sequential, Pack = 4)]
        public class CHARFORMAT2A
        {
            public int cbSize = Marshal.SizeOf<CHARFORMAT2A>();
            public int dwMask = 0;
            public int dwEffects = 0;
            public int yHeight = 0;
            public int yOffset = 0;
            public int crTextColor = 0;
            public byte bCharSet = 0;
            public byte bPitchAndFamily = 0;
            [MarshalAs(UnmanagedType.ByValArray, SizeConst = 32)]
            public byte[] szFaceName = new byte[32];
            public short wWeight = 0;
            public short sSpacing = 0;
            public int crBackColor = 0;
            public int lcid = 0;
            public int dwReserved = 0;
            public short sStyle = 0;
            public short wKerning = 0;
            public byte bUnderlineType = 0;
            public byte bAnimation = 0;
            public byte bRevAuthor = 0;
        }

        [StructLayout(LayoutKind.Sequential)]
        public class TEXTRANGE
        {
            public CHARRANGE chrg;
            public IntPtr lpstrText; /* allocated by caller, zero terminated by RichEdit */
        }

        [StructLayout(LayoutKind.Sequential)]
        public class GETTEXTLENGTHEX
        {                               // Taken from richedit.h:
            public uint flags;          // Flags (see GTL_XXX defines)              
            public uint codepage;       // Code page for translation (CP_ACP for default, 1200 for Unicode)                         
        }

        [StructLayout(LayoutKind.Sequential, CharSet = CharSet.Ansi, Pack = 4)]
        public class SELCHANGE
        {
            public NMHDR nmhdr;
            public CHARRANGE chrg = null;
            public int seltyp = 0;
        }

        [StructLayout(LayoutKind.Sequential)]
        public class PARAFORMAT
        {
            public int cbSize = Marshal.SizeOf<PARAFORMAT>();
            public int dwMask;
            public short wNumbering;
            public short wReserved = 0;
            public int dxStartIndent;
            public int dxRightIndent;
            public int dxOffset;
            public short wAlignment;
            public short cTabCount;

            [MarshalAs(UnmanagedType.ByValArray, SizeConst = 32)]
            public int[] rgxTabs;
        }

        [StructLayout(LayoutKind.Sequential, CharSet = CharSet.Auto)]
        public class FINDTEXT
        {
            public CHARRANGE chrg;
            public string lpstrText;
        }

        [SuppressMessage("Microsoft.Design", "CA1049:TypesThatOwnNativeResourcesShouldBeDisposable")]
        [StructLayout(LayoutKind.Sequential)]
        public class ENLINK
        {
            public NMHDR nmhdr;
            public int msg = 0;
            public IntPtr wParam = IntPtr.Zero;
            public IntPtr lParam = IntPtr.Zero;
            public CHARRANGE charrange = null;
        }

        [StructLayout(LayoutKind.Sequential)]
        public class ENLINK64
        {
            [MarshalAs(UnmanagedType.ByValArray, SizeConst = 56)]
            public byte[] contents = new byte[56];
        }

        // GetRegionData structures
        [StructLayout(LayoutKind.Sequential)]
        public struct RGNDATAHEADER
        {
            public int cbSizeOfStruct;
            public int iType;
            public int nCount;
            public int nRgnSize;
            // public NativeMethods.RECT rcBound; // Note that we don't define this field as part of the marshaling
        }

        [StructLayout(LayoutKind.Sequential, CharSet = CharSet.Unicode)]
        public class OCPFIPARAMS
        {
            public int cbSizeOfStruct = Marshal.SizeOf<OCPFIPARAMS>();
            public IntPtr hwndOwner;
            public int x = 0;
            public int y = 0;
            public string lpszCaption;
            public int cObjects = 1;
            public IntPtr ppUnk;
            public int pageCount = 1;
            public IntPtr uuid;
            public int lcid = Application.CurrentCulture.LCID;
            public int dispidInitial;
        }

        [ComVisible(true), StructLayout(LayoutKind.Sequential)]
        public class DOCHOSTUIINFO
        {
            [MarshalAs(UnmanagedType.U4)]
            public int cbSize = Marshal.SizeOf<DOCHOSTUIINFO>();
            [MarshalAs(UnmanagedType.I4)]
            public int dwFlags;
            [MarshalAs(UnmanagedType.I4)]
            public int dwDoubleClick;
            [MarshalAs(UnmanagedType.I4)]
            public int dwReserved1 = 0;
            [MarshalAs(UnmanagedType.I4)]
            public int dwReserved2 = 0;
        }

        public enum DOCHOSTUIFLAG
        {
            DIALOG = 0x1,
            DISABLE_HELP_MENU = 0x2,
            NO3DBORDER = 0x4,
            SCROLL_NO = 0x8,
            DISABLE_SCRIPT_INACTIVE = 0x10,
            OPENNEWWIN = 0x20,
            DISABLE_OFFSCREEN = 0x40,
            FLAT_SCROLLBAR = 0x80,
            DIV_BLOCKDEFAULT = 0x100,
            ACTIVATE_CLIENTHIT_ONLY = 0x200,
            NO3DOUTERBORDER = 0x00200000,
            THEME = 0x00040000,
            NOTHEME = 0x80000,
            DISABLE_COOKIE = 0x400
        }

        public enum DOCHOSTUIDBLCLICK
        {
            DEFAULT = 0x0,
            SHOWPROPERTIES = 0x1,
            SHOWCODE = 0x2
        }

        public enum OLECMDID
        {
            OLECMDID_SAVEAS = 4,
            OLECMDID_PRINT = 6,
            OLECMDID_PRINTPREVIEW = 7,
            OLECMDID_PAGESETUP = 8,
            OLECMDID_PROPERTIES = 10
        }

        public enum OLECMDEXECOPT
        {
            OLECMDEXECOPT_DODEFAULT = 0,
            OLECMDEXECOPT_PROMPTUSER = 1,
            OLECMDEXECOPT_DONTPROMPTUSER = 2,
            OLECMDEXECOPT_SHOWHELP = 3
        }

        public enum OLECMDF
        {
            OLECMDF_SUPPORTED = 0x00000001,
            OLECMDF_ENABLED = 0x00000002,
            OLECMDF_LATCHED = 0x00000004,
            OLECMDF_NINCHED = 0x00000008,
            OLECMDF_INVISIBLE = 0x00000010,
            OLECMDF_DEFHIDEONCTXTMENU = 0x00000020
        }

        [StructLayout(LayoutKind.Sequential)]
        public class ENDROPFILES
        {
            public NMHDR nmhdr;
            public IntPtr hDrop = IntPtr.Zero;
            public int cp = 0;
            public bool fProtected = false;
        }

        [StructLayout(LayoutKind.Sequential)]
        public class REQRESIZE
        {
            public NMHDR nmhdr;
            public RECT rc;
        }

        [StructLayout(LayoutKind.Sequential, CharSet = CharSet.Auto)]
        public class ENPROTECTED
        {
            public NMHDR nmhdr;
            public int msg;
            public IntPtr wParam;
            public IntPtr lParam;
            public CHARRANGE chrg;
        }

        [StructLayout(LayoutKind.Sequential)]
        public class ENPROTECTED64
        {
            [MarshalAs(UnmanagedType.ByValArray, SizeConst = 56)]
            public byte[] contents = new byte[56];
        }

        [SuppressMessage("Microsoft.Performance", "CA1812:AvoidUninstantiatedInternalClasses")]
        public class ActiveX
        {
            public const int OCM__BASE = 0x2000;
            public const int DISPID_VALUE = unchecked((int)0x0);
            public const int DISPID_UNKNOWN = unchecked((int)0xFFFFFFFF);
            public const int DISPID_AUTOSIZE = unchecked((int)0xFFFFFE0C);
            public const int DISPID_BACKCOLOR = unchecked((int)0xFFFFFE0B);
            public const int DISPID_BACKSTYLE = unchecked((int)0xFFFFFE0A);
            public const int DISPID_BORDERCOLOR = unchecked((int)0xFFFFFE09);
            public const int DISPID_BORDERSTYLE = unchecked((int)0xFFFFFE08);
            public const int DISPID_BORDERWIDTH = unchecked((int)0xFFFFFE07);
            public const int DISPID_DRAWMODE = unchecked((int)0xFFFFFE05);
            public const int DISPID_DRAWSTYLE = unchecked((int)0xFFFFFE04);
            public const int DISPID_DRAWWIDTH = unchecked((int)0xFFFFFE03);
            public const int DISPID_FILLCOLOR = unchecked((int)0xFFFFFE02);
            public const int DISPID_FILLSTYLE = unchecked((int)0xFFFFFE01);
            public const int DISPID_FONT = unchecked((int)0xFFFFFE00);
            public const int DISPID_FORECOLOR = unchecked((int)0xFFFFFDFF);
            public const int DISPID_ENABLED = unchecked((int)0xFFFFFDFE);
            public const int DISPID_HWND = unchecked((int)0xFFFFFDFD);
            public const int DISPID_TABSTOP = unchecked((int)0xFFFFFDFC);
            public const int DISPID_TEXT = unchecked((int)0xFFFFFDFB);
            public const int DISPID_CAPTION = unchecked((int)0xFFFFFDFA);
            public const int DISPID_BORDERVISIBLE = unchecked((int)0xFFFFFDF9);
            public const int DISPID_APPEARANCE = unchecked((int)0xFFFFFDF8);
            public const int DISPID_MOUSEPOINTER = unchecked((int)0xFFFFFDF7);
            public const int DISPID_MOUSEICON = unchecked((int)0xFFFFFDF6);
            public const int DISPID_PICTURE = unchecked((int)0xFFFFFDF5);
            public const int DISPID_VALID = unchecked((int)0xFFFFFDF4);
            public const int DISPID_READYSTATE = unchecked((int)0xFFFFFDF3);
            public const int DISPID_REFRESH = unchecked((int)0xFFFFFDDA);
            public const int DISPID_DOCLICK = unchecked((int)0xFFFFFDD9);
            public const int DISPID_ABOUTBOX = unchecked((int)0xFFFFFDD8);
            public const int DISPID_CLICK = unchecked((int)0xFFFFFDA8);
            public const int DISPID_DBLCLICK = unchecked((int)0xFFFFFDA7);
            public const int DISPID_KEYDOWN = unchecked((int)0xFFFFFDA6);
            public const int DISPID_KEYPRESS = unchecked((int)0xFFFFFDA5);
            public const int DISPID_KEYUP = unchecked((int)0xFFFFFDA4);
            public const int DISPID_MOUSEDOWN = unchecked((int)0xFFFFFDA3);
            public const int DISPID_MOUSEMOVE = unchecked((int)0xFFFFFDA2);
            public const int DISPID_MOUSEUP = unchecked((int)0xFFFFFDA1);
            public const int DISPID_ERROREVENT = unchecked((int)0xFFFFFDA0);
            public const int DISPID_RIGHTTOLEFT = unchecked((int)0xFFFFFD9D);
            public const int DISPID_READYSTATECHANGE = unchecked((int)0xFFFFFD9F);
            public const int DISPID_AMBIENT_BACKCOLOR = unchecked((int)0xFFFFFD43);
            public const int DISPID_AMBIENT_DISPLAYNAME = unchecked((int)0xFFFFFD42);
            public const int DISPID_AMBIENT_FONT = unchecked((int)0xFFFFFD41);
            public const int DISPID_AMBIENT_FORECOLOR = unchecked((int)0xFFFFFD40);
            public const int DISPID_AMBIENT_LOCALEID = unchecked((int)0xFFFFFD3F);
            public const int DISPID_AMBIENT_MESSAGEREFLECT = unchecked((int)0xFFFFFD3E);
            public const int DISPID_AMBIENT_SCALEUNITS = unchecked((int)0xFFFFFD3D);
            public const int DISPID_AMBIENT_TEXTALIGN = unchecked((int)0xFFFFFD3C);
            public const int DISPID_AMBIENT_USERMODE = unchecked((int)0xFFFFFD3B);
            public const int DISPID_AMBIENT_UIDEAD = unchecked((int)0xFFFFFD3A);
            public const int DISPID_AMBIENT_SHOWGRABHANDLES = unchecked((int)0xFFFFFD39);
            public const int DISPID_AMBIENT_SHOWHATCHING = unchecked((int)0xFFFFFD38);
            public const int DISPID_AMBIENT_DISPLAYASDEFAULT = unchecked((int)0xFFFFFD37);
            public const int DISPID_AMBIENT_SUPPORTSMNEMONICS = unchecked((int)0xFFFFFD36);
            public const int DISPID_AMBIENT_AUTOCLIP = unchecked((int)0xFFFFFD35);
            public const int DISPID_AMBIENT_APPEARANCE = unchecked((int)0xFFFFFD34);
            public const int DISPID_AMBIENT_PALETTE = unchecked((int)0xFFFFFD2A);
            public const int DISPID_AMBIENT_TRANSFERPRIORITY = unchecked((int)0xFFFFFD28);
            public const int DISPID_AMBIENT_RIGHTTOLEFT = unchecked((int)0xFFFFFD24);
            public const int DISPID_Name = unchecked((int)0xFFFFFCE0);
            public const int DISPID_Delete = unchecked((int)0xFFFFFCDF);
            public const int DISPID_Object = unchecked((int)0xFFFFFCDE);
            public const int DISPID_Parent = unchecked((int)0xFFFFFCDD);
            public const int DVASPECT_CONTENT = 0x1;
            public const int DVASPECT_THUMBNAIL = 0x2;
            public const int DVASPECT_ICON = 0x4;
            public const int DVASPECT_DOCPRINT = 0x8;
            public const int OLEMISC_RECOMPOSEONRESIZE = 0x1;
            public const int OLEMISC_ONLYICONIC = 0x2;
            public const int OLEMISC_INSERTNOTREPLACE = 0x4;
            public const int OLEMISC_STATIC = 0x8;
            public const int OLEMISC_CANTLINKINSIDE = 0x10;
            public const int OLEMISC_CANLINKBYOLE1 = 0x20;
            public const int OLEMISC_ISLINKOBJECT = 0x40;
            public const int OLEMISC_INSIDEOUT = 0x80;
            public const int OLEMISC_ACTIVATEWHENVISIBLE = 0x100;
            public const int OLEMISC_RENDERINGISDEVICEINDEPENDENT = 0x200;
            public const int OLEMISC_INVISIBLEATRUNTIME = 0x400;
            public const int OLEMISC_ALWAYSRUN = 0x800;
            public const int OLEMISC_ACTSLIKEBUTTON = 0x1000;
            public const int OLEMISC_ACTSLIKELABEL = 0x2000;
            public const int OLEMISC_NOUIACTIVATE = 0x4000;
            public const int OLEMISC_ALIGNABLE = 0x8000;
            public const int OLEMISC_SIMPLEFRAME = 0x10000;
            public const int OLEMISC_SETCLIENTSITEFIRST = 0x20000;
            public const int OLEMISC_IMEMODE = 0x40000;
            public const int OLEMISC_IGNOREACTIVATEWHENVISIBLE = 0x80000;
            public const int OLEMISC_WANTSTOMENUMERGE = 0x100000;
            public const int OLEMISC_SUPPORTSMULTILEVELUNDO = 0x200000;
            public const int QACONTAINER_SHOWHATCHING = 0x1;
            public const int QACONTAINER_SHOWGRABHANDLES = 0x2;
            public const int QACONTAINER_USERMODE = 0x4;
            public const int QACONTAINER_DISPLAYASDEFAULT = 0x8;
            public const int QACONTAINER_UIDEAD = 0x10;
            public const int QACONTAINER_AUTOCLIP = 0x20;
            public const int QACONTAINER_MESSAGEREFLECT = 0x40;
            public const int QACONTAINER_SUPPORTSMNEMONICS = 0x80;
            public const int XFORMCOORDS_POSITION = 0x1;
            public const int XFORMCOORDS_SIZE = 0x2;
            public const int XFORMCOORDS_HIMETRICTOCONTAINER = 0x4;
            public const int XFORMCOORDS_CONTAINERTOHIMETRIC = 0x8;
            public const int PROPCAT_Nil = unchecked((int)0xFFFFFFFF);
            public const int PROPCAT_Misc = unchecked((int)0xFFFFFFFE);
            public const int PROPCAT_Font = unchecked((int)0xFFFFFFFD);
            public const int PROPCAT_Position = unchecked((int)0xFFFFFFFC);
            public const int PROPCAT_Appearance = unchecked((int)0xFFFFFFFB);
            public const int PROPCAT_Behavior = unchecked((int)0xFFFFFFFA);
            public const int PROPCAT_Data = unchecked((int)0xFFFFFFF9);
            public const int PROPCAT_List = unchecked((int)0xFFFFFFF8);
            public const int PROPCAT_Text = unchecked((int)0xFFFFFFF7);
            public const int PROPCAT_Scale = unchecked((int)0xFFFFFFF6);
            public const int PROPCAT_DDE = unchecked((int)0xFFFFFFF5);
            public const int GC_WCH_SIBLING = 0x1;
            public const int GC_WCH_CONTAINER = 0x2;
            public const int GC_WCH_CONTAINED = 0x3;
            public const int GC_WCH_ALL = 0x4;
            public const int GC_WCH_FREVERSEDIR = 0x8000000;
            public const int GC_WCH_FONLYNEXT = 0x10000000;
            public const int GC_WCH_FONLYPREV = 0x20000000;
            public const int GC_WCH_FSELECTED = 0x40000000;
            public const int OLECONTF_EMBEDDINGS = 0x1;
            public const int OLECONTF_LINKS = 0x2;
            public const int OLECONTF_OTHERS = 0x4;
            public const int OLECONTF_ONLYUSER = 0x8;
            public const int OLECONTF_ONLYIFRUNNING = 0x10;
            public const int ALIGN_MIN = 0x0;
            public const int ALIGN_NO_CHANGE = 0x0;
            public const int ALIGN_TOP = 0x1;
            public const int ALIGN_BOTTOM = 0x2;
            public const int ALIGN_LEFT = 0x3;
            public const int ALIGN_RIGHT = 0x4;
            public const int ALIGN_MAX = 0x4;
            public const int OLEVERBATTRIB_NEVERDIRTIES = 0x1;
            public const int OLEVERBATTRIB_ONCONTAINERMENU = 0x2;

            public static Guid IID_IUnknown = new Guid("{00000000-0000-0000-C000-000000000046}");

            private ActiveX()
            {
            }
        }

        public static class Util
        {
            public static int MAKELONG(int low, int high)
            {
                return (high << 16) | (low & 0xffff);
            }

            public static IntPtr MAKELPARAM(int low, int high)
            {
                return (IntPtr)((high << 16) | (low & 0xffff));
            }

            public static int HIWORD(int n)
            {
                return (n >> 16) & 0xffff;
            }

            public static int HIWORD(IntPtr n)
            {
                return HIWORD(unchecked((int)(long)n));
            }

            public static int LOWORD(int n)
            {
                return n & 0xffff;
            }

            public static int LOWORD(IntPtr n)
            {
                return LOWORD(unchecked((int)(long)n));
            }

            public static int SignedHIWORD(IntPtr n)
            {
                return SignedHIWORD(unchecked((int)(long)n));
            }
            public static int SignedLOWORD(IntPtr n)
            {
                return SignedLOWORD(unchecked((int)(long)n));
            }

            public static int SignedHIWORD(int n)
            {
                int i = (int)(short)((n >> 16) & 0xffff);

                return i;
            }

            public static int SignedLOWORD(int n)
            {
                int i = (int)(short)(n & 0xFFFF);

                return i;
            }

            private static int GetEmbeddedNullStringLengthAnsi(string s)
            {
                int n = s.IndexOf('\0');
                if (n > -1)
                {
                    string left = s.Substring(0, n);
                    string right = s.Substring(n + 1);
                    return left.Length + GetEmbeddedNullStringLengthAnsi(right) + 1;
                }
                else
                {
                    return s.Length;
                }
            }

            [DllImport(ExternDll.Kernel32, CharSet = CharSet.Auto)]

            private static extern int lstrlen(string s);
        }

        public enum tagTYPEKIND
        {
            TKIND_ENUM = 0,
            TKIND_RECORD = 1,
            TKIND_MODULE = 2,
            TKIND_INTERFACE = 3,
            TKIND_DISPATCH = 4,
            TKIND_COCLASS = 5,
            TKIND_ALIAS = 6,
            TKIND_UNION = 7,
            TKIND_MAX = 8
        }

        [StructLayout(LayoutKind.Sequential)]
        public struct tagTYPEDESC
        {
            public IntPtr unionMember;
            public short vt;
        }

        [StructLayout(LayoutKind.Sequential)]
        public struct tagPARAMDESC
        {
            public IntPtr pparamdescex;

            [MarshalAs(UnmanagedType.U2)]
            public short wParamFlags;
        }


        public enum tagSYSKIND
        {
            SYS_WIN16 = 0,
            SYS_MAC = 2
        }

        public delegate bool MonitorEnumProc(IntPtr monitor, IntPtr hdc, IntPtr lprcMonitor, IntPtr lParam);

        [ComImport]
        [Guid("A7ABA9C1-8983-11cf-8F20-00805F2CD064")]
        [InterfaceType(ComInterfaceType.InterfaceIsIUnknown)]
        public interface IProvideMultipleClassInfo
        {
            // since the inheritance doesn't seem to work...
            // these are from IProvideClassInfo & IProvideClassInfo2
            [PreserveSig]
            UnsafeNativeMethods.ITypeInfo GetClassInfo();

            [PreserveSig]
            int GetGUID(int dwGuidKind, [In, Out] ref Guid pGuid);

            [PreserveSig]
            int GetMultiTypeInfoCount([In, Out] ref int pcti);

            // we use arrays for most of these since we never use them anyway.
            [PreserveSig]
            int GetInfoOfIndex(int iti, int dwFlags,
                                [In, Out]
                                ref UnsafeNativeMethods.ITypeInfo pTypeInfo,
                                int pTIFlags,
                                int pcdispidReserved,
                                IntPtr piidPrimary,
                                IntPtr piidSource);
        }

        [StructLayout(LayoutKind.Sequential)]
        public class EVENTMSG
        {
            public int message;
            public int paramL;
            public int paramH;
            public int time;
            public IntPtr hwnd;
        }

        [ComImport]
        [Guid("B196B283-BAB4-101A-B69C-00AA00341D07")]
        [InterfaceType(ComInterfaceType.InterfaceIsIUnknown)]
        public interface IProvideClassInfo
        {
            [return: MarshalAs(UnmanagedType.Interface)]
            UnsafeNativeMethods.ITypeInfo GetClassInfo();
        }

        [StructLayout(LayoutKind.Sequential)]
        public struct tagTYPEATTR
        {
            public Guid guid;
            [MarshalAs(UnmanagedType.U4)]
            public int lcid;
            [MarshalAs(UnmanagedType.U4)]
            public int dwReserved;
            public int memidConstructor;
            public int memidDestructor;
            public IntPtr lpstrSchema;
            [MarshalAs(UnmanagedType.U4)]
            public int cbSizeInstance;
            public    /*NativeMethods.tagTYPEKIND*/ int typekind;
            [MarshalAs(UnmanagedType.U2)]
            public short cFuncs;
            [MarshalAs(UnmanagedType.U2)]
            public short cVars;
            [MarshalAs(UnmanagedType.U2)]
            public short cImplTypes;
            [MarshalAs(UnmanagedType.U2)]
            public short cbSizeVft;
            [MarshalAs(UnmanagedType.U2)]
            public short cbAlignment;
            [MarshalAs(UnmanagedType.U2)]
            public short wTypeFlags;
            [MarshalAs(UnmanagedType.U2)]
            public short wMajorVerNum;
            [MarshalAs(UnmanagedType.U2)]
            public short wMinorVerNum;

            //these are inline too
            //public    NativeMethods.tagTYPEDESC tdescAlias;
            [MarshalAs(UnmanagedType.U4)]
            public int tdescAlias_unionMember;

            [MarshalAs(UnmanagedType.U2)]
            public short tdescAlias_vt;

            //public    NativeMethods.tagIDLDESC idldescType;
            [MarshalAs(UnmanagedType.U4)]
            public int idldescType_dwReserved;

            [MarshalAs(UnmanagedType.U2)]
            public short idldescType_wIDLFlags;


            public tagTYPEDESC Get_tdescAlias()
            {
                tagTYPEDESC td;
                td.unionMember = (IntPtr)tdescAlias_unionMember;
                td.vt = tdescAlias_vt;
                return td;
            }

            public tagIDLDESC Get_idldescType()
            {
                tagIDLDESC id = new tagIDLDESC
                {
                    dwReserved = idldescType_dwReserved,
                    wIDLFlags = idldescType_wIDLFlags
                };
                return id;
            }
        }

        public enum tagVARFLAGS
        {
            VARFLAG_FREADONLY = 1,
            VARFLAG_FSOURCE = 0x2,
            VARFLAG_FBINDABLE = 0x4,
            VARFLAG_FREQUESTEDIT = 0x8,
            VARFLAG_FDISPLAYBIND = 0x10,
            VARFLAG_FDEFAULTBIND = 0x20,
            VARFLAG_FHIDDEN = 0x40,
            VARFLAG_FDEFAULTCOLLELEM = 0x100,
            VARFLAG_FUIDEFAULT = 0x200,
            VARFLAG_FNONBROWSABLE = 0x400,
            VARFLAG_FREPLACEABLE = 0x800,
            VARFLAG_FIMMEDIATEBIND = 0x1000
        }

        [StructLayout(LayoutKind.Sequential)]
        public unsafe struct tagELEMDESC
        {
            public NativeMethods.tagTYPEDESC* tdesc;
            public NativeMethods.tagPARAMDESC paramdesc;
        }

        public enum tagVARKIND
        {
            VAR_PERINSTANCE = 0,
            VAR_STATIC = 1,
            VAR_CONST = 2,
            VAR_DISPATCH = 3
        }

        [StructLayout(LayoutKind.Sequential)]
        public struct tagIDLDESC
        {
            [MarshalAs(UnmanagedType.U4)]
            public int dwReserved;
            [MarshalAs(UnmanagedType.U2)]
            public short wIDLFlags;
        }

        public struct RGBQUAD
        {
            public byte rgbBlue;
            public byte rgbGreen;
            public byte rgbRed;
            public byte rgbReserved;
        }

        [StructLayout(LayoutKind.Sequential)]
        public struct PALETTEENTRY
        {
            public byte peRed;
            public byte peGreen;
            public byte peBlue;
            public byte peFlags;
        }

        [StructLayout(LayoutKind.Sequential)]
        public struct BITMAPINFO_FLAT
        {
            public int bmiHeader_biSize;// = Marshal.SizeOf<BITMAPINFOHEADER>();
            public int bmiHeader_biWidth;
            public int bmiHeader_biHeight;
            public short bmiHeader_biPlanes;
            public short bmiHeader_biBitCount;
            public int bmiHeader_biCompression;
            public int bmiHeader_biSizeImage;
            public int bmiHeader_biXPelsPerMeter;
            public int bmiHeader_biYPelsPerMeter;
            public int bmiHeader_biClrUsed;
            public int bmiHeader_biClrImportant;

            [MarshalAs(System.Runtime.InteropServices.UnmanagedType.ByValArray, SizeConst = BITMAPINFO_MAX_COLORSIZE * 4)]
            public byte[] bmiColors; // RGBQUAD structs... Blue-Green-Red-Reserved, repeat...
        }

        /// <summary>
        ///     This method takes a file URL and converts it to a local path.  The trick here is that
        ///     if there is a '#' in the path, everything after this is treated as a fragment.  So
        ///     we need to append the fragment to the end of the path.
        /// </summary>
        internal static string GetLocalPath(string fileName)
        {
            System.Diagnostics.Debug.Assert(fileName != null && fileName.Length > 0, "Cannot get local path, fileName is not valid");

            Uri uri = new Uri(fileName);
            return uri.LocalPath + uri.Fragment;
        }

        [StructLayout(LayoutKind.Sequential)]
        public struct SYSTEM_POWER_STATUS
        {
            public byte ACLineStatus;
            public byte BatteryFlag;
            public byte BatteryLifePercent;
            public byte Reserved1;
            public int BatteryLifeTime;
            public int BatteryFullLifeTime;
        }

        [StructLayout(LayoutKind.Sequential)]
        internal class DLLVERSIONINFO
        {
            internal uint cbSize = 0;
            internal uint dwMajorVersion = 0;
            internal uint dwMinorVersion = 0;
            internal uint dwBuildNumber = 0;
            internal uint dwPlatformID = 0;
        }

        public enum OLERENDER
        {
            OLERENDER_NONE = 0,
            OLERENDER_DRAW = 1,
            OLERENDER_FORMAT = 2,
            OLERENDER_ASIS = 3
        }

        public enum PROCESS_DPI_AWARENESS
        {
            PROCESS_DPI_UNINITIALIZED = -1,
            PROCESS_DPI_UNAWARE = 0,
            PROCESS_SYSTEM_DPI_AWARE = 1,
            PROCESS_PER_MONITOR_DPI_AWARE = 2
        }

        public enum MONTCALENDAR_VIEW_MODE
        {
            MCMV_MONTH = 0,
            MCMV_YEAR = 1,
            MCMV_DECADE = 2,
            MCMV_CENTURY = 3
        }

        public const int DPI_AWARENESS_CONTEXT_UNAWARE = -1;
        public const int DPI_AWARENESS_CONTEXT_SYSTEM_AWARE = -2;
        public const int DPI_AWARENESS_CONTEXT_PER_MONITOR_AWARE = -3;
        public const int DPI_AWARENESS_CONTEXT_PER_MONITOR_AWARE_V2 = -4;
        public const int DPI_AWARENESS_CONTEXT_UNAWARE_GDISCALED = -5;

        // Theming/Visual Styles stuff
        public const int STAP_ALLOW_NONCLIENT = (1 << 0);
        public const int STAP_ALLOW_CONTROLS = (1 << 1);
        public const int STAP_ALLOW_WEBCONTENT = (1 << 2);

        public const int PS_NULL = 5;
        public const int PS_INSIDEFRAME = 6;

        public const int PS_GEOMETRIC = 0x00010000;
        public const int PS_ENDCAP_SQUARE = 0x00000100;

        public const int WS_EX_TRANSPARENT = 0x00000020;

        public const int NULL_BRUSH = 5;
        public const int MM_HIMETRIC = 3;

        // Threading stuff
        public const uint STILL_ACTIVE = 259;

        [StructLayout(LayoutKind.Sequential)]
        public struct UiaRect
        {
            public double left;
            public double top;
            public double width;
            public double height;

            public UiaRect(System.Drawing.Rectangle r)
            {
                left = r.Left;
                top = r.Top;
                width = r.Width;
                height = r.Height;
            }
        }

        // UIAutomation IDs
        // obtained from uiautomationclient.idl and uiautomationcore.idl

        // UIA_PatternIds
        internal const int UIA_InvokePatternId = 10000;
        internal const int UIA_SelectionPatternId = 10001;
        internal const int UIA_ValuePatternId = 10002;
        internal const int UIA_RangeValuePatternId = 10003;
        internal const int UIA_ScrollPatternId = 10004;
        internal const int UIA_ExpandCollapsePatternId = 10005;
        internal const int UIA_GridPatternId = 10006;
        internal const int UIA_GridItemPatternId = 10007;
        internal const int UIA_MultipleViewPatternId = 10008;
        internal const int UIA_WindowPatternId = 10009;
        internal const int UIA_SelectionItemPatternId = 10010;
        internal const int UIA_DockPatternId = 10011;
        internal const int UIA_TablePatternId = 10012;
        internal const int UIA_TableItemPatternId = 10013;
        internal const int UIA_TextPatternId = 10014;
        internal const int UIA_TogglePatternId = 10015;
        internal const int UIA_TransformPatternId = 10016;
        internal const int UIA_ScrollItemPatternId = 10017;
        internal const int UIA_LegacyIAccessiblePatternId = 10018;
        internal const int UIA_ItemContainerPatternId = 10019;
        internal const int UIA_VirtualizedItemPatternId = 10020;
        internal const int UIA_SynchronizedInputPatternId = 10021;
        internal const int UIA_ObjectModelPatternId = 10022;
        internal const int UIA_AnnotationPatternId = 10023;
        internal const int UIA_TextPattern2Id = 10024;
        internal const int UIA_StylesPatternId = 10025;
        internal const int UIA_SpreadsheetPatternId = 10026;
        internal const int UIA_SpreadsheetItemPatternId = 10027;
        internal const int UIA_TransformPattern2Id = 10028;
        internal const int UIA_TextChildPatternId = 10029;
        internal const int UIA_DragPatternId = 10030;
        internal const int UIA_DropTargetPatternId = 10031;
        internal const int UIA_TextEditPatternId = 10032;
        internal const int UIA_CustomNavigationPatternId = 10033;

        // UIA_EventIds
        internal const int UIA_ToolTipOpenedEventId = 20000;
        internal const int UIA_ToolTipClosedEventId = 20001;
        internal const int UIA_StructureChangedEventId = 20002;
        internal const int UIA_MenuOpenedEventId = 20003;
        internal const int UIA_AutomationPropertyChangedEventId = 20004;
        internal const int UIA_AutomationFocusChangedEventId = 20005;
        internal const int UIA_AsyncContentLoadedEventId = 20006;
        internal const int UIA_MenuClosedEventId = 20007;
        internal const int UIA_LayoutInvalidatedEventId = 20008;
        internal const int UIA_Invoke_InvokedEventId = 20009;
        internal const int UIA_SelectionItem_ElementAddedToSelectionEventId = 20010;
        internal const int UIA_SelectionItem_ElementRemovedFromSelectionEventId = 20011;
        internal const int UIA_SelectionItem_ElementSelectedEventId = 20012;
        internal const int UIA_Selection_InvalidatedEventId = 20013;
        internal const int UIA_Text_TextSelectionChangedEventId = 20014;
        internal const int UIA_Text_TextChangedEventId = 20015;
        internal const int UIA_Window_WindowOpenedEventId = 20016;
        internal const int UIA_Window_WindowClosedEventId = 20017;
        internal const int UIA_MenuModeStartEventId = 20018;
        internal const int UIA_MenuModeEndEventId = 20019;
        internal const int UIA_InputReachedTargetEventId = 20020;
        internal const int UIA_InputReachedOtherElementEventId = 20021;
        internal const int UIA_InputDiscardedEventId = 20022;
        internal const int UIA_SystemAlertEventId = 20023;
        internal const int UIA_LiveRegionChangedEventId = 20024;
        internal const int UIA_HostedFragmentRootsInvalidatedEventId = 20025;
        internal const int UIA_Drag_DragStartEventId = 20026;
        internal const int UIA_Drag_DragCancelEventId = 20027;
        internal const int UIA_Drag_DragCompleteEventId = 20028;
        internal const int UIA_DropTarget_DragEnterEventId = 20029;
        internal const int UIA_DropTarget_DragLeaveEventId = 20030;
        internal const int UIA_DropTarget_DroppedEventId = 20031;
        internal const int UIA_TextEdit_TextChangedEventId = 20032;
        internal const int UIA_TextEdit_ConversionTargetChangedEventId = 20033;
        internal const int UIA_ChangesEventId = 20034;

        // UIAutomation PropertyIds
        internal const int UIA_RuntimeIdPropertyId = 30000;
        internal const int UIA_BoundingRectanglePropertyId = 30001;
        internal const int UIA_ProcessIdPropertyId = 30002;
        internal const int UIA_ControlTypePropertyId = 30003;
        internal const int UIA_LocalizedControlTypePropertyId = 30004;
        internal const int UIA_NamePropertyId = 30005;
        internal const int UIA_AcceleratorKeyPropertyId = 30006;
        internal const int UIA_AccessKeyPropertyId = 30007;
        internal const int UIA_HasKeyboardFocusPropertyId = 30008;
        internal const int UIA_IsKeyboardFocusablePropertyId = 30009;
        internal const int UIA_IsEnabledPropertyId = 30010;
        internal const int UIA_AutomationIdPropertyId = 30011;
        internal const int UIA_ClassNamePropertyId = 30012;
        internal const int UIA_HelpTextPropertyId = 30013;
        internal const int UIA_ClickablePointPropertyId = 30014;
        internal const int UIA_CulturePropertyId = 30015;
        internal const int UIA_IsControlElementPropertyId = 30016;
        internal const int UIA_IsContentElementPropertyId = 30017;
        internal const int UIA_LabeledByPropertyId = 30018;
        internal const int UIA_IsPasswordPropertyId = 30019;
        internal const int UIA_NativeWindowHandlePropertyId = 30020;
        internal const int UIA_ItemTypePropertyId = 30021;
        internal const int UIA_IsOffscreenPropertyId = 30022;
        internal const int UIA_OrientationPropertyId = 30023;
        internal const int UIA_FrameworkIdPropertyId = 30024;
        internal const int UIA_IsRequiredForFormPropertyId = 30025;
        internal const int UIA_ItemStatusPropertyId = 30026;
        internal const int UIA_IsDockPatternAvailablePropertyId = 30027;
        internal const int UIA_IsExpandCollapsePatternAvailablePropertyId = 30028;
        internal const int UIA_IsGridItemPatternAvailablePropertyId = 30029;
        internal const int UIA_IsGridPatternAvailablePropertyId = 30030;
        internal const int UIA_IsInvokePatternAvailablePropertyId = 30031;
        internal const int UIA_IsMultipleViewPatternAvailablePropertyId = 30032;
        internal const int UIA_IsRangeValuePatternAvailablePropertyId = 30033;
        internal const int UIA_IsScrollPatternAvailablePropertyId = 30034;
        internal const int UIA_IsScrollItemPatternAvailablePropertyId = 30035;
        internal const int UIA_IsSelectionItemPatternAvailablePropertyId = 30036;
        internal const int UIA_IsSelectionPatternAvailablePropertyId = 30037;
        internal const int UIA_IsTablePatternAvailablePropertyId = 30038;
        internal const int UIA_IsTableItemPatternAvailablePropertyId = 30039;
        internal const int UIA_IsTextPatternAvailablePropertyId = 30040;
        internal const int UIA_IsTogglePatternAvailablePropertyId = 30041;
        internal const int UIA_IsTransformPatternAvailablePropertyId = 30042;
        internal const int UIA_IsValuePatternAvailablePropertyId = 30043;
        internal const int UIA_IsWindowPatternAvailablePropertyId = 30044;
        internal const int UIA_ValueValuePropertyId = 30045;
        internal const int UIA_ValueIsReadOnlyPropertyId = 30046;
        internal const int UIA_RangeValueValuePropertyId = 30047;
        internal const int UIA_RangeValueIsReadOnlyPropertyId = 30048;
        internal const int UIA_RangeValueMinimumPropertyId = 30049;
        internal const int UIA_RangeValueMaximumPropertyId = 30050;
        internal const int UIA_RangeValueLargeChangePropertyId = 30051;
        internal const int UIA_RangeValueSmallChangePropertyId = 30052;
        internal const int UIA_ScrollHorizontalScrollPercentPropertyId = 30053;
        internal const int UIA_ScrollHorizontalViewSizePropertyId = 30054;
        internal const int UIA_ScrollVerticalScrollPercentPropertyId = 30055;
        internal const int UIA_ScrollVerticalViewSizePropertyId = 30056;
        internal const int UIA_ScrollHorizontallyScrollablePropertyId = 30057;
        internal const int UIA_ScrollVerticallyScrollablePropertyId = 30058;
        internal const int UIA_SelectionSelectionPropertyId = 30059;
        internal const int UIA_SelectionCanSelectMultiplePropertyId = 30060;
        internal const int UIA_SelectionIsSelectionRequiredPropertyId = 30061;
        internal const int UIA_GridRowCountPropertyId = 30062;
        internal const int UIA_GridColumnCountPropertyId = 30063;
        internal const int UIA_GridItemRowPropertyId = 30064;
        internal const int UIA_GridItemColumnPropertyId = 30065;
        internal const int UIA_GridItemRowSpanPropertyId = 30066;
        internal const int UIA_GridItemColumnSpanPropertyId = 30067;
        internal const int UIA_GridItemContainingGridPropertyId = 30068;
        internal const int UIA_DockDockPositionPropertyId = 30069;
        internal const int UIA_ExpandCollapseExpandCollapseStatePropertyId = 30070;
        internal const int UIA_MultipleViewCurrentViewPropertyId = 30071;
        internal const int UIA_MultipleViewSupportedViewsPropertyId = 30072;
        internal const int UIA_WindowCanMaximizePropertyId = 30073;
        internal const int UIA_WindowCanMinimizePropertyId = 30074;
        internal const int UIA_WindowWindowVisualStatePropertyId = 30075;
        internal const int UIA_WindowWindowInteractionStatePropertyId = 30076;
        internal const int UIA_WindowIsModalPropertyId = 30077;
        internal const int UIA_WindowIsTopmostPropertyId = 30078;
        internal const int UIA_SelectionItemIsSelectedPropertyId = 30079;
        internal const int UIA_SelectionItemSelectionContainerPropertyId = 30080;
        internal const int UIA_TableRowHeadersPropertyId = 30081;
        internal const int UIA_TableColumnHeadersPropertyId = 30082;
        internal const int UIA_TableRowOrColumnMajorPropertyId = 30083;
        internal const int UIA_TableItemRowHeaderItemsPropertyId = 30084;
        internal const int UIA_TableItemColumnHeaderItemsPropertyId = 30085;
        internal const int UIA_ToggleToggleStatePropertyId = 30086;
        internal const int UIA_TransformCanMovePropertyId = 30087;
        internal const int UIA_TransformCanResizePropertyId = 30088;
        internal const int UIA_TransformCanRotatePropertyId = 30089;
        internal const int UIA_IsLegacyIAccessiblePatternAvailablePropertyId = 30090;
        internal const int UIA_LegacyIAccessibleChildIdPropertyId = 30091;
        internal const int UIA_LegacyIAccessibleNamePropertyId = 30092;
        internal const int UIA_LegacyIAccessibleValuePropertyId = 30093;
        internal const int UIA_LegacyIAccessibleDescriptionPropertyId = 30094;
        internal const int UIA_LegacyIAccessibleRolePropertyId = 30095;
        internal const int UIA_LegacyIAccessibleStatePropertyId = 30096;
        internal const int UIA_LegacyIAccessibleHelpPropertyId = 30097;
        internal const int UIA_LegacyIAccessibleKeyboardShortcutPropertyId = 30098;
        internal const int UIA_LegacyIAccessibleSelectionPropertyId = 30099;
        internal const int UIA_LegacyIAccessibleDefaultActionPropertyId = 30100;
        internal const int UIA_AriaRolePropertyId = 30101;
        internal const int UIA_AriaPropertiesPropertyId = 30102;
        internal const int UIA_IsDataValidForFormPropertyId = 30103;
        internal const int UIA_ControllerForPropertyId = 30104;
        internal const int UIA_DescribedByPropertyId = 30105;
        internal const int UIA_FlowsToPropertyId = 30106;
        internal const int UIA_ProviderDescriptionPropertyId = 30107;
        internal const int UIA_IsItemContainerPatternAvailablePropertyId = 30108;
        internal const int UIA_IsVirtualizedItemPatternAvailablePropertyId = 30109;
        internal const int UIA_IsSynchronizedInputPatternAvailablePropertyId = 30110;
        internal const int UIA_OptimizeForVisualContentPropertyId = 30111;
        internal const int UIA_IsObjectModelPatternAvailablePropertyId = 30112;
        internal const int UIA_AnnotationAnnotationTypeIdPropertyId = 30113;
        internal const int UIA_AnnotationAnnotationTypeNamePropertyId = 30114;
        internal const int UIA_AnnotationAuthorPropertyId = 30115;
        internal const int UIA_AnnotationDateTimePropertyId = 30116;
        internal const int UIA_AnnotationTargetPropertyId = 30117;
        internal const int UIA_IsAnnotationPatternAvailablePropertyId = 30118;
        internal const int UIA_IsTextPattern2AvailablePropertyId = 30119;
        internal const int UIA_StylesStyleIdPropertyId = 30120;
        internal const int UIA_StylesStyleNamePropertyId = 30121;
        internal const int UIA_StylesFillColorPropertyId = 30122;
        internal const int UIA_StylesFillPatternStylePropertyId = 30123;
        internal const int UIA_StylesShapePropertyId = 30124;
        internal const int UIA_StylesFillPatternColorPropertyId = 30125;
        internal const int UIA_StylesExtendedPropertiesPropertyId = 30126;
        internal const int UIA_IsStylesPatternAvailablePropertyId = 30127;
        internal const int UIA_IsSpreadsheetPatternAvailablePropertyId = 30128;
        internal const int UIA_SpreadsheetItemFormulaPropertyId = 30129;
        internal const int UIA_SpreadsheetItemAnnotationObjectsPropertyId = 30130;
        internal const int UIA_SpreadsheetItemAnnotationTypesPropertyId = 30131;
        internal const int UIA_IsSpreadsheetItemPatternAvailablePropertyId = 30132;
        internal const int UIA_Transform2CanZoomPropertyId = 30133;
        internal const int UIA_IsTransformPattern2AvailablePropertyId = 30134;
        internal const int UIA_LiveSettingPropertyId = 30135;
        internal const int UIA_IsTextChildPatternAvailablePropertyId = 30136;
        internal const int UIA_IsDragPatternAvailablePropertyId = 30137;
        internal const int UIA_DragIsGrabbedPropertyId = 30138;
        internal const int UIA_DragDropEffectPropertyId = 30139;
        internal const int UIA_DragDropEffectsPropertyId = 30140;
        internal const int UIA_IsDropTargetPatternAvailablePropertyId = 30141;
        internal const int UIA_DropTargetDropTargetEffectPropertyId = 30142;
        internal const int UIA_DropTargetDropTargetEffectsPropertyId = 30143;
        internal const int UIA_DragGrabbedItemsPropertyId = 30144;
        internal const int UIA_Transform2ZoomLevelPropertyId = 30145;
        internal const int UIA_Transform2ZoomMinimumPropertyId = 30146;
        internal const int UIA_Transform2ZoomMaximumPropertyId = 30147;
        internal const int UIA_FlowsFromPropertyId = 30148;
        internal const int UIA_IsTextEditPatternAvailablePropertyId = 30149;
        internal const int UIA_IsPeripheralPropertyId = 30150;
        internal const int UIA_IsCustomNavigationPatternAvailablePropertyId = 30151;
        internal const int UIA_PositionInSetPropertyId = 30152;
        internal const int UIA_SizeOfSetPropertyId = 30153;
        internal const int UIA_LevelPropertyId = 30154;
        internal const int UIA_AnnotationTypesPropertyId = 30155;
        internal const int UIA_AnnotationObjectsPropertyId = 30156;
        internal const int UIA_LandmarkTypePropertyId = 30157;
        internal const int UIA_LocalizedLandmarkTypePropertyId = 30158;
        internal const int UIA_FullDescriptionPropertyId = 30159;
        internal const int UIA_FillColorPropertyId = 30160;
        internal const int UIA_OutlineColorPropertyId = 30161;
        internal const int UIA_FillTypePropertyId = 30162;
        internal const int UIA_VisualEffectsPropertyId = 30163;
        internal const int UIA_OutlineThicknessPropertyId = 30164;
        internal const int UIA_CenterPointPropertyId = 30165;
        internal const int UIA_RotationPropertyId = 30166;
        internal const int UIA_SizePropertyId = 30167;

        // UIA_ControlTypeIds
        internal const int UIA_ButtonControlTypeId = 50000;
        internal const int UIA_CalendarControlTypeId = 50001;
        internal const int UIA_CheckBoxControlTypeId = 50002;
        internal const int UIA_ComboBoxControlTypeId = 50003;
        internal const int UIA_EditControlTypeId = 50004;
        internal const int UIA_HyperlinkControlTypeId = 50005;
        internal const int UIA_ImageControlTypeId = 50006;
        internal const int UIA_ListItemControlTypeId = 50007;
        internal const int UIA_ListControlTypeId = 50008;
        internal const int UIA_MenuControlTypeId = 50009;
        internal const int UIA_MenuBarControlTypeId = 50010;
        internal const int UIA_MenuItemControlTypeId = 50011;
        internal const int UIA_ProgressBarControlTypeId = 50012;
        internal const int UIA_RadioButtonControlTypeId = 50013;
        internal const int UIA_ScrollBarControlTypeId = 50014;
        internal const int UIA_SliderControlTypeId = 50015;
        internal const int UIA_SpinnerControlTypeId = 50016;
        internal const int UIA_StatusBarControlTypeId = 50017;
        internal const int UIA_TabControlTypeId = 50018;
        internal const int UIA_TabItemControlTypeId = 50019;
        internal const int UIA_TextControlTypeId = 50020;
        internal const int UIA_ToolBarControlTypeId = 50021;
        internal const int UIA_ToolTipControlTypeId = 50022;
        internal const int UIA_TreeControlTypeId = 50023;
        internal const int UIA_TreeItemControlTypeId = 50024;
        internal const int UIA_CustomControlTypeId = 50025;
        internal const int UIA_GroupControlTypeId = 50026;
        internal const int UIA_ThumbControlTypeId = 50027;
        internal const int UIA_DataGridControlTypeId = 50028;
        internal const int UIA_DataItemControlTypeId = 50029;
        internal const int UIA_DocumentControlTypeId = 50030;
        internal const int UIA_SplitButtonControlTypeId = 50031;
        internal const int UIA_WindowControlTypeId = 50032;
        internal const int UIA_PaneControlTypeId = 50033;
        internal const int UIA_HeaderControlTypeId = 50034;
        internal const int UIA_HeaderItemControlTypeId = 50035;
        internal const int UIA_TableControlTypeId = 50036;
        internal const int UIA_TitleBarControlTypeId = 50037;
        internal const int UIA_SeparatorControlTypeId = 50038;
        internal const int UIA_SemanticZoomControlTypeId = 50039;
        internal const int UIA_AppBarControlTypeId = 50040;

        // If this value is used, %windows%\system32 is searched for the DLL 
        // and its dependencies. Directories in the standard search path are not searched.
        // Windows 7: this value requires KB2533623 to be installed.
        internal const int LOAD_LIBRARY_SEARCH_SYSTEM32 = 0x00000800;

        [DllImport(ExternDll.User32, ExactSpelling = true, CharSet = CharSet.Auto)]
        public static extern int MapWindowPoints(IntPtr hWndFrom, IntPtr hWndTo, [In, Out] ref RECT rect, int cPoints);

        [DllImport(ExternDll.User32, ExactSpelling = true, CharSet = CharSet.Auto)]
        public static extern int MapWindowPoints(IntPtr hWndFrom, IntPtr hWndTo, [In, Out] POINT pt, int cPoints);


        [DllImport(ExternDll.User32, ExactSpelling = true, CharSet = CharSet.Auto)]
        public static extern IntPtr WindowFromPoint(int x, int y);
        [DllImport(ExternDll.User32, CharSet = CharSet.Auto)]
        public static extern IntPtr SendMessage(IntPtr hWnd, int msg, IntPtr wParam, IntPtr lParam);
        [DllImport(ExternDll.User32, CharSet = CharSet.Auto)]
        public static extern IntPtr SendMessage(IntPtr hWnd, int msg, int wParam, int lParam);
        [DllImport(ExternDll.User32, CharSet = CharSet.Auto)]
        public static extern IntPtr SendMessage(IntPtr hWnd, int msg, int wParam, string lParam);
        [DllImport(ExternDll.User32, CharSet = CharSet.Auto)]
        public extern static IntPtr SendMessage(IntPtr hWnd, int Msg, int wParam, [In, Out] TV_HITTESTINFO lParam);

        [DllImport(ExternDll.User32, CharSet = CharSet.Auto)]
        public static extern IntPtr DefWindowProc(IntPtr hWnd, int msg, IntPtr wParam, IntPtr lParam);
        [DllImport(ExternDll.User32, ExactSpelling = true, CharSet = CharSet.Auto)]
        public static extern short GetKeyState(int keyCode);
        [DllImport(ExternDll.Gdi32, ExactSpelling = true, EntryPoint = "DeleteObject", CharSet = CharSet.Auto)]
        private static extern bool IntDeleteObject(IntPtr hObject);
        public static bool DeleteObject(IntPtr hObject)
        {
            Interop.HandleCollector.Remove(hObject, Interop.CommonHandles.GDI);
            return IntDeleteObject(hObject);
        }

        [DllImport(ExternDll.User32, ExactSpelling = true, CharSet = CharSet.Auto)]
        public static extern bool GetUpdateRect(IntPtr hwnd, [In, Out] ref RECT rc, bool fErase);

        [DllImport(ExternDll.User32, ExactSpelling = true, CharSet = CharSet.Auto)]
        public static extern bool GetUpdateRgn(IntPtr hwnd, IntPtr hrgn, bool fErase);

        [DllImport(ExternDll.Gdi32, ExactSpelling = true, EntryPoint = "CreateRectRgn", CharSet = CharSet.Auto)]
        private static extern IntPtr IntCreateRectRgn(int x1, int y1, int x2, int y2);

        public static IntPtr CreateRectRgn(int x1, int y1, int x2, int y2)
        {
            return Interop.HandleCollector.Add(IntCreateRectRgn(x1, y1, x2, y2), Interop.CommonHandles.GDI);
        }

        [DllImport(ExternDll.User32, ExactSpelling = true, CharSet = CharSet.Auto)]
        public static extern IntPtr GetCursor();

        [DllImport(ExternDll.User32, ExactSpelling = true, CharSet = CharSet.Auto)]
        public static extern bool GetCursorPos([In, Out] POINT pt);

        [DllImport(ExternDll.User32, ExactSpelling = true, CharSet = CharSet.Auto)]
        public static extern IntPtr SetParent(IntPtr hWnd, IntPtr hWndParent);
    }
}

<|MERGE_RESOLUTION|>--- conflicted
+++ resolved
@@ -2450,14 +2450,10 @@
             [MarshalAs(UnmanagedType.Struct)]
             public LOGFONT lfStatusFont = null;
             [MarshalAs(UnmanagedType.Struct)]
-<<<<<<< HEAD
             public LOGFONT  lfMessageFont = null; 
             // Necessary since Windows Vista. 
             // Since we are supporting >= Windows 7, this is safe to add.
             public int iPaddedBorderWidth = 0;
-=======
-            public LOGFONT lfMessageFont = null;
->>>>>>> 1f0ce7dd
         }
 
         [StructLayout(LayoutKind.Sequential)]
