﻿// Licensed to the .NET Foundation under one or more agreements.
// The .NET Foundation licenses this file to you under the MIT license.
// See the LICENSE file in the project root for more information.

#nullable enable

namespace System.Windows.Forms
{
    /// <summary>
    ///   Represents a standard ("common") button of a task dialog whose text and function
    ///   is defined by a <see cref="TaskDialogResult"/> value.
    /// </summary>
    /// <remarks>
    /// <para>
    ///   The text of a <see cref="TaskDialogStandardButton"/> is provided by the operating system,
    ///   depending on the <see cref="TaskDialogResult"/> that the button uses.
    /// </para>
    /// <para>
    ///   In contrast to a <see cref="TaskDialogCustomButton"/> that can be shown as regular button
    ///   or as command link, a <see cref="TaskDialogStandardButton"/> is always shown as
    ///   regular button.
    /// </para>
    /// <para>
    ///   Showing a <see cref="TaskDialogButton"/> with a <see cref="TaskDialogResult.Cancel"/>
    ///   result in a task dialog will add a close button to the task dialog title bar and will
    ///   allow to close the dialog by pressing ESC or Alt+F4 (just as if
    ///   <see cref="TaskDialogPage.AllowCancel"/> was set to <see langword="true"/>).
    /// </para>
    /// </remarks>
    public sealed class TaskDialogStandardButton : TaskDialogButton
    {
        private TaskDialogResult _result;

        private bool _visible = true;

        /// <summary>
        ///   Initializes a new instance of the <see cref="TaskDialogStandardButton"/> class.
        /// </summary>
        public TaskDialogStandardButton()
            // Use 'OK' by default instead of 'None' (which would not be a valid
            // standard button).
            : this(TaskDialogResult.OK)
        {
        }

        /// <summary>
<<<<<<< HEAD
        ///  Initializes a new instance of the <see cref="TaskDialogStandardButton"/> class
        ///  using the specified result.
        /// </summary>
        /// <param name="result">The <see cref="TaskDialogResult"/> that is represent by this 
        ///   <see cref="TaskDialogStandardButton"/>.
        /// </param>
        /// <param name="enabled">A value indicating whether the button can respond to user interaction.</param>
        /// <param name="defaultButton">A value that indicates whether this button is the default button
        ///   in the task dialog.
        /// </param>
        /// <param name="allowCloseDialog">A value that indicates whether the task dialog should close
        ///   when this button is clicked.
        /// </param>
        public TaskDialogStandardButton(TaskDialogResult result, bool enabled = true, bool defaultButton = false, bool allowCloseDialog = true)
=======
        ///   Initializes a new instance of the <see cref="TaskDialogStandardButton"/> class
        ///   using the specified result.
        /// </summary>
        /// <param name="result">The <see cref="TaskDialogResult"/> that is represented by this
        /// <see cref="TaskDialogStandardButton"/> and which defines the text of the button.</param>
        public TaskDialogStandardButton(TaskDialogResult result)
>>>>>>> d3d4cb7b
        {
            if (!IsValidStandardButtonResult(result))
            {
                throw new ArgumentOutOfRangeException(nameof(result));
            }

            _result = result;
            Enabled = enabled;
            DefaultButton = defaultButton;
            AllowCloseDialog = allowCloseDialog;
        }

        /// <summary>
        ///   Gets or sets the <see cref="TaskDialogResult"/> which is represented by
        ///   this <see cref="TaskDialogStandardButton"/> and which defines the text
        ///   of the button.
        /// </summary>
        /// <value>
        ///   The <see cref="TaskDialogResult"/> which is represented by
        ///   this <see cref="TaskDialogStandardButton"/>.
        /// </value>
        /// <remarks>
        /// <para>
        ///   The text of the button will be provided by the operating system depending
        ///   on this value.
        /// </para>
        /// </remarks>
        public TaskDialogResult Result
        {
            get => _result;

            set
            {
                if (!IsValidStandardButtonResult(value))
                {
                    // Note: This shouldn't be an InvalidEnumArgumentException because we actually
                    // don't allow all values of the enum (TaskDialogResult.None is not a valid
                    // standard button result).
                    throw new ArgumentOutOfRangeException(nameof(value));
                }

                DenyIfBound();

                // If we are part of a StandardButtonCollection, we must now notify it
                // that we changed our result.
                Collection?.HandleKeyChange(this, value);

                // If this was successful or we are not part of a collection,
                // we can now set the result.
                _result = value;
            }
        }

        /// <summary>
        ///   Gets or sets a value that indicates if this
        ///   <see cref="TaskDialogStandardButton"/> should be shown when displaying
        ///   the task dialog.
        /// </summary>
        /// <remarks>
        /// <para>
        ///   Setting this property to <see langword="false"/> allows you to still receive the
        ///   <see cref="TaskDialogButton.Click"/> event (e.g. for the
        ///   <see cref="TaskDialogResult.Cancel"/> button when
        ///   <see cref="TaskDialogPage.AllowCancel"/> is set), or to call the
        ///   <see cref="TaskDialogButton.PerformClick"/> method even if the button
        ///   is not shown.
        /// </para>
        /// </remarks>
        public bool Visible
        {
            get => _visible;

            set
            {
                DenyIfBound();

                _visible = value;
            }
        }

        internal override bool IsCreatable => base.IsCreatable && _visible;

        internal override int ButtonID => (int)_result;

        internal new TaskDialogStandardButtonCollection? Collection
        {
            get => (TaskDialogStandardButtonCollection?)base.Collection;
            set => base.Collection = value;
        }

        private static TaskDialogButtons GetButtonFlagForResult(TaskDialogResult result) => result switch
        {
            TaskDialogResult.OK => TaskDialogButtons.OK,
            TaskDialogResult.Cancel => TaskDialogButtons.Cancel,
            TaskDialogResult.Abort => TaskDialogButtons.Abort,
            TaskDialogResult.Retry => TaskDialogButtons.Retry,
            TaskDialogResult.Ignore => TaskDialogButtons.Ignore,
            TaskDialogResult.Yes => TaskDialogButtons.Yes,
            TaskDialogResult.No => TaskDialogButtons.No,
            TaskDialogResult.Close => TaskDialogButtons.Close,
            TaskDialogResult.Help => TaskDialogButtons.Help,
            TaskDialogResult.TryAgain => TaskDialogButtons.TryAgain,
            TaskDialogResult.Continue => TaskDialogButtons.Continue,
            _ => default
        };

        private static bool IsValidStandardButtonResult(TaskDialogResult result) =>
            GetButtonFlagForResult(result) != default;

        /// <summary>
        ///   Returns a string that represents the current <see cref="TaskDialogRadioButton"/> control.
        /// </summary>
        /// <returns>A string that contains the name of the <see cref="TaskDialogResult"/> value.</returns>
        public override string ToString() => _result.ToString();

        internal TaskDialogButtons GetButtonFlag() => GetButtonFlagForResult(_result);
    }
}<|MERGE_RESOLUTION|>--- conflicted
+++ resolved
@@ -44,12 +44,11 @@
         }
 
         /// <summary>
-<<<<<<< HEAD
-        ///  Initializes a new instance of the <see cref="TaskDialogStandardButton"/> class
-        ///  using the specified result.
+        ///   Initializes a new instance of the <see cref="TaskDialogStandardButton"/> class
+        ///   using the specified result.
         /// </summary>
         /// <param name="result">The <see cref="TaskDialogResult"/> that is represent by this 
-        ///   <see cref="TaskDialogStandardButton"/>.
+        ///   <see cref="TaskDialogStandardButton"/> and which defines the text of the button.
         /// </param>
         /// <param name="enabled">A value indicating whether the button can respond to user interaction.</param>
         /// <param name="defaultButton">A value that indicates whether this button is the default button
@@ -59,14 +58,6 @@
         ///   when this button is clicked.
         /// </param>
         public TaskDialogStandardButton(TaskDialogResult result, bool enabled = true, bool defaultButton = false, bool allowCloseDialog = true)
-=======
-        ///   Initializes a new instance of the <see cref="TaskDialogStandardButton"/> class
-        ///   using the specified result.
-        /// </summary>
-        /// <param name="result">The <see cref="TaskDialogResult"/> that is represented by this
-        /// <see cref="TaskDialogStandardButton"/> and which defines the text of the button.</param>
-        public TaskDialogStandardButton(TaskDialogResult result)
->>>>>>> d3d4cb7b
         {
             if (!IsValidStandardButtonResult(result))
             {
