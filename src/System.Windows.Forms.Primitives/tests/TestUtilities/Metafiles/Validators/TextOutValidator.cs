--- conflicted
+++ resolved
@@ -13,33 +13,17 @@
     internal sealed class TextOutValidator : StateValidator
     {
         private readonly string? _text;
-<<<<<<< HEAD
-        private readonly string? _fontFace;
-=======
->>>>>>> d304584c
         private readonly Rectangle? _bounds;
 
         /// <param name="text">Optional text to validate.</param>
         /// <param name="bounds">Optional bounds to validate.</param>
-<<<<<<< HEAD
-        /// <param name="fontFace">Optional font face name to validate.</param>
-=======
->>>>>>> d304584c
         /// <param name="stateValidators">Optional device context state validation to perform.</param>
         public TextOutValidator(
             string? text,
             Rectangle? bounds = default,
-<<<<<<< HEAD
-            string? fontFace = default,
             params IStateValidator[] stateValidators) : base(stateValidators)
         {
             _text = text;
-            _fontFace = fontFace;
-=======
-            params IStateValidator[] stateValidators) : base(stateValidators)
-        {
-            _text = text;
->>>>>>> d304584c
             _bounds = bounds;
         }
 
@@ -63,14 +47,6 @@
             {
                 Assert.Equal(_bounds.Value, (Rectangle)textOut->rclBounds);
             }
-<<<<<<< HEAD
-
-            if (_fontFace != null)
-            {
-                Assert.Equal(_fontFace, state.SelectedFont.FaceName.ToString());
-            }
-=======
->>>>>>> d304584c
         }
     }
 }