﻿<?xml version="1.0" encoding="utf-8"?>
<root>
  <xsd:schema id="root" xmlns="" xmlns:xsd="http://www.w3.org/2001/XMLSchema" xmlns:msdata="urn:schemas-microsoft-com:xml-msdata">
    <xsd:import namespace="http://www.w3.org/XML/1998/namespace" />
    <xsd:element name="root" msdata:IsDataSet="true">
      <xsd:complexType>
        <xsd:choice maxOccurs="unbounded">
          <xsd:element name="metadata">
            <xsd:complexType>
              <xsd:sequence>
                <xsd:element name="value" type="xsd:string" minOccurs="0" />
              </xsd:sequence>
              <xsd:attribute name="name" use="required" type="xsd:string" />
              <xsd:attribute name="type" type="xsd:string" />
              <xsd:attribute name="mimetype" type="xsd:string" />
              <xsd:attribute ref="xml:space" />
            </xsd:complexType>
          </xsd:element>
          <xsd:element name="assembly">
            <xsd:complexType>
              <xsd:attribute name="alias" type="xsd:string" />
              <xsd:attribute name="name" type="xsd:string" />
            </xsd:complexType>
          </xsd:element>
          <xsd:element name="data">
            <xsd:complexType>
              <xsd:sequence>
                <xsd:element name="value" type="xsd:string" minOccurs="0" msdata:Ordinal="1" />
                <xsd:element name="comment" type="xsd:string" minOccurs="0" msdata:Ordinal="2" />
              </xsd:sequence>
              <xsd:attribute name="name" type="xsd:string" use="required" msdata:Ordinal="1" />
              <xsd:attribute name="type" type="xsd:string" msdata:Ordinal="3" />
              <xsd:attribute name="mimetype" type="xsd:string" msdata:Ordinal="4" />
              <xsd:attribute ref="xml:space" />
            </xsd:complexType>
          </xsd:element>
          <xsd:element name="resheader">
            <xsd:complexType>
              <xsd:sequence>
                <xsd:element name="value" type="xsd:string" minOccurs="0" msdata:Ordinal="1" />
              </xsd:sequence>
              <xsd:attribute name="name" type="xsd:string" use="required" />
            </xsd:complexType>
          </xsd:element>
        </xsd:choice>
      </xsd:complexType>
    </xsd:element>
  </xsd:schema>
  <resheader name="resmimetype">
    <value>text/microsoft-resx</value>
  </resheader>
  <resheader name="version">
    <value>2.0</value>
  </resheader>
  <resheader name="reader">
    <value>System.Resources.ResXResourceReader, System.Windows.Forms, Version=4.0.0.0, Culture=neutral, PublicKeyToken=b77a5c561934e089</value>
  </resheader>
  <resheader name="writer">
    <value>System.Resources.ResXResourceWriter, System.Windows.Forms, Version=4.0.0.0, Culture=neutral, PublicKeyToken=b77a5c561934e089</value>
  </resheader>
  <data name="AboutBoxDesc" xml:space="preserve">
    <value>Displays the 'About' box for this component</value>
  </data>
  <data name="AccDGCollapse" xml:space="preserve">
    <value>Collapse</value>
  </data>
  <data name="AccDGEdit" xml:space="preserve">
    <value>Edit</value>
  </data>
  <data name="AccDGExpand" xml:space="preserve">
    <value>Expand</value>
  </data>
  <data name="AccDGNavigate" xml:space="preserve">
    <value>Navigate</value>
  </data>
  <data name="AccDGNavigateBack" xml:space="preserve">
    <value>Navigate Back</value>
  </data>
  <data name="AccDGNewRow" xml:space="preserve">
    <value>(Create New)</value>
  </data>
  <data name="AccDGParentRow" xml:space="preserve">
    <value>Parent Row</value>
  </data>
  <data name="AccDGParentRows" xml:space="preserve">
    <value>Parent Rows</value>
  </data>
  <data name="AccessibleActionCheck" xml:space="preserve">
    <value>Check</value>
  </data>
  <data name="AccessibleActionClick" xml:space="preserve">
    <value>Click</value>
  </data>
  <data name="AccessibleActionCollapse" xml:space="preserve">
    <value>Collapse</value>
  </data>
  <data name="AccessibleActionExpand" xml:space="preserve">
    <value>Expand</value>
  </data>
  <data name="AccessibleActionPress" xml:space="preserve">
    <value>Press</value>
  </data>
  <data name="AccessibleActionUncheck" xml:space="preserve">
    <value>Uncheck</value>
  </data>
  <data name="AddDifferentThreads" xml:space="preserve">
    <value>Controls created on one thread cannot be parented to a control on a different thread.</value>
  </data>
  <data name="ApplicationCannotChangeThreadExceptionMode" xml:space="preserve">
    <value>Thread exception mode cannot be changed once any Controls are created on the thread.</value>
  </data>
  <data name="ApplicationCannotChangeApplicationExceptionMode" xml:space="preserve">
    <value>Application exception mode cannot be changed once any Controls are created in the application.</value>
  </data>
  <data name="ApplyCaption" xml:space="preserve">
    <value>&amp;Apply</value>
  </data>
  <data name="ArraysNotSameSize" xml:space="preserve">
    <value>Arrays '{0}' and '{1}' must be the same size.</value>
  </data>
  <data name="AutoCompleteFailure" xml:space="preserve">
    <value>autoComplete cannot be initialized with given custom source.</value>
  </data>
  <data name="AutoCompleteFailureListItems" xml:space="preserve">
    <value>autoComplete cannot be initialized with the list items.</value>
  </data>
  <data name="AXAddInvalidEvent" xml:space="preserve">
    <value>Event {0} is not valid on this ActiveX control.</value>
  </data>
  <data name="AXDuplicateControl" xml:space="preserve">
    <value>ActiveX control named '{0}' already exists in this container. Change or set the "Name" property for this ActiveX control and try again.</value>
  </data>
  <data name="AXEditProperties" xml:space="preserve">
    <value>Edit ActiveX component properties</value>
  </data>
  <data name="AXFontUnitNotPoint" xml:space="preserve">
    <value>ActiveX controls only accept fonts that are defined in GraphicsUnit.Point.</value>
  </data>
  <data name="AxInterfaceNotSupported" xml:space="preserve">
    <value>Interface is not supported.</value>
  </data>
  <data name="AXInvalidArgument" xml:space="preserve">
    <value>Not a valid argument.</value>
  </data>
  <data name="AXInvalidMethodInvoke" xml:space="preserve">
    <value>Method '{0}' cannot be invoked at this time.</value>
  </data>
  <data name="AXInvalidPropertyGet" xml:space="preserve">
    <value>Property get of '{0}' cannot be invoked at this time.</value>
  </data>
  <data name="AXInvalidPropertySet" xml:space="preserve">
    <value>Property set of '{0}' cannot be invoked at this time.</value>
  </data>
  <data name="AXMTAThread" xml:space="preserve">
    <value>ActiveX control '{0}' cannot be instantiated because the current thread is not in a single-threaded apartment.</value>
  </data>
  <data name="AXNoConnectionPoint" xml:space="preserve">
    <value>Connection point for event interface '{0}' cannot be created.</value>
  </data>
  <data name="AXNoConnectionPointContainer" xml:space="preserve">
    <value>Source object does not expose IConnectionPointContainer.</value>
  </data>
  <data name="AXNoEventInterface" xml:space="preserve">
    <value>Source object does not expose '{0}' event interface.</value>
  </data>
  <data name="AXNohWnd" xml:space="preserve">
    <value>Unable to get the window handle for the '{0}' control. Windowless ActiveX controls are not supported.</value>
  </data>
  <data name="AXNoLicenseToUse" xml:space="preserve">
    <value>You must have a license to use this ActiveX control.</value>
  </data>
  <data name="AXNoSinkAdvise" xml:space="preserve">
    <value>Could not Advise() the event interface '{0}'.</value>
  </data>
  <data name="AXNoSinkImplementation" xml:space="preserve">
    <value>Given 'sink' object does not implement '{0}' event interface.</value>
  </data>
  <data name="AXNoThreadInfo" xml:space="preserve">
    <value>Unable to verify required threading model of apartment or free-threaded. This control cannot be hosted.</value>
  </data>
  <data name="AXNotImplemented" xml:space="preserve">
    <value>Not implemented.</value>
  </data>
  <data name="AXNoTopLevelContainerControl" xml:space="preserve">
    <value>ActiveX control must have at least one ContainerControl in its parent hierarchy to be properly instantiated. Set the ContainingControl property on '{0}' to a non-null value and try again.</value>
  </data>
  <data name="AXOcxStateLoaded" xml:space="preserve">
    <value>ActiveX control cannot be reloaded with an OcxState of a different storage type.</value>
  </data>
  <data name="AXProperties" xml:space="preserve">
    <value>ActiveX - Properties...</value>
  </data>
  <data name="AXSingleThreaded" xml:space="preserve">
    <value>Control is single threaded. It cannot be hosted.</value>
  </data>
  <data name="AXTopLevelSource" xml:space="preserve">
    <value>Top-level Windows Forms control cannot be exposed as an ActiveX control.</value>
  </data>
  <data name="AXUnknownError" xml:space="preserve">
    <value>Unknown error.</value>
  </data>
  <data name="AXUnknownImage" xml:space="preserve">
    <value>Unknown image type.</value>
  </data>
  <data name="AXWindowlessControl" xml:space="preserve">
    <value>ActiveX control is a windowless control. The control is not supported in this version of the .NET.</value>
  </data>
  <data name="BadDataSourceForComplexBinding" xml:space="preserve">
    <value>Complex DataBinding accepts as a data source either an IList or an IListSource.</value>
  </data>
  <data name="BindingManagerBadIndex" xml:space="preserve">
    <value>ListManager for {0} cannot be found.</value>
  </data>
  <data name="BindingNavigatorAddNewItemPropDescr" xml:space="preserve">
    <value>The ToolStripItem on the BindingNavigator that raises the 'Add new' action.</value>
  </data>
  <data name="BindingNavigatorAddNewItemText" xml:space="preserve">
    <value>Add new</value>
  </data>
  <data name="BindingNavigatorBindingSourcePropDescr" xml:space="preserve">
    <value>The BindingSource that the BindingNavigator navigates.</value>
  </data>
  <data name="BindingNavigatorCountItemFormat" xml:space="preserve">
    <value>of {0}</value>
  </data>
  <data name="BindingNavigatorCountItemFormatPropDescr" xml:space="preserve">
    <value>Formatting to apply to count displayed in the CountItem ToolStrip item.</value>
  </data>
  <data name="BindingNavigatorCountItemPropDescr" xml:space="preserve">
    <value>The ToolStripItem on the BindingNavigator that displays the total number of items.</value>
  </data>
  <data name="BindingNavigatorCountItemTip" xml:space="preserve">
    <value>Total number of items</value>
  </data>
  <data name="BindingNavigatorDeleteItemPropDescr" xml:space="preserve">
    <value>The ToolStripItem on the BindingNavigator that raises the 'Delete' action.</value>
  </data>
  <data name="BindingNavigatorDeleteItemText" xml:space="preserve">
    <value>Delete</value>
  </data>
  <data name="BindingNavigatorMoveFirstItemPropDescr" xml:space="preserve">
    <value>The ToolStripItem on the BindingNavigator that raises the 'Move first' action.</value>
  </data>
  <data name="BindingNavigatorMoveFirstItemText" xml:space="preserve">
    <value>Move first</value>
  </data>
  <data name="BindingNavigatorMoveLastItemPropDescr" xml:space="preserve">
    <value>The ToolStripItem on the BindingNavigator that raises the 'Move last' action.</value>
  </data>
  <data name="BindingNavigatorMoveLastItemText" xml:space="preserve">
    <value>Move last</value>
  </data>
  <data name="BindingNavigatorMoveNextItemPropDescr" xml:space="preserve">
    <value>The ToolStripItem on the BindingNavigator that raises the 'Move next' action.</value>
  </data>
  <data name="BindingNavigatorMoveNextItemText" xml:space="preserve">
    <value>Move next</value>
  </data>
  <data name="BindingNavigatorMovePreviousItemPropDescr" xml:space="preserve">
    <value>The ToolStripItem on the BindingNavigator that raises the 'Move previous' action.</value>
  </data>
  <data name="BindingNavigatorMovePreviousItemText" xml:space="preserve">
    <value>Move previous</value>
  </data>
  <data name="BindingNavigatorPositionAccessibleName" xml:space="preserve">
    <value>Position</value>
  </data>
  <data name="BindingNavigatorPositionItemPropDescr" xml:space="preserve">
    <value>The ToolStripItem on the BindingNavigator that displays the current position.</value>
  </data>
  <data name="BindingNavigatorPositionItemTip" xml:space="preserve">
    <value>Current position</value>
  </data>
  <data name="BindingNavigatorRefreshItemsEventDescr" xml:space="preserve">
    <value>Event raised when BindingNavigator ToolStrip items need to be refreshed to reflect current state of data.</value>
  </data>
  <data name="BindingNavigatorToolStripName" xml:space="preserve">
    <value>Binding Navigator</value>
  </data>
  <data name="BindingsCollectionAdd1" xml:space="preserve">
    <value>dataBinding already belongs to this BindingsCollection.</value>
  </data>
  <data name="BindingsCollectionAdd2" xml:space="preserve">
    <value>dataBinding belongs to another BindingsCollection.</value>
  </data>
  <data name="BindingsCollectionBadIndex" xml:space="preserve">
    <value>Binding {0       } cannot be found.</value>
  </data>
  <data name="BindingsCollectionDup" xml:space="preserve">
    <value>This causes two bindings in the collection to bind to the same property.</value>
  </data>
  <data name="BindingsCollectionForeign" xml:space="preserve">
    <value>Binding does not belong to this BindingsCollection.</value>
  </data>
  <data name="BindingSourceAddingNewEventHandlerDescr" xml:space="preserve">
    <value>Event raised when the user calls AddNew on the BindingSource</value>
  </data>
  <data name="BindingSourceAllowNewDescr" xml:space="preserve">
    <value>Determines whether the BindingSource allows new items to be added to the list.</value>
  </data>
  <data name="BindingSourceBadSortString" xml:space="preserve">
    <value>Sort string not valid.</value>
  </data>
  <data name="BindingSourceBindingCompleteEventHandlerDescr" xml:space="preserve">
    <value>Event raised after data has been exchanged between the data source and a control property bound to that data source.</value>
  </data>
  <data name="BindingSourceBindingListWrapperAddToReadOnlyList" xml:space="preserve">
    <value>Item cannot be added to a read-only or fixed-size list.</value>
  </data>
  <data name="BindingSourceBindingListWrapperNeedAParameterlessConstructor" xml:space="preserve">
    <value>AddNew cannot be called on the '{0}' type. This type does not have a public default constructor. You can call AddNew on the '{0}' type if you handle the AddingNew event and create the appropriate object.</value>
  </data>
  <data name="BindingSourceBindingListWrapperNeedToSetAllowNew" xml:space="preserve">
    <value>AddNew cannot be called on the '{0}' type. This type does not have a public default constructor. You can call AddNew on the '{0}' type if you set AllowNew=true and handle the AddingNew event.</value>
  </data>
  <data name="BindingSourceCurrentChangedEventHandlerDescr" xml:space="preserve">
    <value>Event raised when the value of Current changes.</value>
  </data>
  <data name="BindingSourceCurrentItemChangedEventHandlerDescr" xml:space="preserve">
    <value>Event raised when the value of Current changes, or a property of the current item changes.</value>
  </data>
  <data name="BindingSourceDataErrorEventHandlerDescr" xml:space="preserve">
    <value>Event raised when an exception thrown during data binding is handled internally by the CurrencyManager.</value>
  </data>
  <data name="BindingSourceDataMemberChangedEventHandlerDescr" xml:space="preserve">
    <value>Event raised when the DataMember changes.</value>
  </data>
  <data name="BindingSourceDataMemberDescr" xml:space="preserve">
    <value>Indicates a sub-list of the DataSource that the BindingSource is bound to.</value>
  </data>
  <data name="BindingSourceDataSourceChangedEventHandlerDescr" xml:space="preserve">
    <value>Event raised when the DataSource changes.</value>
  </data>
  <data name="BindingSourceDataSourceDescr" xml:space="preserve">
    <value>Indicates the source of data for the BindingSource.</value>
  </data>
  <data name="BindingSourceFilterDescr" xml:space="preserve">
    <value>Indicates a database column expression used to filter the set of rows returned by the data source.</value>
  </data>
  <data name="BindingSourceInstanceError" xml:space="preserve">
    <value>BindingSource unable to create list based on the Type specified in the DataSource property.</value>
  </data>
  <data name="BindingSourceItemChangedEventModeDescr" xml:space="preserve">
    <value>Controls how the BindingSource raises the ListChanged event as a result of changing an item in the BindingSource.</value>
  </data>
  <data name="BindingSourceItemTypeIsValueType" xml:space="preserve">
    <value>Cannot add null to BindingSource if the underlying list stores value types.</value>
  </data>
  <data name="BindingSourceItemTypeMismatchOnAdd" xml:space="preserve">
    <value>Objects added to a BindingSource's list must all be of the same type.</value>
  </data>
  <data name="BindingSourceListChangedEventHandlerDescr" xml:space="preserve">
    <value>Event raised when a change occurs in the BindingSource's list.</value>
  </data>
  <data name="BindingSourcePositionChangedEventHandlerDescr" xml:space="preserve">
    <value>Event raised when the value of Position changes.</value>
  </data>
  <data name="BindingSourceRecursionDetected" xml:space="preserve">
    <value>BindingSource cannot be its own data source. Do not set the DataSource and DataMember properties to values that refer back to BindingSource.</value>
  </data>
  <data name="BindingSourceRemoveCurrentNoCurrentItem" xml:space="preserve">
    <value>Current item cannot be removed from the list because there is no current item.</value>
  </data>
  <data name="BindingSourceRemoveCurrentNotAllowed" xml:space="preserve">
    <value>Current item cannot be removed from the list because the list does not allow removal of items.</value>
  </data>
  <data name="BindingSourceSortDescr" xml:space="preserve">
    <value>Indicates names of database columns used to sort the set of rows returned by the data source.</value>
  </data>
  <data name="BindingSourceSortStringPropertyNotInIBindingList" xml:space="preserve">
    <value>Sort string contains a property that is not in the IBindingList.</value>
  </data>
  <data name="BlinkRateMustBeZeroOrMore" xml:space="preserve">
    <value>BlinkRate must be zero or greater. Negative values are not permitted.</value>
  </data>
  <data name="borderStyleDescr" xml:space="preserve">
    <value>The border style of the control.</value>
  </data>
  <data name="ButtonAutoEllipsisDescr" xml:space="preserve">
    <value>Enables the automatic handling of text that extends beyond the width of the button.</value>
  </data>
  <data name="ButtonBorderColorDescr" xml:space="preserve">
    <value>For buttons whose FlatStyle is FlatStyle.Flat, this property specifies the color of the border around the button.</value>
  </data>
  <data name="ButtonBorderSizeDescr" xml:space="preserve">
    <value>For buttons whose FlatStyle is FlatStyle.Flat, this property specifies the size, in pixels, of the border around the button.</value>
  </data>
  <data name="ButtonCheckedBackColorDescr" xml:space="preserve">
    <value>For buttons whose FlatStyle is FlatStyle.Flat, this property specifies the color of the client area of the button when the button is checked and the mouse pointer is outside the bounds of the control.</value>
  </data>
  <data name="ButtonDialogResultDescr" xml:space="preserve">
    <value>The dialog-box result produced in a modal form by clicking the button.</value>
  </data>
  <data name="ButtonFlatAppearance" xml:space="preserve">
    <value>For buttons whose FlatStyle is FlatStyle.Flat, determines the appearance of the border and the colors used to indicate check state and mouse state.</value>
  </data>
  <data name="ButtonFlatAppearanceInvalidBorderColor" xml:space="preserve">
    <value>ButtonBase controls do not support setting the BorderColor to Transparent.</value>
  </data>
  <data name="ButtonFlatStyleDescr" xml:space="preserve">
    <value>Determines the appearance of the control when a user moves the mouse over the control and clicks.</value>
  </data>
  <data name="ButtonImageAlignDescr" xml:space="preserve">
    <value>The alignment of the image that will be displayed on the control.</value>
  </data>
  <data name="ButtonImageDescr" xml:space="preserve">
    <value>The image that will be displayed on the control.</value>
  </data>
  <data name="ButtonImageIndexDescr" xml:space="preserve">
    <value>The index of the image in the ImageList to display on the control.</value>
  </data>
  <data name="ButtonImageListDescr" xml:space="preserve">
    <value>The ImageList to get the image to display on the control.</value>
  </data>
  <data name="ButtonMouseDownBackColorDescr" xml:space="preserve">
    <value>For buttons whose FlatStyle is FlatStyle.Flat, this property specifies the color of the client area of the button when the mouse is pressed within the bounds of the control.</value>
  </data>
  <data name="ButtonMouseOverBackColorDescr" xml:space="preserve">
    <value>For buttons whose FlatStyle is FlatStyle.Flat, this property specifies the color of the client area of the button when the mouse pointer is within the bounds of the control.</value>
  </data>
  <data name="ButtonTextAlignDescr" xml:space="preserve">
    <value>The alignment of the text that will be displayed on the control.</value>
  </data>
  <data name="ButtonTextImageRelationDescr" xml:space="preserve">
    <value>Specifies the relative location of the image to the text on the button.</value>
  </data>
  <data name="ButtonUseMnemonicDescr" xml:space="preserve">
    <value>If true, the first character preceded by an ampersand (&amp;&amp;) will be used as the button's mnemonic key.</value>
  </data>
  <data name="ButtonUseVisualStyleBackColorDescr" xml:space="preserve">
    <value>Determines whether the background is drawn using visual styles, if visual styles are supported.</value>
  </data>
  <data name="CancelCaption" xml:space="preserve">
    <value>Cancel</value>
  </data>
  <data name="CannotActivateControl" xml:space="preserve">
    <value>Invisible or disabled control cannot be activated</value>
  </data>
  <data name="CannotChangePrintedDocument" xml:space="preserve">
    <value>You cannot alter the document or add to it once you have printed it.</value>
  </data>
  <data name="CannotConvertDoubleToDate" xml:space="preserve">
    <value>Double cannot be converted to a date.</value>
  </data>
  <data name="CannotConvertIntToFloat" xml:space="preserve">
    <value>Integer cannot be converted to a float.</value>
  </data>
  <data name="CantNestMessageLoops" xml:space="preserve">
    <value>Starting a second message loop on a single thread is not a valid operation. Use Form.ShowDialog instead.</value>
  </data>
  <data name="CantShowMBServiceWithHelp" xml:space="preserve">
    <value>Showing a service notification message box with a Help button is not a valid operation.</value>
  </data>
  <data name="CantShowMBServiceWithOwner" xml:space="preserve">
    <value>Showing a service notification message box with an owner window is not a valid operation. Use the Show method that does not take an owner.</value>
  </data>
  <data name="CantShowModalOnNonInteractive" xml:space="preserve">
    <value>Showing a modal dialog box or form when the application is not running in UserInteractive mode is not a valid operation. Specify the ServiceNotification or DefaultDesktopOnly style to display a notification from a service application.</value>
  </data>
  <data name="CatAccessibility" xml:space="preserve">
    <value>Accessibility</value>
  </data>
  <data name="CatAction" xml:space="preserve">
    <value>Action</value>
  </data>
  <data name="CatAppearance" xml:space="preserve">
    <value>Appearance</value>
  </data>
  <data name="CatAsynchronous" xml:space="preserve">
    <value>Asynchronous</value>
  </data>
  <data name="CatBehavior" xml:space="preserve">
    <value>Behavior</value>
  </data>
  <data name="CatColors" xml:space="preserve">
    <value>Colors</value>
  </data>
  <data name="CatData" xml:space="preserve">
    <value>Data</value>
  </data>
  <data name="CatDisplay" xml:space="preserve">
    <value>Display</value>
  </data>
  <data name="CatDragDrop" xml:space="preserve">
    <value>Drag Drop</value>
  </data>
  <data name="CatFocus" xml:space="preserve">
    <value>Focus</value>
  </data>
  <data name="CatFolderBrowsing" xml:space="preserve">
    <value>Folder Browsing</value>
  </data>
  <data name="CatItems" xml:space="preserve">
    <value>Items</value>
  </data>
  <data name="CatKey" xml:space="preserve">
    <value>Key</value>
  </data>
  <data name="CatLayout" xml:space="preserve">
    <value>Layout</value>
  </data>
  <data name="CatMouse" xml:space="preserve">
    <value>Mouse</value>
  </data>
  <data name="CatPrivate" xml:space="preserve">
    <value>Private</value>
  </data>
  <data name="CatPropertyChanged" xml:space="preserve">
    <value>Property Changed</value>
  </data>
  <data name="CatWindowStyle" xml:space="preserve">
    <value>Window Style</value>
  </data>
  <data name="CDallowFullOpenDescr" xml:space="preserve">
    <value>Enables and disables the Define Custom Colors button.</value>
  </data>
  <data name="CDanyColorDescr" xml:space="preserve">
    <value>Indicates whether the dialog box displays all available colors in the set of basic colors.</value>
  </data>
  <data name="CDcolorDescr" xml:space="preserve">
    <value>The color selected in the dialog box.</value>
  </data>
  <data name="CDcustomColorsDescr" xml:space="preserve">
    <value>The custom set of colors shown in the dialog box.</value>
  </data>
  <data name="CDfullOpenDescr" xml:space="preserve">
    <value>Controls whether the custom color section of the dialog box is initially displayed.</value>
  </data>
  <data name="CDshowHelpDescr" xml:space="preserve">
    <value>Controls whether the Help button is displayed.</value>
  </data>
  <data name="CDsolidColorOnlyDescr" xml:space="preserve">
    <value>Indicates whether the dialog box will restrict users to only selecting solid colors.</value>
  </data>
  <data name="CheckBoxAppearanceDescr" xml:space="preserve">
    <value>Controls the appearance of the check box.</value>
  </data>
  <data name="CheckBoxAutoCheckDescr" xml:space="preserve">
    <value>Causes the check box to automatically change state when clicked.</value>
  </data>
  <data name="CheckBoxCheckAlignDescr" xml:space="preserve">
    <value>Determines the location of the check box inside the control.</value>
  </data>
  <data name="CheckBoxCheckedDescr" xml:space="preserve">
    <value>Indicates whether the component is in the checked state. </value>
  </data>
  <data name="CheckBoxCheckStateDescr" xml:space="preserve">
    <value>Indicates the state of the component. </value>
  </data>
  <data name="CheckBoxOnAppearanceChangedDescr" xml:space="preserve">
    <value>Event raised when the value of the Appearance property is changed on CheckBox.</value>
  </data>
  <data name="CheckBoxOnCheckedChangedDescr" xml:space="preserve">
    <value>Occurs whenever the Check property is changed.</value>
  </data>
  <data name="CheckBoxOnCheckStateChangedDescr" xml:space="preserve">
    <value>Occurs whenever the CheckState property is changed.</value>
  </data>
  <data name="CheckBoxThreeStateDescr" xml:space="preserve">
    <value>Indicates whether the CheckBox will allow three check states rather than two.</value>
  </data>
  <data name="CheckedListBoxCheckedIndexCollectionIsReadOnly" xml:space="preserve">
    <value>CheckedListBox.CheckedIndexCollection is read only.</value>
  </data>
  <data name="CheckedListBoxCheckedItemCollectionIsReadOnly" xml:space="preserve">
    <value>CheckedListBox.CheckedItemCollection is read only.</value>
  </data>
  <data name="CheckedListBoxCheckOnClickDescr" xml:space="preserve">
    <value>Indicates if the check box should be toggled with the first click on an item.</value>
  </data>
  <data name="CheckedListBoxInvalidSelectionMode" xml:space="preserve">
    <value>Multi-selection is not supported on CheckedListBox.</value>
  </data>
  <data name="CheckedListBoxItemCheckDescr" xml:space="preserve">
    <value>Indicates that an item is about to have its checked state changed. The value is not updated until after the event occurs.</value>
  </data>
  <data name="CheckedListBoxThreeDCheckBoxesDescr" xml:space="preserve">
    <value>Indicates whether check boxes have a ButtonState of Flat or Normal.</value>
  </data>
  <data name="CircularOwner" xml:space="preserve">
    <value>A circular control reference has been made. A control cannot be owned by or parented to itself.</value>
  </data>
  <data name="Clipboard_InvalidPath" xml:space="preserve">
    <value>Path "{0}" in the argument "{1}" is not valid.</value>
  </data>
  <data name="ClipboardOperationFailed" xml:space="preserve">
    <value>Requested Clipboard operation did not succeed.</value>
  </data>
  <data name="ClipboardSecurityException" xml:space="preserve">
    <value>Due to security restrictions on clipboard, the specified clipboard format cannot be set.</value>
  </data>
  <data name="CloseCaption" xml:space="preserve">
    <value>Close</value>
  </data>
  <data name="ClosingWhileCreatingHandle" xml:space="preserve">
    <value>Value {0}() cannot be called while doing CreateHandle().</value>
  </data>
  <data name="collectionChangedEventDescr" xml:space="preserve">
    <value>Occurs whenever this collection's membership changes.</value>
  </data>
  <data name="collectionChangingEventDescr" xml:space="preserve">
    <value>Occurs whenever this collection's membership is about to change.</value>
  </data>
  <data name="CollectionEmptyException" xml:space="preserve">
    <value>Cannot operate with an empty collection.</value>
  </data>
  <data name="ColumnAlignment" xml:space="preserve">
    <value>Indicates the horizontal alignment of the text displayed in the column header.</value>
  </data>
  <data name="ColumnCaption" xml:space="preserve">
    <value>The text displayed in the column header.</value>
  </data>
  <data name="ColumnHeaderBadDisplayIndex" xml:space="preserve">
    <value>DisplayIndex value is out of bounds. Value must be greater than or equal to 0 and less than or equal to number of columns minus 1.</value>
  </data>
  <data name="ColumnHeaderCollectionInvalidArgument" xml:space="preserve">
    <value>Argument must be of type ColumnHeader.</value>
  </data>
  <data name="ColumnHeaderDisplayIndexDescr" xml:space="preserve">
    <value>The display index of the column</value>
  </data>
  <data name="ColumnHeaderNameDescr" xml:space="preserve">
    <value>The name of the column header.</value>
  </data>
  <data name="ColumnWidth" xml:space="preserve">
    <value>The visual width of the column in pixels.</value>
  </data>
  <data name="COM2BadHandlerType" xml:space="preserve">
    <value>Handler type ({0} != {1}) is not valid.</value>
  </data>
  <data name="COM2NamesAndValuesNotEqual" xml:space="preserve">
    <value>Names and values must be non-null and of same length.</value>
  </data>
  <data name="COM2ReadonlyProperty" xml:space="preserve">
    <value>Property {0} is read-only.</value>
  </data>
  <data name="COM2UnhandledVT" xml:space="preserve">
    <value>Unhandled VT: {0}.</value>
  </data>
  <data name="ComboBoxAutoCompleteCustomSourceDescr" xml:space="preserve">
    <value>The autocomplete custom source, which is a custom StringCollection used when the AutoCompleteSource is CustomSource.</value>
  </data>
  <data name="ComboBoxAutoCompleteModeDescr" xml:space="preserve">
    <value>Indicates the text completion behavior of the combo box.</value>
  </data>
  <data name="ComboBoxAutoCompleteModeOnlyNoneAllowed" xml:space="preserve">
    <value>Only the value AutoCompleteMode.None can be used when DropDownStyle is ComboBoxStyle.DropDownList and AutoCompleteSource is not AutoCompleteSource.ListItems.</value>
  </data>
  <data name="ComboBoxAutoCompleteSourceDescr" xml:space="preserve">
    <value>The source of complete strings used for automatic completion.</value>
  </data>
  <data name="ComboBoxAutoCompleteSourceOnlyListItemsAllowed" xml:space="preserve">
    <value>Only the value AutoCompleteSource.ListItems can be used when DropDownStyle is ComboBoxStyle.DropDownList and AutoCompleteMode is not AutoCompleteMode.None.</value>
  </data>
  <data name="ComboBoxDataSourceWithSort" xml:space="preserve">
    <value>DataSource cannot be set in a combo box that is sorted.</value>
  </data>
  <data name="ComboBoxDrawModeDescr" xml:space="preserve">
    <value>Indicates whether the code or the operating system will handle drawing of elements in the list.</value>
  </data>
  <data name="ComboBoxDropDownHeightDescr" xml:space="preserve">
    <value>The height, in pixels, of the drop-down box in a combo box.</value>
  </data>
  <data name="ComboBoxDropDownStyleChangedDescr" xml:space="preserve">
    <value>Occurs when the value of the DropDownStyle property changes.</value>
  </data>
  <data name="ComboBoxDropDownWidthDescr" xml:space="preserve">
    <value>The width, in pixels, of the drop-down box in a combo box.</value>
  </data>
  <data name="ComboBoxDroppedDownDescr" xml:space="preserve">
    <value>Indicates if the combo box is currently dropped down.</value>
  </data>
  <data name="ComboBoxEditDefaultAccessibleName" xml:space="preserve">
    <value>ComboBox</value>
  </data>
  <data name="ComboBoxFlatStyleDescr" xml:space="preserve">
    <value>Determines the display of the control.</value>
  </data>
  <data name="ComboBoxIntegralHeightDescr" xml:space="preserve">
    <value>Indicates whether the combo box should resize to avoid showing partial items.</value>
  </data>
  <data name="ComboBoxItemHeightDescr" xml:space="preserve">
    <value>The height, in pixels, of items in an owner-draw combo box.</value>
  </data>
  <data name="ComboBoxItemOverflow" xml:space="preserve">
    <value>Too many items in the combo box.</value>
  </data>
  <data name="ComboBoxItemsDescr" xml:space="preserve">
    <value>The items in the combo box.</value>
  </data>
  <data name="ComboBoxMaxDropDownItemsDescr" xml:space="preserve">
    <value>The maximum number of entries to display in the drop-down list.</value>
  </data>
  <data name="ComboBoxMaxLengthDescr" xml:space="preserve">
    <value>Specifies the maximum number of characters that can be entered into the combo box.</value>
  </data>
  <data name="ComboBoxOnDropDownClosedDescr" xml:space="preserve">
    <value>Indicates that the drop-down portion of the combo box has closed.</value>
  </data>
  <data name="ComboBoxOnDropDownDescr" xml:space="preserve">
    <value>Occurs when the drop-down portion of the combo box is shown.</value>
  </data>
  <data name="ComboBoxOnTextUpdateDescr" xml:space="preserve">
    <value>Occurs when the combo box text has changed.</value>
  </data>
  <data name="ComboBoxPreferredHeightDescr" xml:space="preserve">
    <value>The preferred height of this control.</value>
  </data>
  <data name="ComboBoxSelectedIndexDescr" xml:space="preserve">
    <value>The index of the currently selected item of the combo box.</value>
  </data>
  <data name="ComboBoxSelectedItemDescr" xml:space="preserve">
    <value>The currently selected item in the combo box, or null.</value>
  </data>
  <data name="ComboBoxSelectedTextDescr" xml:space="preserve">
    <value>The selected text in the edit component of the combo box.</value>
  </data>
  <data name="ComboBoxSelectionLengthDescr" xml:space="preserve">
    <value>The length of the selected text in the edit component of the combo box.</value>
  </data>
  <data name="ComboBoxSelectionStartDescr" xml:space="preserve">
    <value>The index of the first character in the selected text.</value>
  </data>
  <data name="ComboBoxSortedDescr" xml:space="preserve">
    <value>Specifies whether items in the list portion of the combo box are sorted.</value>
  </data>
  <data name="ComboBoxSortWithDataSource" xml:space="preserve">
    <value>ComboBox that has a DataSource set cannot be sorted. Sort the data using the underlying data model.</value>
  </data>
  <data name="ComboBoxStyleDescr" xml:space="preserve">
    <value>Controls the appearance and functionality of the combo box.</value>
  </data>
  <data name="CommandIdNotAllocated" xml:space="preserve">
    <value>New command ID cannot be allocated.</value>
  </data>
  <data name="CommonDialogHelpRequested" xml:space="preserve">
    <value>Occurs when the user clicks the Help button.</value>
  </data>
  <data name="ComponentEditorFormBadComponent" xml:space="preserve">
    <value>Parameter must be of type IComponent.</value>
  </data>
  <data name="ComponentEditorFormProperties" xml:space="preserve">
    <value>{0} Properties</value>
  </data>
  <data name="ComponentEditorFormPropertiesNoName" xml:space="preserve">
    <value>Properties</value>
  </data>
  <data name="ComponentManagerProxyOutOfMemory" xml:space="preserve">
    <value>Unable to register the IMsoComponent.  The maximum number of registered IMsoComponents has been reached.</value>
  </data>
  <data name="Config_base_unrecognized_attribute" xml:space="preserve">
    <value>Server cannot recognize the attribute {0}.</value>
  </data>
  <data name="ConnPointAdviseFailed" xml:space="preserve">
    <value>IConnectionPoint::Advise did not succeed with hr=0x{0:X} for event interface {1}.</value>
  </data>
  <data name="ConnPointCouldNotCreate" xml:space="preserve">
    <value>Connection point for event interface '{0}' cannot be created.</value>
  </data>
  <data name="ConnPointSinkIF" xml:space="preserve">
    <value>Sink object does not implement the event interface.</value>
  </data>
  <data name="ConnPointSourceIF" xml:space="preserve">
    <value>Source object does not expose the {0} event interface.</value>
  </data>
  <data name="ConnPointUnhandledType" xml:space="preserve">
    <value>Unhandled type {0}.</value>
  </data>
  <data name="ContainerControlActiveControlDescr" xml:space="preserve">
    <value>The currently active control.</value>
  </data>
  <data name="ContainerControlAutoScaleModeDescr" xml:space="preserve">
    <value>Determines how the form or control will scale when screen resolution or fonts change.</value>
  </data>
  <data name="ContainerControlAutoValidate" xml:space="preserve">
    <value>Indicates whether controls in the container will be automatically validated when the focus changes.</value>
  </data>
  <data name="ContainerControlBindingContextDescr" xml:space="preserve">
    <value>The binding manager for the container control.  This manages all bindings of child controls to lists.</value>
  </data>
  <data name="ContainerControlInvalidAutoScaleDimensions" xml:space="preserve">
    <value>The width and height of AutoScaleDimensions must be greater than or equal to zero.</value>
  </data>
  <data name="ContainerControlOnAutoValidateChangedDescr" xml:space="preserve">
    <value>Occurs whenever the AutoValidate property is changed.</value>
  </data>
  <data name="ContainerControlParentFormDescr" xml:space="preserve">
    <value>The parent form of this container control.</value>
  </data>
  <data name="ContextMenuStripSourceControlDescr" xml:space="preserve">
    <value>The last control that caused this context menu strip to be displayed.</value>
  </data>
  <data name="ControlAccessibileObjectInvalid" xml:space="preserve">
    <value>Control's accessible object is in an invalid state.</value>
  </data>
  <data name="ControlAccessibilityObjectDescr" xml:space="preserve">
    <value>The accessibility object for this control.</value>
  </data>
  <data name="ControlAccessibleDefaultActionDescr" xml:space="preserve">
    <value>The default action description of the control.</value>
  </data>
  <data name="ControlAccessibleDescriptionDescr" xml:space="preserve">
    <value>The description that will be reported to accessibility clients.</value>
  </data>
  <data name="ControlAccessibleNameDescr" xml:space="preserve">
    <value>The name that will be reported to accessibility clients.</value>
  </data>
  <data name="ControlAccessibleRoleDescr" xml:space="preserve">
    <value>The role that will be reported to accessibility clients.</value>
  </data>
  <data name="ControlAllowDropDescr" xml:space="preserve">
    <value>Indicates whether the control can accept data that the user drags onto it.</value>
  </data>
  <data name="ControlAllowTransparencyDescr" xml:space="preserve">
    <value>Indicates whether the opacity of the control can be adjusted. </value>
  </data>
  <data name="ControlAnchorDescr" xml:space="preserve">
    <value>Defines the edges of the container to which a certain control is bound. When a control is anchored to an edge, the distance between the control's closest edge and the specified edge will remain constant. </value>
  </data>
  <data name="ControlArrayCannotAddComponentArray" xml:space="preserve">
    <value>Instance '{0}' cannot be added.  This instance is of a ComponentArrayBase type.</value>
  </data>
  <data name="ControlArrayCannotPerformAddCopy" xml:space="preserve">
    <value>Cannot perform ControlArray.AddCopy() because the ControlArray is empty.  Add the control you want copied to the first position in the ControlArray.</value>
  </data>
  <data name="ControlArrayCloningException" xml:space="preserve">
    <value>Instance '{0}' must have a default constructor or one without parameters to be copied by the ControlArray.</value>
  </data>
  <data name="ControlArrayDuplicateException" xml:space="preserve">
    <value>Instance '{0}' cannot be added.  This instance already exists in the ControlArray '{1}'.</value>
  </data>
  <data name="ControlArrayValidationException" xml:space="preserve">
    <value>Type of '{0}' cannot be added to ControlArray.  Type of '{1}', or a type derived from that type, is expected.</value>
  </data>
  <data name="ControlAutoRelocateDescr" xml:space="preserve">
    <value>Specifies whether the control will be auto-relocated in response to the movement of peer controls.</value>
  </data>
  <data name="ControlAutoSizeDescr" xml:space="preserve">
    <value>Specifies whether a control will automatically size itself to fit its contents.</value>
  </data>
  <data name="ControlAutoSizeModeDescr" xml:space="preserve">
    <value>Specifies the mode by which the user interface element automatically resizes itself.</value>
  </data>
  <data name="ControlBackColorDescr" xml:space="preserve">
    <value>The background color of the component. </value>
  </data>
  <data name="ControlBackgroundImageDescr" xml:space="preserve">
    <value>The background image used for the control.</value>
  </data>
  <data name="ControlBackgroundImageLayoutDescr" xml:space="preserve">
    <value>The background image layout used for the component.</value>
  </data>
  <data name="ControlBadAsyncResult" xml:space="preserve">
    <value>Parameter must be of type ThreadMethodEntry.</value>
  </data>
  <data name="ControlBadControl" xml:space="preserve">
    <value>Parameter must be of type Control.</value>
  </data>
  <data name="ControlBindingContextDescr" xml:space="preserve">
    <value>The binding context for the control.</value>
  </data>
  <data name="ControlBindingsDescr" xml:space="preserve">
    <value>The data bindings for the control.</value>
  </data>
  <data name="ControlBottomDescr" xml:space="preserve">
    <value>The bottom of the control, in container coordinates.</value>
  </data>
  <data name="ControlBoundsDescr" xml:space="preserve">
    <value>The bounds of the control, in container coordinates.</value>
  </data>
  <data name="ControlCanFocusDescr" xml:space="preserve">
    <value>Checks if this control can receive the focus.</value>
  </data>
  <data name="ControlCannotBeNull" xml:space="preserve">
    <value>Control cannot be null.</value>
  </data>
  <data name="ControlCanSelectDescr" xml:space="preserve">
    <value>Checks if this control can be selected.</value>
  </data>
  <data name="ControlCaptureDescr" xml:space="preserve">
    <value>Determines if this control is currently capturing all mouse input.</value>
  </data>
  <data name="ControlCausesValidationDescr" xml:space="preserve">
    <value>Indicates whether this component raises validation events. </value>
  </data>
  <data name="ControlCheckForIllegalCrossThreadCalls" xml:space="preserve">
    <value>Indicates whether illegal cross-thread calls raise exceptions. This can be used as a debugging aid.</value>
  </data>
  <data name="ControlClientRectangleDescr" xml:space="preserve">
    <value>Retrieves the rectangle of the inner area of this control.</value>
  </data>
  <data name="ControlClientSizeDescr" xml:space="preserve">
    <value>Determines the size of the inner area of this control.</value>
  </data>
  <data name="ControlCompanyNameDescr" xml:space="preserve">
    <value>Retrieves the company name for this control.</value>
  </data>
  <data name="ControlContainsFocusDescr" xml:space="preserve">
    <value>Determines if this control or one if its children currently has the focus.</value>
  </data>
  <data name="ControlContextMenuDescr" xml:space="preserve">
    <value>The shortcut menu to display when the user right-clicks the control.</value>
  </data>
  <data name="ControlContextMenuStripChangedDescr" xml:space="preserve">
    <value>Occurs when the value of the ContextMenuStrip property changes.</value>
  </data>
  <data name="ControlControlsDescr" xml:space="preserve">
    <value>The collection of child controls within this control.</value>
  </data>
  <data name="ControlCreatedDescr" xml:space="preserve">
    <value>Determines if the control has been fully created.</value>
  </data>
  <data name="ControlCursorDescr" xml:space="preserve">
    <value>The cursor that appears when the pointer moves over the control.</value>
  </data>
  <data name="ControlDisplayRectangleDescr" xml:space="preserve">
    <value>Retrieves the display rectangle of this control.</value>
  </data>
  <data name="ControlDisposedDescr" xml:space="preserve">
    <value>Determines if this control has been disposed.</value>
  </data>
  <data name="ControlDisposingDescr" xml:space="preserve">
    <value>Determines whether this control is in the process of being disposed. </value>
  </data>
  <data name="ControlDockDescr" xml:space="preserve">
    <value>Defines which borders of the control are bound to the container. </value>
  </data>
  <data name="ControlDoubleBufferedDescr" xml:space="preserve">
    <value>Indicates whether the control will be double buffered.</value>
  </data>
  <data name="ControlEnabledDescr" xml:space="preserve">
    <value>Indicates whether the control is enabled.</value>
  </data>
  <data name="ControlFocusedDescr" xml:space="preserve">
    <value>Determines if this control has focus.</value>
  </data>
  <data name="ControlFontDescr" xml:space="preserve">
    <value>The font used to display text in the control.</value>
  </data>
  <data name="ControlForeColorDescr" xml:space="preserve">
    <value>The foreground color of this component, which is used to display text.</value>
  </data>
  <data name="ControlHandleCreatedDescr" xml:space="preserve">
    <value>Indicates whether the control has a handle associated with it.</value>
  </data>
  <data name="ControlHandleDescr" xml:space="preserve">
    <value>The native handle for this control.</value>
  </data>
  <data name="ControlHasChildrenDescr" xml:space="preserve">
    <value>Indicates whether the control contains one or more child controls.</value>
  </data>
  <data name="ControlHeightDescr" xml:space="preserve">
    <value>The height of the user interface element, in pixels.</value>
  </data>
  <data name="ControlIMEModeDescr" xml:space="preserve">
    <value>Determines the IME (Input Method Editor) status of the object when selected.</value>
  </data>
  <data name="ControlInvalidLastScalingFactor" xml:space="preserve">
    <value>Scaling factor cannot be zero or empty.</value>
  </data>
  <data name="ControlInvokeRequiredDescr" xml:space="preserve">
    <value>Determines if Invoke or BeginInvoke should be used to access this control cross-thread.</value>
  </data>
  <data name="ControlIsAccessibleDescr" xml:space="preserve">
    <value>Indicates whether the control is visible to accessibility applications.</value>
  </data>
  <data name="ControlIsKeyLockedNumCapsScrollLockKeysSupportedOnly" xml:space="preserve">
    <value>Specified key is not supported.</value>
  </data>
  <data name="ControlLeftDescr" xml:space="preserve">
    <value>The upper left of the control, in container coordinates.</value>
  </data>
  <data name="ControlLocationDescr" xml:space="preserve">
    <value>The coordinates of the upper-left corner of the control relative to the upper-left corner of its container.</value>
  </data>
  <data name="ControlMarginDescr" xml:space="preserve">
    <value>Specifies space between this control and another control's margin.</value>
  </data>
  <data name="ControlMaximumSizeDescr" xml:space="preserve">
    <value>Specifies the maximum size of the control.</value>
  </data>
  <data name="ControlMetaFileDCWrapperSizeInvalid" xml:space="preserve">
    <value>Size cannot have negative width or height.</value>
  </data>
  <data name="ControlMinimumSizeDescr" xml:space="preserve">
    <value>Specifies the minimum size of the control.</value>
  </data>
  <data name="ControlNotChild" xml:space="preserve">
    <value>'child' is not a child control of this parent.</value>
  </data>
  <data name="ControlOnAutoSizeChangedDescr" xml:space="preserve">
    <value>Occurs when the AutoSize property has changed.</value>
  </data>
  <data name="ControlOnBackColorChangedDescr" xml:space="preserve">
    <value>Event raised when the value of the BackColor property is changed on Control.</value>
  </data>
  <data name="ControlOnBackgroundImageChangedDescr" xml:space="preserve">
    <value>Event raised when the value of the BackgroundImage property is changed on Control.</value>
  </data>
  <data name="ControlOnBackgroundImageLayoutChangedDescr" xml:space="preserve">
    <value>Event raised when the value of the BackgroundImageLayout property is changed on Control.</value>
  </data>
  <data name="ControlOnBindingContextChangedDescr" xml:space="preserve">
    <value>Event raised when the value of the BindingContext property is changed on Control.</value>
  </data>
  <data name="ControlOnCausesValidationChangedDescr" xml:space="preserve">
    <value>Event raised when the value of the CausesValidation property is changed on Control.</value>
  </data>
  <data name="ControlOnChangeUICuesDescr" xml:space="preserve">
    <value>Occurs when focus rectangles and keyboard cue underlines are being shown or hidden.</value>
  </data>
  <data name="ControlOnClickDescr" xml:space="preserve">
    <value>Occurs when the component is clicked.</value>
  </data>
  <data name="ControlOnClientSizeChangedDescr" xml:space="preserve">
    <value>Event raised when the value of the ClientSize property is changed on Control.</value>
  </data>
  <data name="ControlOnContextMenuChangedDescr" xml:space="preserve">
    <value>Occurs when the value of the ContextMenu property changes.</value>
  </data>
  <data name="ControlOnControlAddedDescr" xml:space="preserve">
    <value>Occurs when a control is added to this control.</value>
  </data>
  <data name="ControlOnControlRemovedDescr" xml:space="preserve">
    <value>Occurs when a control is removed from this control.</value>
  </data>
  <data name="ControlOnCreateHandleDescr" xml:space="preserve">
    <value>Occurs when the control's native handle is created.</value>
  </data>
  <data name="ControlOnCursorChangedDescr" xml:space="preserve">
    <value>Event raised when the value of the Cursor property is changed on Control.</value>
  </data>
  <data name="ControlOnDestroyHandleDescr" xml:space="preserve">
    <value>Occurs when the control's native handle is destroyed.</value>
  </data>
  <data name="ControlOnDockChangedDescr" xml:space="preserve">
    <value>Event raised when the value of the Dock property is changed on Control.</value>
  </data>
  <data name="ControlOnDoubleClickDescr" xml:space="preserve">
    <value>Occurs when the component is double-clicked.</value>
  </data>
  <data name="ControlOnDragDropDescr" xml:space="preserve">
    <value>Occurs when a drag-and-drop operation is completed.</value>
  </data>
  <data name="ControlOnDragEnterDescr" xml:space="preserve">
    <value>Occurs when the mouse drags an item into the client area for this Control.</value>
  </data>
  <data name="ControlOnDragLeaveDescr" xml:space="preserve">
    <value>Occurs when an object is dragged out of the control's bounds.</value>
  </data>
  <data name="ControlOnDragOverDescr" xml:space="preserve">
    <value>Occurs when an object is dragged over the control's bounds.</value>
  </data>
  <data name="ControlOnEnabledChangedDescr" xml:space="preserve">
    <value>Occurs when the control's enabled state changes.</value>
  </data>
  <data name="ControlOnEnterDescr" xml:space="preserve">
    <value>Occurs when the control becomes the active control of the form.</value>
  </data>
  <data name="ControlOnFontChangedDescr" xml:space="preserve">
    <value>Event raised when the value of the Font property is changed on Control.</value>
  </data>
  <data name="ControlOnForeColorChangedDescr" xml:space="preserve">
    <value>Event raised when the value of the ForeColor property is changed on Control.</value>
  </data>
  <data name="ControlOnGiveFeedbackDescr" xml:space="preserve">
    <value>Occurs when the mouse drags an item. The system requests that the Control provide feedback to that effect.</value>
  </data>
  <data name="ControlOnGotFocusDescr" xml:space="preserve">
    <value>Occurs when the control gets focus.</value>
  </data>
  <data name="ControlOnHelpDescr" xml:space="preserve">
    <value>Occurs when the user invokes Help for the control.</value>
  </data>
  <data name="ControlOnImeModeChangedDescr" xml:space="preserve">
    <value>Occurs when the control's input method editor (IME) mode changes.</value>
  </data>
  <data name="ControlOnInvalidateDescr" xml:space="preserve">
    <value>Occurs when a control's display requires redrawing.</value>
  </data>
  <data name="ControlOnKeyDownDescr" xml:space="preserve">
    <value>Occurs when a key is first pressed.</value>
  </data>
  <data name="ControlOnKeyPressDescr" xml:space="preserve">
    <value>Occurs when the control has focus and the user presses and releases a key.</value>
  </data>
  <data name="ControlOnKeyUpDescr" xml:space="preserve">
    <value>Occurs when a key is released.</value>
  </data>
  <data name="ControlOnLayoutDescr" xml:space="preserve">
    <value>Occurs when the control is about to lay out its contents.</value>
  </data>
  <data name="ControlOnLeaveDescr" xml:space="preserve">
    <value>Occurs when the control is no longer the active control of the form.</value>
  </data>
  <data name="ControlOnLocationChangedDescr" xml:space="preserve">
    <value>Event raised when the value of the Location property is changed on Control.</value>
  </data>
  <data name="ControlOnLostFocusDescr" xml:space="preserve">
    <value>Occurs when the control loses focus.</value>
  </data>
  <data name="ControlOnMarginChangedDescr" xml:space="preserve">
    <value>Occurs when the Margin property has changed.</value>
  </data>
  <data name="ControlOnMouseCaptureChangedDescr" xml:space="preserve">
    <value>Occurs after the mouse capture is changed.</value>
  </data>
  <data name="ControlOnMouseClickDescr" xml:space="preserve">
    <value>Occurs when the control is clicked by the mouse.</value>
  </data>
  <data name="ControlOnMouseDoubleClickDescr" xml:space="preserve">
    <value>Occurs when the control is double clicked by the mouse.</value>
  </data>
  <data name="ControlOnMouseDownDescr" xml:space="preserve">
    <value>Occurs when the mouse pointer is over the component and a mouse button is pressed.</value>
  </data>
  <data name="ControlOnMouseEnterDescr" xml:space="preserve">
    <value>Occurs when the mouse enters the visible part of the control.</value>
  </data>
  <data name="ControlOnMouseHoverDescr" xml:space="preserve">
    <value>Occurs when the mouse remains stationary inside of the control for an amount of time.</value>
  </data>
  <data name="ControlOnMouseLeaveDescr" xml:space="preserve">
    <value>Occurs when the mouse leaves the visible part of the control.</value>
  </data>
  <data name="ControlOnMouseMoveDescr" xml:space="preserve">
    <value>Occurs when the mouse pointer is moved over the component.</value>
  </data>
  <data name="ControlOnMouseUpDescr" xml:space="preserve">
    <value>Occurs when the mouse pointer is over the component and a mouse button is released.</value>
  </data>
  <data name="ControlOnMouseWheelDescr" xml:space="preserve">
    <value>Occurs when the mouse wheel moves while the control has focus.</value>
  </data>
  <data name="ControlOnMoveDescr" xml:space="preserve">
    <value>Occurs when a control is moved.</value>
  </data>
  <data name="ControlOnPaddingChangedDescr" xml:space="preserve">
    <value>Occurs when the Padding property has changed.</value>
  </data>
  <data name="ControlOnPaintDescr" xml:space="preserve">
    <value>Occurs when a control needs repainting.</value>
  </data>
  <data name="ControlOnParentChangedDescr" xml:space="preserve">
    <value>Event raised when the value of the Parent property is changed on Control.</value>
  </data>
  <data name="ControlOnQueryAccessibilityHelpDescr" xml:space="preserve">
    <value>Occurs when an Accessibility client invokes Help for the control.</value>
  </data>
  <data name="ControlOnQueryContinueDragDescr" xml:space="preserve">
    <value>Occurs when the mouse drags an item. The system requests whether the drag-and-drop operation should be allowed to continue.</value>
  </data>
  <data name="ControlOnResizeBeginDescr" xml:space="preserve">
    <value>Occurs when the control enters the sizing modal loop.</value>
  </data>
  <data name="ControlOnResizeDescr" xml:space="preserve">
    <value>Occurs when a control is resized.</value>
  </data>
  <data name="ControlOnResizeEndDescr" xml:space="preserve">
    <value>Occurs when the control exits the sizing modal loop.</value>
  </data>
  <data name="ControlOnRightToLeftChangedDescr" xml:space="preserve">
    <value>Occurs when the value of the RightToLeft property changes.</value>
  </data>
  <data name="ControlOnRightToLeftLayoutChangedDescr" xml:space="preserve">
    <value>Occurs when the value of the RightToLeftLayout property changes.</value>
  </data>
  <data name="ControlOnSizeChangedDescr" xml:space="preserve">
    <value>Event raised when the value of the Size property is changed on Control.</value>
  </data>
  <data name="ControlOnStyleChangedDescr" xml:space="preserve">
    <value>Event raised when the window style of a Control is changed.</value>
  </data>
  <data name="ControlOnSystemColorsChangedDescr" xml:space="preserve">
    <value>Event raised when the system colors change.</value>
  </data>
  <data name="ControlOnTabIndexChangedDescr" xml:space="preserve">
    <value>Event raised when the value of the TabIndex property is changed.</value>
  </data>
  <data name="ControlOnTabStopChangedDescr" xml:space="preserve">
    <value>Event raised when the value of the TabStop property is changed on Control.</value>
  </data>
  <data name="ControlOnTextChangedDescr" xml:space="preserve">
    <value>Event raised when the value of the Text property is changed on Control.</value>
  </data>
  <data name="ControlOnValidatedDescr" xml:space="preserve">
    <value>Occurs after a control has been successfully validated.</value>
  </data>
  <data name="ControlOnValidatingDescr" xml:space="preserve">
    <value>Occurs when the control is validating.</value>
  </data>
  <data name="ControlOnVisibleChangedDescr" xml:space="preserve">
    <value>Occurs when the control's visibility changes.</value>
  </data>
  <data name="ControlPaddingDescr" xml:space="preserve">
    <value>Specifies the interior spacing of a control.</value>
  </data>
  <data name="ControlParentDescr" xml:space="preserve">
    <value>The parent of this control.</value>
  </data>
  <data name="ControlProductNameDescr" xml:space="preserve">
    <value>Retrieves the name of the product associated with this component.</value>
  </data>
  <data name="ControlProductVersionDescr" xml:space="preserve">
    <value>Retrieves the version of the product associated with this component.</value>
  </data>
  <data name="ControlRecreatingHandleDescr" xml:space="preserve">
    <value>Determines if this control is in the process of recreating its handle.</value>
  </data>
  <data name="ControlRegionChangedDescr" xml:space="preserve">
    <value>Event raised when the value of Region property is changed on Control.</value>
  </data>
  <data name="ControlRegionDescr" xml:space="preserve">
    <value>The region, or shape, of this control.</value>
  </data>
  <data name="ControlResizeRedrawDescr" xml:space="preserve">
    <value>Indicates whether the control should redraw itself when resized.</value>
  </data>
  <data name="ControlRightDescr" xml:space="preserve">
    <value>The distance, in pixels, between the right edge of the control and the left edge of its container's client area.</value>
  </data>
  <data name="ControlRightToLeftDescr" xml:space="preserve">
    <value>Indicates whether the component should draw right-to-left for RTL languages.</value>
  </data>
  <data name="ControlRightToLeftLayoutDescr" xml:space="preserve">
    <value>Indicates whether the control layout is right-to-left when the RightToLeft property is set to Yes.</value>
  </data>
  <data name="ControlSizeDescr" xml:space="preserve">
    <value>The size of the control in pixels.</value>
  </data>
  <data name="ControlTabIndexDescr" xml:space="preserve">
    <value>Determines the index in the TAB order that this control will occupy.</value>
  </data>
  <data name="ControlTabStopDescr" xml:space="preserve">
    <value>Indicates whether the user can use the TAB key to give focus to the control.</value>
  </data>
  <data name="ControlTagDescr" xml:space="preserve">
    <value>User-defined data associated with the object.</value>
  </data>
  <data name="ControlTextDescr" xml:space="preserve">
    <value>The text associated with the control.</value>
  </data>
  <data name="ControlTopDescr" xml:space="preserve">
    <value>The top of the control, in container coordinates.</value>
  </data>
  <data name="ControlTopLevelControlDescr" xml:space="preserve">
    <value>Retrieves the top-level control that contains this control.</value>
  </data>
  <data name="ControlUnsupportedProperty" xml:space="preserve">
    <value>Getting value of property '{0}' is not supported by this method.</value>
  </data>
  <data name="ControlUserPreferenceChangedDescr" xml:space="preserve">
    <value>Event raised when SystemInformation UserPreference changed event is raised</value>
  </data>
  <data name="ControlUserPreferenceChangingDescr" xml:space="preserve">
    <value>Event raised when SystemInformation UserPreferenceChanging event is raised</value>
  </data>
  <data name="ControlUseWaitCursorDescr" xml:space="preserve">
    <value>When this property is true, the Cursor property of the control and its child controls is set to WaitCursor.</value>
  </data>
  <data name="ControlVisibleDescr" xml:space="preserve">
    <value>Determines whether the control is visible or hidden.</value>
  </data>
  <data name="ControlWidthDescr" xml:space="preserve">
    <value>The width of the control, in container coordinates.</value>
  </data>
  <data name="ControlWindowTargetDescr" xml:space="preserve">
    <value>The location where native messages will be routed.</value>
  </data>
  <data name="ControlWithScrollbarsPositionDescr" xml:space="preserve">
    <value>The coordinates of the upper-left corner of the control relative to the upper-left corner of its container.</value>
  </data>
  <data name="ControlWithScrollbarsVirtualSizeDescr" xml:space="preserve">
    <value>The size of the control if the screen were infinitely large.</value>
  </data>
  <data name="CurrencyManagerCantAddNew" xml:space="preserve">
    <value>The list must be an IBindingList to AddNew.</value>
  </data>
  <data name="CursorCannotCovertToBytes" xml:space="preserve">
    <value>System cursors cannot be converted to byte[].</value>
  </data>
  <data name="CursorCannotCovertToString" xml:space="preserve">
    <value>Custom cursors cannot be converted to string.</value>
  </data>
  <data name="CursorNonSerializableHandle" xml:space="preserve">
    <value>Stock cursors cannot be serialized.</value>
  </data>
  <data name="DataBindingAddNewNotSupportedOnPropertyManager" xml:space="preserve">
    <value>AddNew is not supported for property to property binding.</value>
  </data>
  <data name="DataBindingCycle" xml:space="preserve">
    <value>Detected a property binding cycle for the property '{0}'</value>
  </data>
  <data name="DataBindingPushDataException" xml:space="preserve">
    <value>DataBinding cannot find a row in the list that is suitable for all bindings.</value>
  </data>
  <data name="DataBindingRemoveAtNotSupportedOnPropertyManager" xml:space="preserve">
    <value>RemoveAt is not supported for property-to-property binding.</value>
  </data>
  <data name="DataGridView_AccButtonCellDefaultAction" xml:space="preserve">
    <value>Press</value>
  </data>
  <data name="DataGridView_AccCellDefaultAction" xml:space="preserve">
    <value>Edit</value>
  </data>
  <data name="DataGridView_AccCheckBoxCellDefaultActionCheck" xml:space="preserve">
    <value>Press to check</value>
  </data>
  <data name="DataGridView_AccCheckBoxCellDefaultActionUncheck" xml:space="preserve">
    <value>Press to uncheck</value>
  </data>
  <data name="DataGridView_AccColumnHeaderCellDefaultAction" xml:space="preserve">
    <value>Press to sort column</value>
  </data>
  <data name="DataGridView_AccColumnHeaderCellSelectDefaultAction" xml:space="preserve">
    <value>Press to select column</value>
  </data>
  <data name="DataGridView_AccDataGridViewCellName" xml:space="preserve">
    <value>{0} Row {1}</value>
  </data>
  <data name="DataGridView_AccEditingControlAccName" xml:space="preserve">
    <value>Editing Control</value>
  </data>
  <data name="DataGridView_AccEditingPanelAccName" xml:space="preserve">
    <value>Editing Panel</value>
  </data>
  <data name="DataGridView_AccHorizontalScrollBarAccName" xml:space="preserve">
    <value>Horizontal</value>
  </data>
  <data name="DataGridView_AccLinkCellDefaultAction" xml:space="preserve">
    <value>Click</value>
  </data>
  <data name="DataGridView_AccNullValue" xml:space="preserve">
    <value>(null)</value>
  </data>
  <data name="DataGridView_AccRowCreateNew" xml:space="preserve">
    <value>(Create New)</value>
  </data>
  <data name="DataGridView_AccRowName" xml:space="preserve">
    <value>Row {0}</value>
  </data>
  <data name="DataGridView_AccSelectedCellsName" xml:space="preserve">
    <value>Selected Cells</value>
  </data>
  <data name="DataGridView_AccSelectedRowCellsName" xml:space="preserve">
    <value>Selected Row Cells</value>
  </data>
  <data name="DataGridView_AccTopLeftColumnHeaderCellDefaultAction" xml:space="preserve">
    <value>Press to Select All</value>
  </data>
  <data name="DataGridView_AccTopLeftColumnHeaderCellName" xml:space="preserve">
    <value>Top Left Header Cell</value>
  </data>
  <data name="DataGridView_AccTopLeftColumnHeaderCellNameRTL" xml:space="preserve">
    <value>Top Right Header Cell</value>
  </data>
  <data name="DataGridView_AccTopRow" xml:space="preserve">
    <value>Top Row</value>
  </data>
  <data name="DataGridView_AccVerticalScrollBarAccName" xml:space="preserve">
    <value>Vertical</value>
  </data>
  <data name="DataGridView_AColumnHasNoCellTemplate" xml:space="preserve">
    <value>At least one of the DataGridView control's columns has no cell template.</value>
  </data>
  <data name="DataGridView_AdvancedCellBorderStyleInvalid" xml:space="preserve">
    <value>Property {0} cannot be set to the advanced cell border style provided.</value>
  </data>
  <data name="DataGridView_AllowUserToAddRowsDescr" xml:space="preserve">
    <value>Indicates whether the option to add rows is displayed to the user.</value>
  </data>
  <data name="DataGridView_AllowUserToDeleteRowsDescr" xml:space="preserve">
    <value>Indicates whether the user is allowed to delete rows from the DataGridView.</value>
  </data>
  <data name="DataGridView_AllowUserToOrderColumnsDescr" xml:space="preserve">
    <value>Indicates whether manual column repositioning is enabled. </value>
  </data>
  <data name="DataGridView_AllowUserToResizeColumnsDescr" xml:space="preserve">
    <value>Indicates whether users can resize columns.</value>
  </data>
  <data name="DataGridView_AllowUserToResizeRowsDescr" xml:space="preserve">
    <value>Indicates whether users can resize rows.</value>
  </data>
  <data name="DataGridView_AlternatingRowsDefaultCellStyleDescr" xml:space="preserve">
    <value>The default cell style applied to odd-numbered rows. </value>
  </data>
  <data name="DataGridView_AtLeastOneColumnIsNull" xml:space="preserve">
    <value>At least one of the provided columns is null.</value>
  </data>
  <data name="DataGridView_AtLeastOneRowIsNull" xml:space="preserve">
    <value>At least one of the provided rows is null.</value>
  </data>
  <data name="DataGridView_AutoSizeColumnsModeDescr" xml:space="preserve">
    <value>Determines the auto size mode for the visible columns.</value>
  </data>
  <data name="DataGridView_AutoSizeRowsModeDescr" xml:space="preserve">
    <value>Determines the auto size mode for the visible rows.</value>
  </data>
  <data name="DataGridView_BeginEditNotReentrant" xml:space="preserve">
    <value>Operation is not valid because it results in a reentrant call to the BeginEdit function.</value>
  </data>
  <data name="DataGridView_BorderStyleDescr" xml:space="preserve">
    <value>The border style for the DataGridView.</value>
  </data>
  <data name="DataGridView_ButtonColumnFlatStyleDescr" xml:space="preserve">
    <value>The flat style appearance of the button cells in the column.</value>
  </data>
  <data name="DataGridView_ButtonColumnTextDescr" xml:space="preserve">
    <value>The default text displayed on the button cell.</value>
  </data>
  <data name="DataGridView_ButtonColumnUseColumnTextForButtonValueDescr" xml:space="preserve">
    <value>Indicates whether the DataGridViewButtonColumn.Text property value is displayed as the button text for cells in this column.</value>
  </data>
  <data name="DataGridView_CancelRowEditDescr" xml:space="preserve">
    <value>Occurs when the DataGridView.VirtualMode property of a DataGridView control is true and a row edit should be canceled.</value>
  </data>
  <data name="DataGridView_CannotAddAutoFillColumn" xml:space="preserve">
    <value>Visible column cannot be added because its AutoSize mode is Fill, and the column is frozen.</value>
  </data>
  <data name="DataGridView_CannotAddAutoSizedColumn" xml:space="preserve">
    <value>Visible column cannot be added because its AutoSize mode includes its header, and the column headers are invisible.</value>
  </data>
  <data name="DataGridView_CannotAddFrozenColumn" xml:space="preserve">
    <value>Column cannot be added because it is frozen and placed after an unfrozen column.</value>
  </data>
  <data name="DataGridView_CannotAddFrozenRow" xml:space="preserve">
    <value>Row cannot be added because it is frozen and placed after an unfrozen row.</value>
  </data>
  <data name="DataGridView_CannotAddIdenticalColumns" xml:space="preserve">
    <value>At least two provided columns are identical. Each provided column must be unique.</value>
  </data>
  <data name="DataGridView_CannotAddIdenticalRows" xml:space="preserve">
    <value>At least two provided rows are identical. Each provided row must be unique.</value>
  </data>
  <data name="DataGridView_CannotAddNonFrozenColumn" xml:space="preserve">
    <value>Column cannot be added because it is unfrozen and placed before a frozen column.</value>
  </data>
  <data name="DataGridView_CannotAddNonFrozenRow" xml:space="preserve">
    <value>Row cannot be added because it is unfrozen and placed before a frozen row.</value>
  </data>
  <data name="DataGridView_CannotAddUntypedColumn" xml:space="preserve">
    <value>Column cannot be added because its CellType property is null.</value>
  </data>
  <data name="DataGridView_CannotAlterAutoFillColumnParameter" xml:space="preserve">
    <value>This operation cannot be performed while an auto-filled column is being resized.</value>
  </data>
  <data name="DataGridView_CannotAlterDisplayIndexWithinAdjustments" xml:space="preserve">
    <value>This operation cannot be performed while the DisplayIndex of a column is being adjusted.</value>
  </data>
  <data name="DataGridView_CannotAutoFillFrozenColumns" xml:space="preserve">
    <value>Columns AutoSize mode cannot be set to Fill because at least one visible column would inherit this AutoSize mode and is frozen.</value>
  </data>
  <data name="DataGridView_CannotAutoSizeColumnsInvisibleColumnHeaders" xml:space="preserve">
    <value>Columns AutoSize mode cannot be based exclusively on the headers because the column headers are invisible and at least one visible column would inherit this AutoSize mode.</value>
  </data>
  <data name="DataGridView_CannotAutoSizeInvisibleColumnHeader" xml:space="preserve">
    <value>Column AutoSize mode cannot be based exclusively on the header because the column headers are invisible.</value>
  </data>
  <data name="DataGridView_CannotAutoSizeRowInvisibleRowHeader" xml:space="preserve">
    <value>Row AutoSize mode cannot be based on the row headers alone while they are invisible.</value>
  </data>
  <data name="DataGridView_CannotAutoSizeRowsInvisibleRowHeader" xml:space="preserve">
    <value>Rows AutoSize mode cannot be based on the row headers alone while they are invisible.</value>
  </data>
  <data name="DataGridView_CannotMakeAutoSizedColumnVisible" xml:space="preserve">
    <value>Column cannot be made visible because its AutoSize mode includes its header and the column headers are invisible.</value>
  </data>
  <data name="DataGridView_CannotMoveFrozenColumn" xml:space="preserve">
    <value>Frozen column cannot be moved after an unfrozen column.</value>
  </data>
  <data name="DataGridView_CannotMoveNonFrozenColumn" xml:space="preserve">
    <value>Unfrozen column cannot be moved before a frozen column.</value>
  </data>
  <data name="DataGridView_CannotSetColumnCountOnDataBoundDataGridView" xml:space="preserve">
    <value>ColumnCount property cannot be set on a data-bound DataGridView control.</value>
  </data>
  <data name="DataGridView_CannotSetRowCountOnDataBoundDataGridView" xml:space="preserve">
    <value>RowCount property cannot be set on a data-bound DataGridView control.</value>
  </data>
  <data name="DataGridView_CannotSortDataBoundDataGridViewBoundToNonIBindingList" xml:space="preserve">
    <value>DataGridView control must be bound to an IBindingList object to be sorted.</value>
  </data>
  <data name="DataGridView_CannotThrowNullException" xml:space="preserve">
    <value>Exception property is not set to a valid exception. ThrowException cannot be set to true.</value>
  </data>
  <data name="DataGridView_CannotUseAComparerToSortDataGridViewWhenDataBound" xml:space="preserve">
    <value>DataGridView control is data-bound. The control cannot use the comparer to perform the sort operation.</value>
  </data>
  <data name="DataGridView_CellBeginEditDescr" xml:space="preserve">
    <value>Occurs when edit mode starts for the selected cell.</value>
  </data>
  <data name="DataGridView_CellBorderStyleChangedDescr" xml:space="preserve">
    <value>Occurs when the border style of a cell changes.</value>
  </data>
  <data name="DataGridView_CellBorderStyleDescr" xml:space="preserve">
    <value>The cell border style for the DataGridView.</value>
  </data>
  <data name="DataGridView_CellChangeCannotBeCommittedOrAborted" xml:space="preserve">
    <value>Operation did not succeed because the program cannot commit or quit a cell value change.</value>
  </data>
  <data name="DataGridView_CellClickDescr" xml:space="preserve">
    <value>Occurs when any part of the cell is clicked.</value>
  </data>
  <data name="DataGridView_CellContentClick" xml:space="preserve">
    <value>Occurs when the content within a cell is clicked.</value>
  </data>
  <data name="DataGridView_CellContentDoubleClick" xml:space="preserve">
    <value>Occurs when a user double-clicks a cell's contents.</value>
  </data>
  <data name="DataGridView_CellContextMenuStripChanged" xml:space="preserve">
    <value>Occurs when the DataGridViewCell.ContextMenuStrip property changes. </value>
  </data>
  <data name="DataGridView_CellContextMenuStripNeeded" xml:space="preserve">
    <value>Occurs when a cell's context menu strip is needed. </value>
  </data>
  <data name="DataGridView_CellDoesNotBelongToDataGridView" xml:space="preserve">
    <value>Provided cell does not belong to this DataGridView control.</value>
  </data>
  <data name="DataGridView_CellDoesNotYetBelongToDataGridView" xml:space="preserve">
    <value>Operation can only be performed on cells that belong to a DataGridView control.</value>
  </data>
  <data name="DataGridView_CellDoubleClickDescr" xml:space="preserve">
    <value>Occurs when the user double-clicks anywhere in a cell.</value>
  </data>
  <data name="DataGridView_CellEndEditDescr" xml:space="preserve">
    <value>Occurs when edit mode stops for the currently selected cell.</value>
  </data>
  <data name="DataGridView_CellEnterDescr" xml:space="preserve">
    <value>Occurs when the cell receives input focus, becoming the current cell in the DataGridView.</value>
  </data>
  <data name="DataGridView_CellErrorTextChangedDescr" xml:space="preserve">
    <value>Occurs when the value of the DataGridViewCell.ErrorText property of a cell changes.</value>
  </data>
  <data name="DataGridView_CellErrorTextNeededDescr" xml:space="preserve">
    <value>Occurs when a cell's error text is needed.</value>
  </data>
  <data name="DataGridView_CellFormattingDescr" xml:space="preserve">
    <value>Occurs when the contents of a cell need to be formatted for display.</value>
  </data>
  <data name="DataGridView_CellLeaveDescr" xml:space="preserve">
    <value>Occurs when a cell loses input focus and is no longer the current cell.</value>
  </data>
  <data name="DataGridView_CellMouseClickDescr" xml:space="preserve">
    <value>Occurs whenever a mouse clicks anywhere on a cell.</value>
  </data>
  <data name="DataGridView_CellMouseDoubleClickDescr" xml:space="preserve">
    <value>Occurs when a cell within the DataGridView is double-clicked.</value>
  </data>
  <data name="DataGridView_CellMouseDownDescr" xml:space="preserve">
    <value>Occurs when the user presses a mouse button while the mouse pointer is within the boundaries of a cell.</value>
  </data>
  <data name="DataGridView_CellMouseEnterDescr" xml:space="preserve">
    <value>Occurs when the mouse pointer enters a cell.</value>
  </data>
  <data name="DataGridView_CellMouseLeaveDescr" xml:space="preserve">
    <value>Occurs when the mouse pointer leaves a cell.</value>
  </data>
  <data name="DataGridView_CellMouseMoveDescr" xml:space="preserve">
    <value>Occurs when the mouse pointer moves over the DataGridView control.</value>
  </data>
  <data name="DataGridView_CellMouseUpDescr" xml:space="preserve">
    <value>Occurs when the user releases a mouse button while over a cell.</value>
  </data>
  <data name="DataGridView_CellNeedsDataGridViewForInheritedStyle" xml:space="preserve">
    <value>Cell is not in a DataGridView. The cell cannot retrieve the inherited cell style.</value>
  </data>
  <data name="DataGridView_CellPaintingDescr" xml:space="preserve">
    <value>Occurs when a cell needs to be drawn.</value>
  </data>
  <data name="DataGridView_CellParsingDescr" xml:space="preserve">
    <value>Occurs when the user leaves edit mode, regardless of whether the value of the current cell has been modified.</value>
  </data>
  <data name="DataGridView_CellStateChangedDescr" xml:space="preserve">
    <value>Occurs when a cell state changes, such as when the cell loses or gains focus.</value>
  </data>
  <data name="DataGridView_CellStyleChangedDescr" xml:space="preserve">
    <value>Occurs when the DataGridViewCell.Style property of a DataGridViewCell changes.</value>
  </data>
  <data name="DataGridView_CellStyleContentChangedDescr" xml:space="preserve">
    <value>Occurs when one of the values of a cell style changes.</value>
  </data>
  <data name="DataGridView_CellToolTipTextChangedDescr" xml:space="preserve">
    <value>Occurs when the DataGridViewCell.ToolTipText property value changes for a cell in the DataGridView.</value>
  </data>
  <data name="DataGridView_CellToolTipTextDescr" xml:space="preserve">
    <value>The text displayed by the ToolTip associated with this cell.</value>
  </data>
  <data name="DataGridView_CellToolTipTextNeededDescr" xml:space="preserve">
    <value>Occurs when a cell's ToolTip text is needed.</value>
  </data>
  <data name="DataGridView_CellValidatedDescr" xml:space="preserve">
    <value>Occurs after the cell has finished validating.</value>
  </data>
  <data name="DataGridView_CellValidatingDescr" xml:space="preserve">
    <value>Occurs when the cell is validating.</value>
  </data>
  <data name="DataGridView_CellValueChangedDescr" xml:space="preserve">
    <value>Occurs when the value of a cell changes.</value>
  </data>
  <data name="DataGridView_CellValueNeededDescr" xml:space="preserve">
    <value>Occurs when the DataGridView.VirtualMode property of the DataGridView control is true and the DataGridView requires a value for a cell in order to format and display the cell.</value>
  </data>
  <data name="DataGridView_CellValuePushedDescr" xml:space="preserve">
    <value>Occurs when the DataGridView.VirtualMode property of the DataGridView control is true, and a cell value has changed and requires storage in the underlying data source.</value>
  </data>
  <data name="DataGridView_CheckBoxColumnFalseValueDescr" xml:space="preserve">
    <value>The underlying value corresponding to a cell value of false, which appears as an unchecked box.</value>
  </data>
  <data name="DataGridView_CheckBoxColumnFlatStyleDescr" xml:space="preserve">
    <value>The flat style appearance of the check box cells.</value>
  </data>
  <data name="DataGridView_CheckBoxColumnIndeterminateValueDescr" xml:space="preserve">
    <value>The underlying value corresponding to an indeterminate or null cell value, which appears as a disabled checkbox.</value>
  </data>
  <data name="DataGridView_CheckBoxColumnThreeStateDescr" xml:space="preserve">
    <value>Indicates whether the hosted check box cells will allow three check states rather than two.</value>
  </data>
  <data name="DataGridView_CheckBoxColumnTrueValueDescr" xml:space="preserve">
    <value>The underlying value corresponding to a cell value of true, which appears as a checked box.</value>
  </data>
  <data name="DataGridView_ClipboardCopyModeDescr" xml:space="preserve">
    <value>Indicates whether users can copy cell text values to the Clipboard and whether row and column header text is included.</value>
  </data>
  <data name="DataGridView_ColumnAddedDescr" xml:space="preserve">
    <value>Occurs when a column is added to the control.</value>
  </data>
  <data name="DataGridView_ColumnAlreadyBelongsToDataGridView" xml:space="preserve">
    <value>Provided column already belongs to the DataGridView control.</value>
  </data>
  <data name="DataGridView_ColumnBoundToAReadOnlyFieldMustRemainReadOnly" xml:space="preserve">
    <value>DataGridView column bound to a read-only field must have ReadOnly set to True.</value>
  </data>
  <data name="DataGridView_ColumnContextMenuStripChangedDescr" xml:space="preserve">
    <value>Occurs when the DataGridViewColumn.ContextMenuStrip property of a column changes.</value>
  </data>
  <data name="DataGridView_ColumnContextMenuStripDescr" xml:space="preserve">
    <value>The shortcut menu for the column.</value>
  </data>
  <data name="DataGridView_ColumnDataPropertyNameChangedDescr" xml:space="preserve">
    <value>Occurs when the value of the DataGridViewColumn.DataPropertyName property for a column changes.</value>
  </data>
  <data name="DataGridView_ColumnDataPropertyNameDescr" xml:space="preserve">
    <value>The name of the data source property or database column to which the DataGridViewColumn is bound.</value>
  </data>
  <data name="DataGridView_ColumnDefaultCellStyleChangedDescr" xml:space="preserve">
    <value>Occurs when the value of the DataGridViewBand.DefaultCellStyle property for a column changes.</value>
  </data>
  <data name="DataGridView_ColumnDefaultCellStyleDescr" xml:space="preserve">
    <value>The column's default cell style.</value>
  </data>
  <data name="DataGridView_ColumnDisplayIndexChangedDescr" xml:space="preserve">
    <value>Occurs when the value the DataGridViewColumn.DisplayIndex property for a column changes.</value>
  </data>
  <data name="DataGridView_ColumnDividerDoubleClickDescr" xml:space="preserve">
    <value>Occurs when the user double-clicks a divider between two columns.</value>
  </data>
  <data name="DataGridView_ColumnDividerWidthChangedDescr" xml:space="preserve">
    <value>Occurs when DataGridViewColumn.DividerWidth changes.</value>
  </data>
  <data name="DataGridView_ColumnDividerWidthDescr" xml:space="preserve">
    <value>The width of the column divider in pixels.</value>
  </data>
  <data name="DataGridView_ColumnDoesNotBelongToDataGridView" xml:space="preserve">
    <value>Column provided does not belong to this DataGridView control.</value>
  </data>
  <data name="DataGridView_ColumnFrozenDescr" xml:space="preserve">
    <value>Indicates whether a column will move when a user scrolls the DataGridView control horizontally.</value>
  </data>
  <data name="DataGridView_ColumnHeaderCellChangedDescr" xml:space="preserve">
    <value>Occurs when the contents of a column header cell change.</value>
  </data>
  <data name="DataGridView_ColumnHeaderMouseClickDescr" xml:space="preserve">
    <value>Occurs when the user clicks a column header.</value>
  </data>
  <data name="DataGridView_ColumnHeaderMouseDoubleClickDescr" xml:space="preserve">
    <value>Occurs when a column header is double-clicked.</value>
  </data>
  <data name="DataGridView_ColumnHeadersBorderStyleChangedDescr" xml:space="preserve">
    <value>Occurs when the DataGridView.ColumnHeadersBorderStyle property changes.</value>
  </data>
  <data name="DataGridView_ColumnHeadersBorderStyleDescr" xml:space="preserve">
    <value>The border style applied to the column headers.</value>
  </data>
  <data name="DataGridView_ColumnHeadersCannotBeInvisible" xml:space="preserve">
    <value>Column headers cannot be made invisible because at least one column uses its header in its AutoSize mode.</value>
  </data>
  <data name="DataGridView_ColumnHeadersDefaultCellStyleDescr" xml:space="preserve">
    <value>The default column header style.</value>
  </data>
  <data name="DataGridView_ColumnHeadersHeightDescr" xml:space="preserve">
    <value>The height, in pixels, of the column headers row. </value>
  </data>
  <data name="DataGridView_ColumnHeadersHeightSizeModeChangedDescr" xml:space="preserve">
    <value>Occurs when the value of the ColumnHeadersHeightSizeMode property changes.</value>
  </data>
  <data name="DataGridView_ColumnHeadersHeightSizeModeDescr" xml:space="preserve">
    <value>Determines the behavior for adjusting the column headers height.</value>
  </data>
  <data name="DataGridView_ColumnHeaderTextDescr" xml:space="preserve">
    <value>The caption text on the column's header cell.</value>
  </data>
  <data name="DataGridView_ColumnMinimumWidthChangedDescr" xml:space="preserve">
    <value>Occurs when the value of the DataGridViewColumn.MinimumWidth property for a column changes.</value>
  </data>
  <data name="DataGridView_ColumnMinimumWidthDescr" xml:space="preserve">
    <value>The minimum width of the column in pixels.</value>
  </data>
  <data name="DataGridView_ColumnNameChangedDescr" xml:space="preserve">
    <value>Occurs when the value of the DataGridViewColumn.Name property for a column changes.</value>
  </data>
  <data name="DataGridView_ColumnNameDescr" xml:space="preserve">
    <value>The name of the column.</value>
  </data>
  <data name="DataGridView_ColumnNeedsToBeDataBoundWhenSortingDataBoundDataGridView" xml:space="preserve">
    <value>Data-bound DataGridView control can only be sorted on data-bound columns.</value>
  </data>
  <data name="DataGridView_ColumnReadOnlyDescr" xml:space="preserve">
    <value>Indicates whether the user can edit the column's cells.</value>
  </data>
  <data name="DataGridView_ColumnRemovedDescr" xml:space="preserve">
    <value>Occurs when a column is removed from the control.</value>
  </data>
  <data name="DataGridView_ColumnResizableDescr" xml:space="preserve">
    <value>Indicates whether the column is resizable.</value>
  </data>
  <data name="DataGridView_ColumnSortModeDescr" xml:space="preserve">
    <value>The sort mode for the column. </value>
  </data>
  <data name="DataGridView_ColumnStateChangedDescr" xml:space="preserve">
    <value>Occurs when a column changes state, such as gaining or losing focus.</value>
  </data>
  <data name="DataGridView_ColumnToolTipTextChangedDescr" xml:space="preserve">
    <value>Occurs when the DataGridViewColumn.ToolTipText property value changes for a column in the DataGridView.</value>
  </data>
  <data name="DataGridView_ColumnToolTipTextDescr" xml:space="preserve">
    <value>The text used for ToolTips.</value>
  </data>
  <data name="DataGridView_ColumnVisibleDescr" xml:space="preserve">
    <value>Indicates whether the column is visible.</value>
  </data>
  <data name="DataGridView_ColumnWidthChangedDescr" xml:space="preserve">
    <value>Occurs when the value of the DataGridViewColumn.Width property for a column changes.</value>
  </data>
  <data name="DataGridView_ColumnWidthDescr" xml:space="preserve">
    <value>The current width of the column.</value>
  </data>
  <data name="DataGridView_ComboBoxColumnAutoCompleteDescr" xml:space="preserve">
    <value>Indicates whether cells in the column will match the characters being entered in the cell with one from the possible selections. </value>
  </data>
  <data name="DataGridView_ComboBoxColumnDataSourceDescr" xml:space="preserve">
    <value>The data source that populates the selections for the combo boxes.</value>
  </data>
  <data name="DataGridView_ComboBoxColumnDisplayMemberDescr" xml:space="preserve">
    <value>A string that specifies the property or column from which to retrieve strings for display in the combo boxes.</value>
  </data>
  <data name="DataGridView_ComboBoxColumnDisplayStyleDescr" xml:space="preserve">
    <value>Determines how the combo box is displayed when not editing.</value>
  </data>
  <data name="DataGridView_ComboBoxColumnDisplayStyleForCurrentCellOnlyDescr" xml:space="preserve">
    <value>Indicates if the display style only applies to the current cell.</value>
  </data>
  <data name="DataGridView_ComboBoxColumnDropDownWidthDescr" xml:space="preserve">
    <value>The width of the drop-down lists of the combo boxes.</value>
  </data>
  <data name="DataGridView_ComboBoxColumnFlatStyleDescr" xml:space="preserve">
    <value>The flat style appearance of the column's cells.</value>
  </data>
  <data name="DataGridView_ComboBoxColumnItemsDescr" xml:space="preserve">
    <value>The collection of objects used as selections in the combo boxes.</value>
  </data>
  <data name="DataGridView_ComboBoxColumnMaxDropDownItemsDescr" xml:space="preserve">
    <value>The maximum number of items in the drop-down list of the cells in the column.</value>
  </data>
  <data name="DataGridView_ComboBoxColumnSortedDescr" xml:space="preserve">
    <value>Indicates whether the items in the combo box are sorted.</value>
  </data>
  <data name="DataGridView_ComboBoxColumnValueMemberDescr" xml:space="preserve">
    <value>A string that specifies the property or column from which to get values that correspond to the selections in the drop-down list.</value>
  </data>
  <data name="DataGridView_CommitFailedCannotCompleteOperation" xml:space="preserve">
    <value>Operation cannot be completed because the current cell could not be committed.</value>
  </data>
  <data name="DataGridView_CurrencyManagerRowCannotBeInvisible" xml:space="preserve">
    <value>Row associated with the currency manager's position cannot be made invisible.</value>
  </data>
  <data name="DataGridView_CurrentCellCannotBeInvisible" xml:space="preserve">
    <value>Current cell cannot be set to an invisible cell.</value>
  </data>
  <data name="DataGridView_CurrentCellChangedDescr" xml:space="preserve">
    <value>Occurs when DataGridView.CurrentCell changes.</value>
  </data>
  <data name="DataGridView_CurrentCellDirtyStateChangedDescr" xml:space="preserve">
    <value>Occurs when the state of a cell changes in relation to a change in its contents.</value>
  </data>
  <data name="DataGridView_CustomCellBorderStyleInvalid" xml:space="preserve">
    <value>Value DataGridViewCellBorderStyle. Custom cannot be used to set the {0} property.</value>
  </data>
  <data name="DataGridView_DataBindingCompleteDescr" xml:space="preserve">
    <value>Event raised whenever the data source list changes.</value>
  </data>
  <data name="DataGridView_DataErrorDescr" xml:space="preserve">
    <value>Occurs when an external data-parsing or validation operation throws an exception, or when an attempt to commit data to a data source does not succeed.</value>
  </data>
  <data name="DataGridView_DefaultCellStyleDescr" xml:space="preserve">
    <value>The DataGridViewBand.DefaultCellStyle to be applied to the DataGridView if no other style is set.</value>
  </data>
  <data name="DataGridView_DefaultValuesNeededDescr" xml:space="preserve">
    <value>Occurs when the user enters the row for new records so that it can be populated with default values.</value>
  </data>
  <data name="DataGridView_DisabledClipboardCopy" xml:space="preserve">
    <value>Generating Clipboard content is not supported when the ClipboardCopyMode property is Disable.</value>
  </data>
  <data name="DataGridView_EditingControlShowingDescr" xml:space="preserve">
    <value>Occurs when a control for editing a cell is showing.</value>
  </data>
  <data name="DataGridView_EditModeChangedDescr" xml:space="preserve">
    <value>Occurs when the value of the DataGridView.EditMode property changes.</value>
  </data>
  <data name="DataGridView_EditModeDescr" xml:space="preserve">
    <value>Identifies the mode that determines how cell editing is started.</value>
  </data>
  <data name="DataGridView_EmptyColor" xml:space="preserve">
    <value>Value '{0}' cannot be set to an empty value.</value>
  </data>
  <data name="DataGridView_EnableHeadersVisualStylesDescr" xml:space="preserve">
    <value>Indicates whether row and column headers use the visual styles of the user's current theme if visual styles are enabled for the application.</value>
  </data>
  <data name="DataGridView_ErrorMessageCaption" xml:space="preserve">
    <value>DataGridView Default Error Dialog</value>
  </data>
  <data name="DataGridView_ErrorMessageText_NoException" xml:space="preserve">
    <value>Exception occurred in the DataGridView.

To replace this default dialog box, handle the DataError event.</value>
  </data>
  <data name="DataGridView_ErrorMessageText_WithException" xml:space="preserve">
    <value>The following exception occurred in the DataGridView:

{0}

To replace this default dialog please handle the DataError event.</value>
  </data>
  <data name="DataGridView_FirstDisplayedCellCannotBeAHeaderOrSharedCell" xml:space="preserve">
    <value>First displayed cell cannot be set to a header or shared cell.</value>
  </data>
  <data name="DataGridView_FirstDisplayedCellCannotBeInvisible" xml:space="preserve">
    <value>First displayed cell cannot be set to an invisible cell.</value>
  </data>
  <data name="DataGridView_FirstDisplayedScrollingColumnCannotBeFrozen" xml:space="preserve">
    <value>FirstDisplayedScrollingColumnIndex property cannot be set to a frozen column.</value>
  </data>
  <data name="DataGridView_FirstDisplayedScrollingColumnCannotBeInvisible" xml:space="preserve">
    <value>FirstDisplayedScrollingColumnIndex property cannot be set to an invisible column.</value>
  </data>
  <data name="DataGridView_FirstDisplayedScrollingRowCannotBeFrozen" xml:space="preserve">
    <value>FirstDisplayedScrollingRowIndex property cannot be set to a frozen row.</value>
  </data>
  <data name="DataGridView_FirstDisplayedScrollingRowCannotBeInvisible" xml:space="preserve">
    <value>FirstDisplayedScrollingRowIndex property cannot be set to an invisible row.</value>
  </data>
  <data name="DataGridView_ForbiddenOperationInEventHandler" xml:space="preserve">
    <value>Operation cannot be performed in this event handler.</value>
  </data>
  <data name="DataGridView_FrozenColumnsPreventFirstDisplayedScrollingColumn" xml:space="preserve">
    <value>The frozen columns do not leave any room for a scrolling column to be displayed.</value>
  </data>
  <data name="DataGridView_FrozenRowsPreventFirstDisplayedScrollingRow" xml:space="preserve">
    <value>The frozen rows do not leave any room for a scrolling row to be displayed.</value>
  </data>
  <data name="DataGridView_HeaderCellReadOnlyProperty" xml:space="preserve">
    <value>Property {0} of a DataGridViewHeaderCell cell cannot be set.</value>
  </data>
  <data name="DataGridView_IBindingListNeedsToSupportSorting" xml:space="preserve">
    <value>DataGridView control cannot be sorted if it is bound to an IBindingList that does not support sorting.</value>
  </data>
  <data name="DataGridView_InvalidDataGridViewElementStateCombination" xml:space="preserve">
    <value>Parameter {0} is not a valid combination of DataGridViewElementState flags.</value>
  </data>
  <data name="DataGridView_InvalidDataGridViewPaintPartsCombination" xml:space="preserve">
    <value>Parameter {0} is not a valid combination of DataGridViewPaintParts flags.</value>
  </data>
  <data name="DataGridView_InvalidEditingControl" xml:space="preserve">
    <value>EditType property of the current cell does not point to a class that derives from System.Windows.Forms.Control and implements the interface IDataGridViewEditingControl.</value>
  </data>
  <data name="DataGridView_InvalidOperationInVirtualMode" xml:space="preserve">
    <value>Operation is not valid when the DataGridView control is in virtual mode.</value>
  </data>
  <data name="DataGridView_InvalidOperationOnSharedCell" xml:space="preserve">
    <value>Operation cannot be performed on a cell of a shared row.</value>
  </data>
  <data name="DataGridView_InvalidOperationOnSharedRow" xml:space="preserve">
    <value>Operation cannot be performed on a shared row.</value>
  </data>
  <data name="DataGridView_InvalidPropertyGetOnSharedCell" xml:space="preserve">
    <value>Getting the {0} property of a cell in a shared row is not a valid operation.</value>
  </data>
  <data name="DataGridView_InvalidPropertyGetOnSharedRow" xml:space="preserve">
    <value>Getting the {0} property of a shared row is not a valid operation.</value>
  </data>
  <data name="DataGridView_InvalidPropertySetOnSharedRow" xml:space="preserve">
    <value>Setting the {0} property of a shared row is not a valid operation.</value>
  </data>
  <data name="DataGridView_LinkColumnActiveLinkColorDescr" xml:space="preserve">
    <value>The color used to display an active link within cells in the column. </value>
  </data>
  <data name="DataGridView_LinkColumnLinkBehaviorDescr" xml:space="preserve">
    <value>A value that represents the behavior of links within cells in the column.</value>
  </data>
  <data name="DataGridView_LinkColumnLinkColorDescr" xml:space="preserve">
    <value>The color used to display an unselected link within cells in the column.</value>
  </data>
  <data name="DataGridView_LinkColumnTextDescr" xml:space="preserve">
    <value>The link text displayed in all of the column's cells.</value>
  </data>
  <data name="DataGridView_LinkColumnTrackVisitedStateDescr" xml:space="preserve">
    <value>Indicates whether the link changes color if it has been visited.</value>
  </data>
  <data name="DataGridView_LinkColumnUseColumnTextForLinkValueDescr" xml:space="preserve">
    <value>Indicates whether the DataGridViewLinkColumn.Text property value is displayed as the link text.</value>
  </data>
  <data name="DataGridView_LinkColumnVisitedLinkColorDescr" xml:space="preserve">
    <value>The color used to display a link that has been previously visited.</value>
  </data>
  <data name="DataGridView_MultiSelectDescr" xml:space="preserve">
    <value>Indicates whether the user is allowed to select more than one cell, row, or column of the DataGridView at a time.</value>
  </data>
  <data name="DataGridView_NeedAutoSizingCriteria" xml:space="preserve">
    <value>Parameter {0} is not valid for this operation. This parameter value must specify a mode which AutoSizes.</value>
  </data>
  <data name="DataGridView_NeedColumnAutoSizingCriteria" xml:space="preserve">
    <value>Parameter {0} is not valid for this operation. It cannot be NotSet, None or Fill but needs to indicate a sizing criteria.</value>
  </data>
  <data name="DataGridView_NewRowNeededDescr" xml:space="preserve">
    <value>Occurs when the DataGridView.VirtualMode property of the DataGridView is true and the user navigates to the new row at the bottom of the DataGridView.</value>
  </data>
  <data name="DataGridView_NoCurrentCell" xml:space="preserve">
    <value>Operation cannot be performed because there is no current cell. The CurrentCell property needs to be set first.</value>
  </data>
  <data name="DataGridView_NoRoomForDisplayedColumns" xml:space="preserve">
    <value>No room is available to display columns.</value>
  </data>
  <data name="DataGridView_NoRoomForDisplayedRows" xml:space="preserve">
    <value>No room is available to display rows.</value>
  </data>
  <data name="DataGridView_OperationDisabledInVirtualMode" xml:space="preserve">
    <value>Operation is not supported when VirtualMode is set to true.</value>
  </data>
  <data name="DataGridView_PreviousModesHasWrongLength" xml:space="preserve">
    <value>PreviousModes array has the wrong length. Its length must be equal to the number of columns in the DataGridView control.</value>
  </data>
  <data name="DataGridView_PropertyMustBeZero" xml:space="preserve">
    <value>Property {0} must be set to 0.</value>
  </data>
  <data name="DataGridView_ReadOnlyCollection" xml:space="preserve">
    <value>Operation not supported. Collection is read-only.</value>
  </data>
  <data name="DataGridView_ReadOnlyDescr" xml:space="preserve">
    <value>Indicates whether the user can edit the cells of the DataGridView control.</value>
  </data>
  <data name="DataGridView_RowAlreadyBelongsToDataGridView" xml:space="preserve">
    <value>Row provided already belongs to a DataGridView control.</value>
  </data>
  <data name="DataGridView_RowContextMenuStripChangedDescr" xml:space="preserve">
    <value>Occurs when DataGridViewRow.ContextMenuStrip changes.</value>
  </data>
  <data name="DataGridView_RowContextMenuStripDescr" xml:space="preserve">
    <value>The shortcut menu for the row.</value>
  </data>
  <data name="DataGridView_RowContextMenuStripNeededDescr" xml:space="preserve">
    <value>Occurs when the context menu strip is needed.</value>
  </data>
  <data name="DataGridView_RowDefaultCellStyleChangedDescr" xml:space="preserve">
    <value>Occurs when the value of the DataGridViewBand.DefaultCellStyle property for a row changes.</value>
  </data>
  <data name="DataGridView_RowDefaultCellStyleDescr" xml:space="preserve">
    <value>The default cell style to be applied to the DataGridViewRow if no other style is set.</value>
  </data>
  <data name="DataGridView_RowDirtyStateNeededDescr" xml:space="preserve">
    <value>Occurs when the DataGridView.VirtualMode property of the DataGridView control is true and the DataGridView needs to determine whether the current row has uncommitted changes.</value>
  </data>
  <data name="DataGridView_RowDividerDoubleClickDescr" xml:space="preserve">
    <value>Occurs when the user double-clicks the divider between two rows.</value>
  </data>
  <data name="DataGridView_RowDividerHeightChangedDescr" xml:space="preserve">
    <value>Occurs when the DataGridViewRow.DividerHeight property changes. </value>
  </data>
  <data name="DataGridView_RowDividerHeightDescr" xml:space="preserve">
    <value>The height of the row divider in pixels.</value>
  </data>
  <data name="DataGridView_RowDoesNotBelongToDataGridView" xml:space="preserve">
    <value>Row provided does not belong to this DataGridView control.</value>
  </data>
  <data name="DataGridView_RowDoesNotYetBelongToDataGridView" xml:space="preserve">
    <value>Operation can only be performed on rows that belong to a DataGridView control.</value>
  </data>
  <data name="DataGridView_RowEnterDescr" xml:space="preserve">
    <value>Occurs when a row receives input focus and becomes the current row.</value>
  </data>
  <data name="DataGridView_RowErrorTextChangedDescr" xml:space="preserve">
    <value>Occurs when the DataGridViewRow.ErrorText property of a row changes.</value>
  </data>
  <data name="DataGridView_RowErrorTextDescr" xml:space="preserve">
    <value>The error message text for row-level errors.</value>
  </data>
  <data name="DataGridView_RowErrorTextNeededDescr" xml:space="preserve">
    <value>Occurs when the DataGridView.VirtualMode property of the DataGridView control is true and the DataGridViewRow.ErrorText property for a row requires a value.</value>
  </data>
  <data name="DataGridView_RowHeaderCellAccDefaultAction" xml:space="preserve">
    <value>Press to select row</value>
  </data>
  <data name="DataGridView_RowHeaderCellChangedDescr" xml:space="preserve">
    <value>Occurs when the user changes the contents of a row header cell.</value>
  </data>
  <data name="DataGridView_RowHeaderMouseClickDescr" xml:space="preserve">
    <value>Occurs when the user clicks within the boundaries of a row header.</value>
  </data>
  <data name="DataGridView_RowHeaderMouseDoubleClickDescr" xml:space="preserve">
    <value>Occurs when a row header is double-clicked.</value>
  </data>
  <data name="DataGridView_RowHeadersBorderStyleChangedDescr" xml:space="preserve">
    <value>Occurs when the DataGridView.RowHeadersBorderStyle property changes.</value>
  </data>
  <data name="DataGridView_RowHeadersBorderStyleDescr" xml:space="preserve">
    <value>The border style of the row header cells.</value>
  </data>
  <data name="DataGridView_RowHeadersCannotBeInvisible" xml:space="preserve">
    <value>Row headers cannot be made invisible because the DataGridView control includes the row headers in its AutoSize mode.</value>
  </data>
  <data name="DataGridView_RowHeadersDefaultCellStyleDescr" xml:space="preserve">
    <value>The default style applied to the row header cells.</value>
  </data>
  <data name="DataGridView_RowHeadersWidthDescr" xml:space="preserve">
    <value>The width, in pixels, of the column that contains the row headers.</value>
  </data>
  <data name="DataGridView_RowHeadersWidthSizeModeChangedDescr" xml:space="preserve">
    <value>Occurs when the value of the RowHeadersWidthSizeMode property changes.</value>
  </data>
  <data name="DataGridView_RowHeadersWidthSizeModeDescr" xml:space="preserve">
    <value>Determines the behavior for adjusting the row headers width.</value>
  </data>
  <data name="DataGridView_RowHeightChangedDescr" xml:space="preserve">
    <value>Occurs when the value of the DataGridViewRow.Height property for a row changes.</value>
  </data>
  <data name="DataGridView_RowHeightDescr" xml:space="preserve">
    <value>The current height of the row.</value>
  </data>
  <data name="DataGridView_RowHeightInfoNeededDescr" xml:space="preserve">
    <value>Occurs when information about row height is requested. </value>
  </data>
  <data name="DataGridView_RowHeightInfoPushedDescr" xml:space="preserve">
    <value>Occurs when the user changes the height of a row.</value>
  </data>
  <data name="DataGridView_RowLeaveDescr" xml:space="preserve">
    <value>Occurs when a row loses input focus and is no longer the current row.</value>
  </data>
  <data name="DataGridView_RowMinimumHeightChangedDescr" xml:space="preserve">
    <value>Occurs when the value of the DataGridViewRow.MinimumHeight property for a row changes.</value>
  </data>
  <data name="DataGridView_RowMinimumHeightDescr" xml:space="preserve">
    <value>The minimum height of the row.</value>
  </data>
  <data name="DataGridView_RowMustBeUnshared" xml:space="preserve">
    <value>Row provided must be unshared first.</value>
  </data>
  <data name="DataGridView_RowPostPaintDescr" xml:space="preserve">
    <value>Event raised to perform row level painting, after all cell painting has occurred.</value>
  </data>
  <data name="DataGridView_RowPrePaintDescr" xml:space="preserve">
    <value>Event raised to perform row level painting, before any cell painting has occurred.</value>
  </data>
  <data name="DataGridView_RowReadOnlyDescr" xml:space="preserve">
    <value>Indicates whether the row is read-only.</value>
  </data>
  <data name="DataGridView_RowResizableDescr" xml:space="preserve">
    <value>Indicates whether users can resize the row or indicates that the behavior is inherited from the DataGridView.AllowUserToResizeRows property.</value>
  </data>
  <data name="DataGridView_RowsAddedDescr" xml:space="preserve">
    <value>Event raised when one or more rows are added to the rows collection.</value>
  </data>
  <data name="DataGridView_RowsDefaultCellStyleDescr" xml:space="preserve">
    <value>The default style applied to the row cells of the DataGridView.</value>
  </data>
  <data name="DataGridView_RowsRemovedDescr" xml:space="preserve">
    <value>Event raised when one or more rows are removed from the rows collection.</value>
  </data>
  <data name="DataGridView_RowStateChangedDescr" xml:space="preserve">
    <value>Occurs when a row changes state, such as losing or gaining input focus.</value>
  </data>
  <data name="DataGridView_RowTemplateDescr" xml:space="preserve">
    <value>Identifies the template row whose characteristics are used as the basis for all new implicitly added rows.</value>
  </data>
  <data name="DataGridView_RowUnsharedDescr" xml:space="preserve">
    <value>Occurs when a row's state changes from shared to unshared.</value>
  </data>
  <data name="DataGridView_RowValidatedDescr" xml:space="preserve">
    <value>Occurs after a row has finished validating.</value>
  </data>
  <data name="DataGridView_RowValidatingDescr" xml:space="preserve">
    <value>Occurs when a row is validating.</value>
  </data>
  <data name="DataGridView_ScrollBarsDescr" xml:space="preserve">
    <value>The type of scroll bars to display for the DataGridView control.</value>
  </data>
  <data name="DataGridView_ScrollDescr" xml:space="preserve">
    <value>Event raised when the grid scrolls horizontally or vertically. Use the ScrollEventArgs.Orientation to determine the direction scrolled.</value>
  </data>
  <data name="DataGridView_SelectionChangedDescr" xml:space="preserve">
    <value>Occurs when the current selection changes.</value>
  </data>
  <data name="DataGridView_SelectionModeAndSortModeClash" xml:space="preserve">
    <value>DataGridView control's SelectionMode cannot be set to {0} while it has a column with SortMode set to DataGridViewColumnSortMode.Automatic.</value>
  </data>
  <data name="DataGridView_SelectionModeDescr" xml:space="preserve">
    <value>Indicates how the cells of the DataGridView can be selected.</value>
  </data>
  <data name="DataGridView_SelectionModeReset" xml:space="preserve">
    <value>{0} The SelectionMode property was reset to its default value {1}.</value>
  </data>
  <data name="DataGridView_SetCurrentCellAddressCoreNotReentrant" xml:space="preserve">
    <value>Operation is not valid because it results in a reentrant call to the SetCurrentCellAddressCore function.</value>
  </data>
  <data name="DataGridView_ShowCellErrorsDescr" xml:space="preserve">
    <value>Indicates whether to show cell errors.</value>
  </data>
  <data name="DataGridView_ShowCellToolTipsDescr" xml:space="preserve">
    <value>Indicates whether or not ToolTips will show when the mouse pointer pauses on a cell.</value>
  </data>
  <data name="DataGridView_ShowEditingIconDescr" xml:space="preserve">
    <value>Indicates whether or not the editing glyph is visible in the row header of the cell being edited.</value>
  </data>
  <data name="DataGridView_ShowRowErrorsDescr" xml:space="preserve">
    <value>Indicates whether row headers will display error glyphs for each row that contains a data entry error. </value>
  </data>
  <data name="DataGridView_SizeTooLarge" xml:space="preserve">
    <value>Width and height of the control cannot be set to values larger than {0}.</value>
  </data>
  <data name="DataGridView_SortCompareDescr" xml:space="preserve">
    <value>Occurs when the DataGridView compares two cell values to perform a sort operation.</value>
  </data>
  <data name="DataGridView_SortedDescr" xml:space="preserve">
    <value>Occurs when the DataGridView compares two cell values to perform a sort operation.</value>
  </data>
  <data name="DataGridView_StandardTabDescr" xml:space="preserve">
    <value>Indicates whether the TAB key moves the focus to the next control in the tab order rather than moving focus to the next cell in the control.</value>
  </data>
  <data name="DataGridView_TextBoxColumnMaxInputLengthDescr" xml:space="preserve">
    <value>Specifies the maximum number of characters that can be entered into the text box.</value>
  </data>
  <data name="DataGridView_TransparentColor" xml:space="preserve">
    <value>Color '{0}' cannot be set to a transparent color.</value>
  </data>
  <data name="DataGridView_UserAddedRowDescr" xml:space="preserve">
    <value>Occurs when the user has finished adding a row to the DataGridView control.</value>
  </data>
  <data name="DataGridView_UserDeletedRowDescr" xml:space="preserve">
    <value>Occurs when the user has finished deleting a row from the DataGridView control.</value>
  </data>
  <data name="DataGridView_UserDeletingRowDescr" xml:space="preserve">
    <value>Occurs when the user deletes a row from the DataGridView control.</value>
  </data>
  <data name="DataGridView_WeightSumCannotExceedLongMaxValue" xml:space="preserve">
    <value>Sum of the columns' FillWeight values cannot exceed {0}.</value>
  </data>
  <data name="DataGridView_WrongType" xml:space="preserve">
    <value>Provided {0} must be of type {1} or derive from it.</value>
  </data>
  <data name="DataGridViewAlternatingRowsDefaultCellStyleChangedDescr" xml:space="preserve">
    <value>Occurs when the value of the AlternatingRowsDefaultCellStyle property changes.</value>
  </data>
  <data name="DataGridViewAutoSizeColumnModeChangedDescr" xml:space="preserve">
    <value>Occurs when the value of the AutoSizeMode property of a column changes.</value>
  </data>
  <data name="DataGridViewAutoSizeColumnsModeChangedDescr" xml:space="preserve">
    <value>Occurs when the value of the AutoSizeColumnsMode property changes.</value>
  </data>
  <data name="DataGridViewAutoSizeRowsModeChangedDescr" xml:space="preserve">
    <value>Occurs when the value of the AutoSizeRowsMode property changes.</value>
  </data>
  <data name="DataGridViewBackgroundColorChangedDescr" xml:space="preserve">
    <value>Occurs when the value of the DataGridView.BackgroundColor property changes.</value>
  </data>
  <data name="DataGridViewBackgroundColorDescr" xml:space="preserve">
    <value>The background color of the DataGridView.</value>
  </data>
  <data name="DataGridViewBand_CannotSelect" xml:space="preserve">
    <value>Selected property cannot be altered before this object is added to a DataGridView control.</value>
  </data>
  <data name="DataGridViewBand_MinimumHeightSmallerThanOne" xml:space="preserve">
    <value>Minimum height provided cannot be smaller than {0}.</value>
  </data>
  <data name="DataGridViewBand_MinimumWidthSmallerThanOne" xml:space="preserve">
    <value>Minimum width provided cannot be smaller than {0}.</value>
  </data>
  <data name="DataGridViewBand_NewRowCannotBeInvisible" xml:space="preserve">
    <value>Uncommitted new row cannot be made invisible.</value>
  </data>
  <data name="DataGridViewBeginInit" xml:space="preserve">
    <value>BeginInit() has already been called without an EndInit().</value>
  </data>
  <data name="DataGridViewBorderStyleChangedDescr" xml:space="preserve">
    <value>Occurs when the value of the BorderStyle property changes.</value>
  </data>
  <data name="DataGridViewCell_CannotSetReadOnlyState" xml:space="preserve">
    <value>ReadOnly property of a cell cannot be set before it is added to a row.</value>
  </data>
  <data name="DataGridViewCell_CannotSetSelectedState" xml:space="preserve">
    <value>Selected property of a cell cannot be set before the cell is added to a DataGridView control.</value>
  </data>
  <data name="DataGridViewCell_FormattedValueHasWrongType" xml:space="preserve">
    <value>Formatted value of the cell has a wrong type.</value>
  </data>
  <data name="DataGridViewCell_FormattedValueTypeNull" xml:space="preserve">
    <value>FormattedValueType property of a cell cannot be null.</value>
  </data>
  <data name="DataGridViewCell_ValueTypeNull" xml:space="preserve">
    <value>ValueType property of a cell in a grid cannot be null.</value>
  </data>
  <data name="DataGridViewCellAccessibleObject_OwnerAlreadySet" xml:space="preserve">
    <value>The owning DataGridViewCell object is already set.</value>
  </data>
  <data name="DataGridViewCellAccessibleObject_OwnerNotSet" xml:space="preserve">
    <value>The owning DataGridViewCell object has not been set.</value>
  </data>
  <data name="DataGridViewCellCollection_AtLeastOneCellIsNull" xml:space="preserve">
    <value>At least one of the provided cells is null.</value>
  </data>
  <data name="DataGridViewCellCollection_CannotAddIdenticalCells" xml:space="preserve">
    <value>At least two provided cells are identical. Each provided cell must be unique.</value>
  </data>
  <data name="DataGridViewCellCollection_CellAlreadyBelongsToDataGridView" xml:space="preserve">
    <value>Cell provided already belongs to a grid. This operation is not valid.</value>
  </data>
  <data name="DataGridViewCellCollection_CellAlreadyBelongsToDataGridViewRow" xml:space="preserve">
    <value>Cell provided already belongs to a row. This operation is not valid.</value>
  </data>
  <data name="DataGridViewCellCollection_CellNotFound" xml:space="preserve">
    <value>Cell provided cannot be found in the collection.</value>
  </data>
  <data name="DataGridViewCellCollection_OwningRowAlreadyBelongsToDataGridView" xml:space="preserve">
    <value>Collection already belongs to a DataGridView control. This operation is no longer valid.</value>
  </data>
  <data name="DataGridViewCellStyle_TransparentColorNotAllowed" xml:space="preserve">
    <value>DataGridViewCellStyle does not support transparent {0}.</value>
  </data>
  <data name="DataGridViewCellStyleAlignmentDescr" xml:space="preserve">
    <value>Indicates the position of the content within a cell.</value>
  </data>
  <data name="DataGridViewCheckBoxCell_ClipboardChecked" xml:space="preserve">
    <value>Selected</value>
  </data>
  <data name="DataGridViewCheckBoxCell_ClipboardFalse" xml:space="preserve">
    <value>False</value>
  </data>
  <data name="DataGridViewCheckBoxCell_ClipboardIndeterminate" xml:space="preserve">
    <value>Indeterminate</value>
  </data>
  <data name="DataGridViewCheckBoxCell_ClipboardTrue" xml:space="preserve">
    <value>True</value>
  </data>
  <data name="DataGridViewCheckBoxCell_ClipboardUnchecked" xml:space="preserve">
    <value>Cleared</value>
  </data>
  <data name="DataGridViewCheckBoxCell_InvalidValueType" xml:space="preserve">
    <value>The value provided for the DataGridViewCheckBoxCell has the wrong type.</value>
  </data>
  <data name="DataGridViewColumn_AutoSizeCriteriaCannotUseInvisibleHeaders" xml:space="preserve">
    <value>Column AutoSize mode cannot be based on the column headers alone while they are invisible.</value>
  </data>
  <data name="DataGridViewColumn_AutoSizeModeDescr" xml:space="preserve">
    <value>Determines the auto size mode for this column.</value>
  </data>
  <data name="DataGridViewColumn_CellTemplateRequired" xml:space="preserve">
    <value>Operation cannot be completed because this DataGridViewColumn does not have a CellTemplate.</value>
  </data>
  <data name="DataGridViewColumn_DisplayIndexExceedsColumnCount" xml:space="preserve">
    <value>The DisplayIndex property of a DataGridViewColumn must be smaller than the number of columns.</value>
  </data>
  <data name="DataGridViewColumn_DisplayIndexNegative" xml:space="preserve">
    <value>DisplayIndex property of a DataGridViewColumn cannot be negative.</value>
  </data>
  <data name="DataGridViewColumn_DisplayIndexTooLarge" xml:space="preserve">
    <value>DisplayIndex property of a DataGridViewColumn must be smaller than {0}.</value>
  </data>
  <data name="DataGridViewColumn_DisplayIndexTooNegative" xml:space="preserve">
    <value>The DisplayIndex property of a detached DataGridViewColumn cannot be smaller than -1.</value>
  </data>
  <data name="DataGridViewColumn_FillWeightDescr" xml:space="preserve">
    <value>The weight that is used when sizing this column in the Fill auto size mode.</value>
  </data>
  <data name="DataGridViewColumn_FrozenColumnCannotAutoFill" xml:space="preserve">
    <value>Column's AutoSize mode cannot be set to Fill when it is also a frozen column.</value>
  </data>
  <data name="DataGridViewColumn_SortModeAndSelectionModeClash" xml:space="preserve">
    <value>Column's SortMode cannot be set to {0} while the DataGridView control's SelectionMode is set to {1}.</value>
  </data>
  <data name="DataGridViewColumnCollection_ColumnNotFound" xml:space="preserve">
    <value>Column named {0} cannot be found.</value>
  </data>
  <data name="DataGridViewColumnHeaderCell_SortModeAndSortGlyphDirectionClash" xml:space="preserve">
    <value>Column header's SortGlyphDirection cannot be set to {0} while the column's SortMode is set to NotSortable.</value>
  </data>
  <data name="DataGridViewColumnHeadersDefaultCellStyleChangedDescr" xml:space="preserve">
    <value>Occurs when the value of the ColumnHeadersDefaultCellStyle property changes.</value>
  </data>
  <data name="DataGridViewColumnHeadersHeightChangedDescr" xml:space="preserve">
    <value>Occurs when the value of the ColumnHeadersHeight property changes.</value>
  </data>
  <data name="DataGridViewColumnHeadersVisibleDescr" xml:space="preserve">
    <value>Indicates whether the column headers row is displayed.</value>
  </data>
  <data name="DataGridViewColumnSortModeChangedDescr" xml:space="preserve">
    <value>Occurs when the value of the SortMode property for a column changes.</value>
  </data>
  <data name="DataGridViewComboBoxCell_DropDownWidthOutOfRange" xml:space="preserve">
    <value>DropDownWidth value cannot be smaller than {0}.</value>
  </data>
  <data name="DataGridViewComboBoxCell_FieldNotFound" xml:space="preserve">
    <value>Field called {0} does not exist.</value>
  </data>
  <data name="DataGridViewComboBoxCell_InvalidValue" xml:space="preserve">
    <value>DataGridViewComboBoxCell value is not valid.</value>
  </data>
  <data name="DataGridViewComboBoxCell_MaxDropDownItemsOutOfRange" xml:space="preserve">
    <value>MaxDropDownItems value cannot be smaller than {0} or larger than {1}.</value>
  </data>
  <data name="DataGridViewDataMemberChangedDescr" xml:space="preserve">
    <value>Occurs when the value of the DataMember property changes.</value>
  </data>
  <data name="DataGridViewDataMemberDescr" xml:space="preserve">
    <value>Indicates a sub-list of the DataSource to show in the DataGridView control.</value>
  </data>
  <data name="DataGridViewDataSourceChangedDescr" xml:space="preserve">
    <value>Occurs when the value of the DataSource property changes.</value>
  </data>
  <data name="DataGridViewDataSourceDescr" xml:space="preserve">
    <value>Indicates the source of data for the DataGridView control.</value>
  </data>
  <data name="DataGridViewDefaultCellStyleChangedDescr" xml:space="preserve">
    <value>Occurs when the value of the DefaultCellStyle property changes.</value>
  </data>
  <data name="DataGridViewElementPaintingEventArgs_ColumnIndexOutOfRange" xml:space="preserve">
    <value>ColumnIndex property is out of range.</value>
  </data>
  <data name="DataGridViewElementPaintingEventArgs_RowIndexOutOfRange" xml:space="preserve">
    <value>RowIndex property is out of range.</value>
  </data>
  <data name="DataGridViewGridColorDescr" xml:space="preserve">
    <value>The color of the grid lines separating the cells of the DataGridView.</value>
  </data>
  <data name="DataGridViewImageColumn_DescriptionDescr" xml:space="preserve">
    <value>User-defined text associated with the image.</value>
  </data>
  <data name="DataGridViewImageColumn_IconDescr" xml:space="preserve">
    <value>The icon displayed in the cells of this column when the cell's DataGridViewCell.Value property is not set and the cell's DataGridViewImageCell.ValueIsIcon property is set to true.</value>
  </data>
  <data name="DataGridViewImageColumn_ImageDescr" xml:space="preserve">
    <value>The image displayed in the cells of this column when the cell's DataGridViewCell.Value property is not set and the cell's DataGridViewImageCell.ValueIsIcon property is set to false.</value>
  </data>
  <data name="DataGridViewImageColumn_ImageLayoutDescr" xml:space="preserve">
    <value>The image layout in the cells for this column.</value>
  </data>
  <data name="DataGridViewImageColumn_PaddingDescr" xml:space="preserve">
    <value>ImageColumnPadding</value>
  </data>
  <data name="DataGridViewImageColumn_ValuesAreIconsDescr" xml:space="preserve">
    <value>Indicates whether cells in this column display System.Drawing.Icon values.</value>
  </data>
  <data name="DataGridViewOnAllowUserToAddRowsChangedDescr" xml:space="preserve">
    <value>Occurs when the value of the AllowUserToAddRows property changes.</value>
  </data>
  <data name="DataGridViewOnAllowUserToDeleteRowsChangedDescr" xml:space="preserve">
    <value>Occurs when the value of the AllowUserToDeleteRows property changes.</value>
  </data>
  <data name="DataGridViewOnAllowUserToOrderColumnsChangedDescr" xml:space="preserve">
    <value>Occurs when the value of the AllowUserToOrderColumns property changes.</value>
  </data>
  <data name="DataGridViewOnAllowUserToResizeColumnsChangedDescr" xml:space="preserve">
    <value>Occurs when the value of the AllowUserToResizeColumns property changes.</value>
  </data>
  <data name="DataGridViewOnAllowUserToResizeRowsChangedDescr" xml:space="preserve">
    <value>Occurs when the value of the AllowUserToResizeRows property changes.</value>
  </data>
  <data name="DataGridViewOnGridColorChangedDescr" xml:space="preserve">
    <value>Occurs when the value of the GridColor property changes.</value>
  </data>
  <data name="DataGridViewOnMultiSelectChangedDescr" xml:space="preserve">
    <value>Occurs when the value of the MultiSelect property changes.</value>
  </data>
  <data name="DataGridViewOnReadOnlyChangedDescr" xml:space="preserve">
    <value>Occurs when the value of the ReadOnly property changes.</value>
  </data>
  <data name="DataGridViewRowAccessibleObject_OwnerAlreadySet" xml:space="preserve">
    <value>Owning DataGridViewRow object is already set.</value>
  </data>
  <data name="DataGridViewRowAccessibleObject_OwnerNotSet" xml:space="preserve">
    <value>Owning DataGridViewRow object has not been set.</value>
  </data>
  <data name="DataGridViewRowCollection_AddUnboundRow" xml:space="preserve">
    <value>Rows cannot be programmatically added to the DataGridView's rows collection when the control is data-bound.</value>
  </data>
  <data name="DataGridViewRowCollection_CannotAddOrInsertSelectedRow" xml:space="preserve">
    <value>Selected row cannot be added to or inserted into the DataGridView control. The row must be deselected first.</value>
  </data>
  <data name="DataGridViewRowCollection_CannotDeleteNewRow" xml:space="preserve">
    <value>Uncommitted new row cannot be deleted.</value>
  </data>
  <data name="DataGridViewRowCollection_CantClearRowCollectionWithWrongSource" xml:space="preserve">
    <value>Rows collection cannot be programmatically cleared when the DataGridView control is data-bound to anything else than an IBindingList that supports change notification and allows deletion.</value>
  </data>
  <data name="DataGridViewRowCollection_CantRemoveRowsWithWrongSource" xml:space="preserve">
    <value>Rows cannot be programmatically removed unless the DataGridView is data-bound to an IBindingList that supports change notification and allows deletion.</value>
  </data>
  <data name="DataGridViewRowCollection_CountOutOfRange" xml:space="preserve">
    <value>Number of copies to create must be strictly positive.</value>
  </data>
  <data name="DataGridViewRowCollection_EnumFinished" xml:space="preserve">
    <value>Enumeration already finished.</value>
  </data>
  <data name="DataGridViewRowCollection_EnumNotStarted" xml:space="preserve">
    <value>Enumeration has not started. Call MoveNext.</value>
  </data>
  <data name="DataGridViewRowCollection_IndexDestinationOutOfRange" xml:space="preserve">
    <value>Index of the destination row is out of range.</value>
  </data>
  <data name="DataGridViewRowCollection_IndexSourceOutOfRange" xml:space="preserve">
    <value>Index of the row to copy is out of range.</value>
  </data>
  <data name="DataGridViewRowCollection_NoColumns" xml:space="preserve">
    <value>No row can be added to a DataGridView control that does not have columns. Columns must be added first.</value>
  </data>
  <data name="DataGridViewRowCollection_NoInsertionAfterNewRow" xml:space="preserve">
    <value>No row can be inserted after the uncommitted new row.</value>
  </data>
  <data name="DataGridViewRowCollection_NoRowToDuplicate" xml:space="preserve">
    <value>No row exists to make a copy of. A first row must be added to the DataGridView control before you can add copies of it.</value>
  </data>
  <data name="DataGridViewRowCollection_RowIndexOutOfRange" xml:space="preserve">
    <value>Row index provided is out of range.</value>
  </data>
  <data name="DataGridViewRowCollection_RowTemplateTooManyCells" xml:space="preserve">
    <value>The RowTemplate row contains more cells than there are columns.</value>
  </data>
  <data name="DataGridViewRowCollection_TooManyCells" xml:space="preserve">
    <value>Provided row contains more cells than there are columns.</value>
  </data>
  <data name="DataGridViewRowHeadersDefaultCellStyleChangedDescr" xml:space="preserve">
    <value>Occurs when the value of the RowHeadersDefaultCellStyle property changes.</value>
  </data>
  <data name="DataGridViewRowHeadersVisibleDescr" xml:space="preserve">
    <value>Indicates whether the column that contains row headers is displayed.</value>
  </data>
  <data name="DataGridViewRowHeadersWidthChangedDescr" xml:space="preserve">
    <value>Occurs when the value of the RowHeadersWidth property changes.</value>
  </data>
  <data name="DataGridViewRowsDefaultCellStyleChangedDescr" xml:space="preserve">
    <value>Occurs when the value of the RowsDefaultCellStyle property changes.</value>
  </data>
  <data name="DataGridViewTopRowAccessibleObject_OwnerAlreadySet" xml:space="preserve">
    <value>The owning DataGridView control is already set.</value>
  </data>
  <data name="DataGridViewTopRowAccessibleObject_OwnerNotSet" xml:space="preserve">
    <value>The owning DataGridView control has not been set.</value>
  </data>
  <data name="DataGridViewTypeColumn_WrongCellTemplateType" xml:space="preserve">
    <value>Value provided for CellTemplate must be of type {0} or derive from it.</value>
  </data>
  <data name="DataGridViewVirtualModeDescr" xml:space="preserve">
    <value>Indicates whether you have provided your own data-management operations for the DataGridView control. </value>
  </data>
  <data name="DataGridVisibleColumnCountDescr" xml:space="preserve">
    <value>Returns the count of visible columns in the grid.</value>
  </data>
  <data name="DataGridVisibleRowCountDescr" xml:space="preserve">
    <value>Returns the count of visible rows in the grid.</value>
  </data>
  <data name="DataObjectWhitespaceEmptyFormatNotAllowed" xml:space="preserve">
    <value>Whitespace or empty string is not a valid value for parameter 'format'.</value>
  </data>
  <data name="DataObjectDibNotSupported" xml:space="preserve">
    <value>Bitmap object does not directly support the device-independent bitmap format.  Either specify auto-conversion or perform a SetData with the Bitmap data format.</value>
  </data>
  <data name="DataSourceDataMemberPropNotFound" xml:space="preserve">
    <value>DataMember property '{0}' cannot be found on the DataSource.</value>
  </data>
  <data name="DataSourceLocksItems" xml:space="preserve">
    <value>Items collection cannot be modified when the DataSource property is set.</value>
  </data>
  <data name="DataStreamWrite" xml:space="preserve">
    <value>Requested number of bytes did not get written to the underlying IStream implementation.</value>
  </data>
  <data name="DateTimePickerCalendarFontDescr" xml:space="preserve">
    <value>The font used to display the calendar.</value>
  </data>
  <data name="DateTimePickerCalendarForeColorDescr" xml:space="preserve">
    <value>The color used to display text within a month.</value>
  </data>
  <data name="DateTimePickerCalendarMonthBackgroundDescr" xml:space="preserve">
    <value>The background color displayed within the month.</value>
  </data>
  <data name="DateTimePickerCalendarTitleBackColorDescr" xml:space="preserve">
    <value>The background color displayed in the calendar's title.</value>
  </data>
  <data name="DateTimePickerCalendarTitleForeColorDescr" xml:space="preserve">
    <value>The color used to display text within the calendar's title.</value>
  </data>
  <data name="DateTimePickerCalendarTrailingForeColorDescr" xml:space="preserve">
    <value>The color used to display header day and trailing day text. Header and trailing days are the days from the previous and following months that appear on the current month calendar.</value>
  </data>
  <data name="DateTimePickerCheckedDescr" xml:space="preserve">
    <value>When ShowSelectBox is true, determines if the check box is checked, indicating that the user has selected a value.</value>
  </data>
  <data name="DateTimePickerCustomFormatDescr" xml:space="preserve">
    <value>The custom format string used to format the date and/or time displayed in the control.</value>
  </data>
  <data name="DateTimePickerDropDownAlignDescr" xml:space="preserve">
    <value>Controls how the month drop-down is aligned to the DateTimePicker. Can be LEFT or RIGHT.</value>
  </data>
  <data name="DateTimePickerFormatDescr" xml:space="preserve">
    <value>Determines whether dates and times are displayed using standard or custom formatting.</value>
  </data>
  <data name="DateTimePickerMaxDate" xml:space="preserve">
    <value>DateTimePicker does not support dates after {0}.</value>
  </data>
  <data name="DateTimePickerMaxDateDescr" xml:space="preserve">
    <value>The maximum date that can be selected.</value>
  </data>
  <data name="DateTimePickerMinDate" xml:space="preserve">
    <value>DateTimePicker does not support dates before {0}.</value>
  </data>
  <data name="DateTimePickerMinDateDescr" xml:space="preserve">
    <value>The minimum date that can be selected.</value>
  </data>
  <data name="DateTimePickerOnCloseUpDescr" xml:space="preserve">
    <value>Occurs when the user is finished selecting a date from the drop-down calendar.</value>
  </data>
  <data name="DateTimePickerOnDropDownDescr" xml:space="preserve">
    <value>Occurs when the drop-down calendar is about to drop.</value>
  </data>
  <data name="DateTimePickerOnFormatChangedDescr" xml:space="preserve">
    <value>Event raised when the value of the Format property is changed on DateTimePicker.</value>
  </data>
  <data name="DateTimePickerShowNoneDescr" xml:space="preserve">
    <value>Determines whether a check box is displayed in the control. When the box is unchecked, no value is selected.</value>
  </data>
  <data name="DateTimePickerShowUpDownDescr" xml:space="preserve">
    <value>Indicates whether a spin box rather than a drop-down calendar is displayed for modifying the control value.</value>
  </data>
  <data name="DateTimePickerValueDescr" xml:space="preserve">
    <value>The current date/time value for this control.</value>
  </data>
  <data name="DebuggingExceptionOnly" xml:space="preserve">
    <value>{0} This exception is only raised if a debugger is attached to the process.</value>
  </data>
  <data name="DefManifestNotFound" xml:space="preserve">
    <value>Default manifest file required to enable visual styles cannot be found.</value>
  </data>
  <data name="DefaultDataGridViewButtonCellTollTipText" xml:space="preserve">
    <value>Button</value>
  </data>
  <data name="DefaultDataGridViewComboBoxCellTollTipText" xml:space="preserve">
    <value>ComboBox</value>
  </data>
  <data name="DefaultDataGridViewImageCellToolTipText" xml:space="preserve">
    <value>Image</value>
  </data>
  <data name="DefaultDataGridViewLinkCellTollTipText" xml:space="preserve">
    <value>Link</value>
  </data>
  <data name="DefaultDataGridViewTextBoxCellTollTipText" xml:space="preserve">
    <value>Edit</value>
  </data>
  <data name="DescriptionBindingNavigator" xml:space="preserve">
    <value>Provides a user interface for navigation and manipulation of data bound to controls on a form.</value>
  </data>
  <data name="DescriptionBindingSource" xml:space="preserve">
    <value>Encapsulates a data source for a form and provides navigation, filtering, sorting, and updating capabilities.</value>
  </data>
  <data name="DescriptionButton" xml:space="preserve">
    <value>Raises an event when the user clicks it.</value>
  </data>
  <data name="DescriptionCheckBox" xml:space="preserve">
    <value>Enables the user to select or clear the associated option.</value>
  </data>
  <data name="DescriptionCheckedListBox" xml:space="preserve">
    <value>Displays a list of items with a check box on the left side of each item.</value>
  </data>
  <data name="DescriptionColorDialog" xml:space="preserve">
    <value>Displays available colors along with controls that enable the user to define custom colors.</value>
  </data>
  <data name="DescriptionComboBox" xml:space="preserve">
    <value>Displays an editable text box with a drop-down list of permitted values.</value>
  </data>
  <data name="DescriptionContextMenuStrip" xml:space="preserve">
    <value>Displays a shortcut menu when the user right-clicks the associated control.</value>
  </data>
  <data name="DescriptionDataGridView" xml:space="preserve">
    <value>Displays rows and columns of data in a grid you can customize.</value>
  </data>
  <data name="DescriptionDateTimePicker" xml:space="preserve">
    <value>Enables the user to select a date and time, and to display that date and time in a specified format.</value>
  </data>
  <data name="DescriptionDomainUpDown" xml:space="preserve">
    <value>Displays a single string value that the user selected from a list of items by clicking up and down buttons in the control.</value>
  </data>
  <data name="DescriptionErrorProvider" xml:space="preserve">
    <value>Provides a user interface to indicate to the user that a control on a form has an error associated with it.</value>
  </data>
  <data name="DescriptionFlowLayoutPanel" xml:space="preserve">
    <value>Handles the layout of its components and arranges them in a flow layout automatically.</value>
  </data>
  <data name="DescriptionFolderBrowserDialog" xml:space="preserve">
    <value>Displays a dialog box that prompts the user to select a folder.</value>
  </data>
  <data name="DescriptionFontDialog" xml:space="preserve">
    <value>Displays a dialog box that prompts the user to choose a font from those installed on the local computer.</value>
  </data>
  <data name="DescriptionGroupBox" xml:space="preserve">
    <value>Displays a frame around a group of controls with an optional caption.</value>
  </data>
  <data name="DescriptionHelpProvider" xml:space="preserve">
    <value>Provides pop-up or online Help for controls.</value>
  </data>
  <data name="DescriptionHScrollBar" xml:space="preserve">
    <value>Enables its parent component to scroll content horizontally. Unnecessary if the parent has an autoscroll attribute, and that attribute is enabled.</value>
  </data>
  <data name="DescriptionImageList" xml:space="preserve">
    <value>Manages a collection of images that are typically used by other controls such as ListView, TreeView, or ToolStrip.</value>
  </data>
  <data name="DescriptionLabel" xml:space="preserve">
    <value>Provides run-time information or descriptive text for a control.</value>
  </data>
  <data name="DescriptionLinkLabel" xml:space="preserve">
    <value>Displays a label control that supports hyperlink functionality, formatting, and tracking.</value>
  </data>
  <data name="DescriptionListBox" xml:space="preserve">
    <value>Displays a list from which the user can select items.</value>
  </data>
  <data name="DescriptionListView" xml:space="preserve">
    <value>Displays a collection of items in one of five different views.</value>
  </data>
  <data name="DescriptionMaskedTextBox" xml:space="preserve">
    <value>Uses a mask to distinguish between proper and improper user input.</value>
  </data>
  <data name="DescriptionMenuStrip" xml:space="preserve">
    <value>Displays application commands and options grouped by functionality.</value>
  </data>
  <data name="DescriptionMonthCalendar" xml:space="preserve">
    <value>Displays a monthly calendar from which the user can select a date.</value>
  </data>
  <data name="DescriptionNotifyIcon" xml:space="preserve">
    <value>Displays an icon in the notification area, on the right side of the Windows taskbar, during run time.</value>
  </data>
  <data name="DescriptionNumericUpDown" xml:space="preserve">
    <value>Displays a single numeric value that the user can increment and decrement by clicking up and down buttons on the control.</value>
  </data>
  <data name="DescriptionOpenFileDialog" xml:space="preserve">
    <value>Displays a dialog box that prompts the user to open a file.</value>
  </data>
  <data name="DescriptionPageSetupDialog" xml:space="preserve">
    <value>Displays a dialog box that enables the user to change page-related print settings, including margins and paper orientation.</value>
  </data>
  <data name="DescriptionPanel" xml:space="preserve">
    <value>Enables you to group collections of controls.</value>
  </data>
  <data name="DescriptionPictureBox" xml:space="preserve">
    <value>Displays an image.</value>
  </data>
  <data name="DescriptionPrintDialog" xml:space="preserve">
    <value>Displays a dialog box that enables the user to select a printer and choose other print options such as the number of copies and page orientation.</value>
  </data>
  <data name="DescriptionPrintPreviewControl" xml:space="preserve">
    <value>Represents only the portion of a print preview that shows the document being previewed. Does not contain any dialog boxes or buttons.</value>
  </data>
  <data name="DescriptionPrintPreviewDialog" xml:space="preserve">
    <value>Displays a dialog box that shows the user a preview of what the associated document will look like when printed.</value>
  </data>
  <data name="DescriptionProgressBar" xml:space="preserve">
    <value>Displays a bar that fills to indicate to the user the progress of an operation.</value>
  </data>
  <data name="DescriptionPropertyGrid" xml:space="preserve">
    <value>Provides a user interface for browsing the properties of an object.</value>
  </data>
  <data name="DescriptionRadioButton" xml:space="preserve">
    <value>Enables the user to select a single option from a group of choices when paired with other RadioButtons.</value>
  </data>
  <data name="DescriptionRichTextBox" xml:space="preserve">
    <value>Provides advanced text entry and editing features such as character and paragraph formatting.</value>
  </data>
  <data name="DescriptionSaveFileDialog" xml:space="preserve">
    <value>Displays a dialog box that prompts the user to select a location for saving a file.</value>
  </data>
  <data name="DescriptionSplitContainer" xml:space="preserve">
    <value>Divides a container's display area into two resizable panels to which you can add controls.</value>
  </data>
  <data name="DescriptionSplitter" xml:space="preserve">
    <value>Divides a container's display area into two areas which can be resized.</value>
  </data>
  <data name="DescriptionStatusStrip" xml:space="preserve">
    <value>Displays information to the user about the object being viewed, the object's components, or the object's operation.</value>
  </data>
  <data name="DescriptionTabControl" xml:space="preserve">
    <value>Manages and displays to the user a related collection of tabs that can contain controls and components.</value>
  </data>
  <data name="DescriptionTableLayoutPanel" xml:space="preserve">
    <value>Handles the layout of its components and arranges them in the format of a table automatically.</value>
  </data>
  <data name="DescriptionTextBox" xml:space="preserve">
    <value>Enables the user to enter text, and provides multiline editing and password character masking.</value>
  </data>
  <data name="DescriptionTimer" xml:space="preserve">
    <value>Component that raises an event at user defined intervals</value>
  </data>
  <data name="DescriptionToolStrip" xml:space="preserve">
    <value>Provides toolbars and other user interface elements that support many appearance options, and that support overflow and run-time item reordering.</value>
  </data>
  <data name="DescriptionToolTip" xml:space="preserve">
    <value>Displays information when the user moves the pointer over an associated control.</value>
  </data>
  <data name="DescriptionTrackBar" xml:space="preserve">
    <value>Enables the user to choose between a range of values by sliding a small bar along another bar.</value>
  </data>
  <data name="DescriptionTreeView" xml:space="preserve">
    <value>Displays a hierarchical collection of labeled items to the user that optionally contain an image.</value>
  </data>
  <data name="DescriptionVScrollBar" xml:space="preserve">
    <value>Enables its parent component to scroll content vertically. Unnecessary if the parent has an autoscroll attribute, and the attribute is enabled.</value>
  </data>
  <data name="DescriptionWebBrowser" xml:space="preserve">
    <value>Enables the user to browse Web pages inside your form.</value>
  </data>
  <data name="DispInvokeFailed" xml:space="preserve">
    <value>Operation {0} on the component did not succeed, generating the error code 0x{1:X}.</value>
  </data>
  <data name="DomainUpDownItemsDescr" xml:space="preserve">
    <value>The allowable values of the DomainUpDown.</value>
  </data>
  <data name="DomainUpDownOnSelectedItemChangedDescr" xml:space="preserve">
    <value>Occurs when the selected item in the control changes.</value>
  </data>
  <data name="DomainUpDownSelectedIndexDescr" xml:space="preserve">
    <value>The index of the selected domain value.</value>
  </data>
  <data name="DomainUpDownSelectedItemDescr" xml:space="preserve">
    <value>The currently selected domain value.</value>
  </data>
  <data name="DomainUpDownSortedDescr" xml:space="preserve">
    <value>Controls whether items in the domain list are sorted.</value>
  </data>
  <data name="DomainUpDownWrapDescr" xml:space="preserve">
    <value>Indicates whether values wrap around at either end of the item list.</value>
  </data>
  <data name="DragDropRegFailed" xml:space="preserve">
    <value>DragDrop registration did not succeed.</value>
  </data>
  <data name="drawItemEventDescr" xml:space="preserve">
    <value>Occurs whenever a particular item/area needs to be painted.</value>
  </data>
  <data name="ErrorBadInputLanguage" xml:space="preserve">
    <value>inputLanguage is not recognized by the system.</value>
  </data>
  <data name="ErrorCollectionFull" xml:space="preserve">
    <value>Collection has reached its maximum capacity.</value>
  </data>
  <data name="ErrorCreatingHandle" xml:space="preserve">
    <value>Error creating window handle.</value>
  </data>
  <data name="ErrorNoMarshalingThread" xml:space="preserve">
    <value>Invoke or BeginInvoke cannot be called on a control until the window handle has been created.</value>
  </data>
  <data name="ErrorPropertyPageFailed" xml:space="preserve">
    <value>Component did not succeed to show the property page.</value>
  </data>
  <data name="ErrorProviderBlinkRateDescr" xml:space="preserve">
    <value>The rate in milliseconds at which the error icon blinks.</value>
  </data>
  <data name="ErrorProviderBlinkStyleDescr" xml:space="preserve">
    <value>Controls whether the error icon blinks when an error is set.</value>
  </data>
  <data name="ErrorProviderContainerControlDescr" xml:space="preserve">
    <value>The parent control, usually the form, that contains the data-bound controls on which the ErrorProvider can display error icons.</value>
  </data>
  <data name="ErrorProviderDataMemberDescr" xml:space="preserve">
    <value>Indicates the sub-list of data from the DataSource to bind errors against.</value>
  </data>
  <data name="ErrorProviderDataSourceDescr" xml:space="preserve">
    <value>Indicates the source of data to bind errors against.</value>
  </data>
  <data name="ErrorProviderErrorDescr" xml:space="preserve">
    <value>The error description for a control.</value>
  </data>
  <data name="ErrorProviderIconAlignmentDescr" xml:space="preserve">
    <value>The location of the error icon relative to the control.</value>
  </data>
  <data name="ErrorProviderIconDescr" xml:space="preserve">
    <value>The icon used to indicate an error.</value>
  </data>
  <data name="ErrorProviderIconPaddingDescr" xml:space="preserve">
    <value>The number of pixels to leave between the error icon and the control.</value>
  </data>
  <data name="ErrorSettingWindowRegion" xml:space="preserve">
    <value>Error occurred while trying to set the window region for the MDI client.</value>
  </data>
  <data name="ErrorTypeConverterFailed" xml:space="preserve">
    <value>Component did not succeed to show the editor.</value>
  </data>
  <data name="ExceptionCreatingCompEditorControl" xml:space="preserve">
    <value>ComponentEditorControl: {0} cannot be created.</value>
  </data>
  <data name="ExceptionCreatingObject" xml:space="preserve">
    <value>Exception occurred while trying to create an instance of {0}. The exception was "{1}".</value>
  </data>
  <data name="ExDlgCancel" xml:space="preserve">
    <value>Cancel</value>
  </data>
  <data name="ExDlgCaption" xml:space="preserve">
    <value>Microsoft .NET</value>
  </data>
  <data name="ExDlgCaption2" xml:space="preserve">
    <value>{0}</value>
  </data>
  <data name="ExDlgContinue" xml:space="preserve">
    <value>&amp;Continue</value>
  </data>
  <data name="ExDlgContinueErrorText" xml:space="preserve">
    <value>Unhandled exception has occurred in a component in your application. If you click Continue, the application will ignore this error and attempt to continue.

{0}.</value>
  </data>
  <data name="ExDlgDetailsText" xml:space="preserve">
    <value>Error Text</value>
  </data>
  <data name="ExDlgErrorText" xml:space="preserve">
    <value>Unhandled exception has occurred in your application. If you click Continue, the application will ignore this error and attempt to continue. If you click Quit, the application will close immediately.

{0}.</value>
  </data>
  <data name="ExDlgHelp" xml:space="preserve">
    <value>&amp;Help</value>
  </data>
  <data name="ExDlgMsgExceptionSection" xml:space="preserve">
    <value>Exception Text</value>
  </data>
  <data name="ExDlgMsgFooterNonSwitchable" xml:space="preserve">
    <value>Application does not support Windows Forms just-in-time (JIT)
debugging. Contact the application author for more
information.
</value>
  </data>
  <data name="ExDlgMsgFooterSwitchable" xml:space="preserve">
    <value />
  </data>
  <data name="ExDlgMsgHeaderNonSwitchable" xml:space="preserve">
    <value>Application does not support just-in-time (JIT)
debugging. See the end of this message for details.
</value>
  </data>
  <data name="ExDlgMsgHeaderSwitchable" xml:space="preserve">
    <value>See the end of this message for details on invoking 
just-in-time (JIT) debugging instead of this dialog box.
</value>
  </data>
  <data name="ExDlgMsgJITDebuggingSection" xml:space="preserve">
    <value>JIT Debugging</value>
  </data>
  <data name="ExDlgMsgLoadedAssembliesEntry" xml:space="preserve">
    <value>{0}
    Assembly Version: {1}
    Win32 Version: {2}
    CodeBase: {3}
</value>
  </data>
  <data name="ExDlgMsgLoadedAssembliesSection" xml:space="preserve">
    <value>Loaded Assemblies</value>
  </data>
  <data name="ExDlgMsgSectionSeperator" xml:space="preserve">
    <value>
************** {0} **************
</value>
  </data>
  <data name="ExDlgMsgSeperator" xml:space="preserve">
    <value>----------------------------------------
</value>
  </data>
  <data name="ExDlgOk" xml:space="preserve">
    <value>OK</value>
  </data>
  <data name="ExDlgQuit" xml:space="preserve">
    <value>&amp;Quit</value>
  </data>
  <data name="ExDlgSecurityContinueErrorText" xml:space="preserve">
    <value>Application attempted to perform an operation not allowed by the security policy. To grant this application the required permission, contact your system administrator, or use the Microsoft .NET Configuration tool.

If you click Continue, the application will ignore this error and attempt to continue.

{1}.</value>
  </data>
  <data name="ExDlgSecurityErrorText" xml:space="preserve">
    <value>Application attempted to perform an operation not allowed by the security policy. To grant this application the required permission, contact your system administrator, or use the Microsoft .NET Configuration tool.

If you click Continue, the application will ignore this error and attempt to continue. If you click Quit, the application will close immediately.

{1}.</value>
  </data>
  <data name="ExDlgShowDetails" xml:space="preserve">
    <value>&amp;Details</value>
  </data>
  <data name="ExDlgWarningText" xml:space="preserve">
    <value>{0}.</value>
  </data>
  <data name="ExternalException" xml:space="preserve">
    <value>External exception</value>
  </data>
  <data name="FDaddExtensionDescr" xml:space="preserve">
    <value>Controls whether extensions are automatically added to file names.</value>
  </data>
  <data name="FDcheckFileExistsDescr" xml:space="preserve">
    <value>Checks that the specified file exists before returning from the dialog.</value>
  </data>
  <data name="FDcheckPathExistsDescr" xml:space="preserve">
    <value>Checks that the specified path exists before returning from the dialog.</value>
  </data>
  <data name="FDdefaultExtDescr" xml:space="preserve">
    <value>The default file name extension. If the user types a file name, this extension is added at the end of the file name if one is not specified.</value>
  </data>
  <data name="FDdereferenceLinksDescr" xml:space="preserve">
    <value>Controls whether shortcuts are dereferenced before returning from the dialog.</value>
  </data>
  <data name="FDfileNameDescr" xml:space="preserve">
    <value>The file first shown in the dialog box, or the last one selected by the user.</value>
  </data>
  <data name="FDFileNamesDescr" xml:space="preserve">
    <value>Retrieves the file names of all selected files in the dialog box.</value>
  </data>
  <data name="FDfileOkDescr" xml:space="preserve">
    <value>Occurs when the user clicks the Open or Save button in the dialog box.</value>
  </data>
  <data name="FDfilterDescr" xml:space="preserve">
    <value>The file filters to display in the dialog box, for example, "C# files|*.cs|All files|*.*".</value>
  </data>
  <data name="FDfilterIndexDescr" xml:space="preserve">
    <value>The index of the file filter selected in the dialog box. The first item has an index of 1.</value>
  </data>
  <data name="FDinitialDirDescr" xml:space="preserve">
    <value>The initial directory for the dialog box.</value>
  </data>
  <data name="FDrestoreDirectoryDescr" xml:space="preserve">
    <value>Controls whether the dialog box restores the current directory before closing.</value>
  </data>
  <data name="FDshowHelpDescr" xml:space="preserve">
    <value>Enables the Help button.</value>
  </data>
  <data name="FDsupportMultiDottedExtensionsDescr" xml:space="preserve">
    <value>Controls whether multi-dotted extensions are supported.</value>
  </data>
  <data name="FDtitleDescr" xml:space="preserve">
    <value>The string to display in the title bar of the dialog box.</value>
  </data>
  <data name="FDvalidateNamesDescr" xml:space="preserve">
    <value>Controls whether the dialog box ensures that file names do not contain invalid characters or sequences.</value>
  </data>
  <data name="FileDialogBufferTooSmall" xml:space="preserve">
    <value>Too many files selected. Select fewer files and try again.</value>
  </data>
  <data name="FileDialogCreatePrompt" xml:space="preserve">
    <value>File {0} does not exist.
Do you want to create it?</value>
  </data>
  <data name="FileDialogFileNotFound" xml:space="preserve">
    <value>File {0} does not exist.
Verify that the correct file name was given.</value>
  </data>
  <data name="FileDialogInvalidFileName" xml:space="preserve">
    <value>File {0} is not a valid file name.</value>
  </data>
  <data name="FileDialogInvalidFilter" xml:space="preserve">
    <value>Filter string you provided is not valid. The filter string must contain a description of the filter, followed by the vertical bar (|) and the filter pattern. The strings for different filtering options must also be separated by the vertical bar. Example: "Text files (*.txt)|*.txt|All files (*.*)|*.*"</value>
  </data>
  <data name="FileDialogInvalidFilterIndex" xml:space="preserve">
    <value>Filter index not valid.</value>
  </data>
  <data name="FileDialogOverwritePrompt" xml:space="preserve">
    <value>File {0} already exists.
Do you want to replace it?</value>
  </data>
  <data name="FileDialogSubLassFailure" xml:space="preserve">
    <value>Attempt to subclass a list box did not succeed. Not enough memory is available.</value>
  </data>
  <data name="FilterRequiresIBindingListView" xml:space="preserve">
    <value>Can only set filter on an IBindingListView where SupportsFiltering is true.</value>
  </data>
  <data name="FindKeyMayNotBeEmptyOrNull" xml:space="preserve">
    <value>Key specified was either empty or null.</value>
  </data>
  <data name="FlowPanelFlowDirectionDescr" xml:space="preserve">
    <value>Specifies the direction in which controls are laid out.</value>
  </data>
  <data name="FlowPanelWrapContentsDescr" xml:space="preserve">
    <value>Indicates whether contents are wrapped or clipped at the control boundary.</value>
  </data>
  <data name="FnDallowScriptChangeDescr" xml:space="preserve">
    <value>Controls whether the character set of the font can be changed.</value>
  </data>
  <data name="FnDallowSimulationsDescr" xml:space="preserve">
    <value>Controls whether GDI font simulations are allowed.</value>
  </data>
  <data name="FnDallowVectorFontsDescr" xml:space="preserve">
    <value>Controls whether vector fonts can be selected.</value>
  </data>
  <data name="FnDallowVerticalFontsDescr" xml:space="preserve">
    <value>Controls whether vertical fonts can be selected.</value>
  </data>
  <data name="FnDapplyDescr" xml:space="preserve">
    <value>Occurs when the user clicks the Apply button.</value>
  </data>
  <data name="FnDcolorDescr" xml:space="preserve">
    <value>The color selected in the dialog box.</value>
  </data>
  <data name="FnDfixedPitchOnlyDescr" xml:space="preserve">
    <value>Controls whether only fixed pitch fonts can be selected.</value>
  </data>
  <data name="FnDfontDescr" xml:space="preserve">
    <value>The font selected in the dialog box.</value>
  </data>
  <data name="FnDfontMustExistDescr" xml:space="preserve">
    <value>Controls whether to report an error if the selected font does not exist.</value>
  </data>
  <data name="FnDmaxSizeDescr" xml:space="preserve">
    <value>The maximum point size that can be Selected (or zero to disable).</value>
  </data>
  <data name="FnDminSizeDescr" xml:space="preserve">
    <value>The minimum point size that can be Selected (or zero to disable).</value>
  </data>
  <data name="FnDscriptsOnlyDescr" xml:space="preserve">
    <value>Controls whether to exclude OEM and Symbol character sets.</value>
  </data>
  <data name="FnDshowApplyDescr" xml:space="preserve">
    <value>Controls whether to show the Apply button.</value>
  </data>
  <data name="FnDshowColorDescr" xml:space="preserve">
    <value>Controls whether to show a color choice.</value>
  </data>
  <data name="FnDshowEffectsDescr" xml:space="preserve">
    <value>Controls whether to show the underline, strikeout, and font color selections.</value>
  </data>
  <data name="FnDshowHelpDescr" xml:space="preserve">
    <value>Controls whether to show the Help button.</value>
  </data>
  <data name="FolderBrowserDialogDescription" xml:space="preserve">
    <value>The string that is displayed above the tree view control in the dialog box. This string can be used to specify instructions to the user.</value>
  </data>
  <data name="FolderBrowserDialogNoRootFolder" xml:space="preserve">
    <value>Unable to retrieve the root folder.</value>
  </data>
  <data name="FolderBrowserDialogRootFolder" xml:space="preserve">
    <value>The location of the root folder from which to start browsing. Only the specified folder and any subfolders that are beneath it will appear in the dialog box.</value>
  </data>
  <data name="FolderBrowserDialogSelectedPath" xml:space="preserve">
    <value>The path of the folder first selected in the dialog or the last one selected by the user.</value>
  </data>
  <data name="FolderBrowserDialogShowNewFolderButton" xml:space="preserve">
    <value>Include the New Folder button in the dialog box.</value>
  </data>
  <data name="FormAcceptButtonDescr" xml:space="preserve">
    <value>The accept button of the form. If this is set, the button is 'clicked' whenever the user presses the 'ENTER' key.</value>
  </data>
  <data name="FormActiveMDIChildDescr" xml:space="preserve">
    <value>The currently active MDI child form.</value>
  </data>
  <data name="FormatControlFormatDescr" xml:space="preserve">
    <value>Indicates the Format object that this control is currently using to format its values.</value>
  </data>
  <data name="Formatter_CantConvert" xml:space="preserve">
    <value>Value '{0}' cannot be converted to type '{1}'.</value>
  </data>
  <data name="Formatter_CantConvertNull" xml:space="preserve">
    <value>Null value cannot be converted to type '{1}'.</value>
  </data>
  <data name="FormAutoScaleDescr" xml:space="preserve">
    <value>If set to true, the form will automatically scale with the screen font.</value>
  </data>
  <data name="FormAutoScrollDescr" xml:space="preserve">
    <value>Indicates whether scroll bars automatically appear when the control contents are larger than its visible area.</value>
  </data>
  <data name="FormAutoScrollMarginDescr" xml:space="preserve">
    <value>The margin around controls during auto scroll.</value>
  </data>
  <data name="FormAutoScrollMinSizeDescr" xml:space="preserve">
    <value>The minimum logical size for the auto scroll region.</value>
  </data>
  <data name="FormAutoScrollPositionDescr" xml:space="preserve">
    <value>The current position of the auto-scrolling scroll bar.</value>
  </data>
  <data name="FormBorderStyleDescr" xml:space="preserve">
    <value>Indicates the appearance and behavior of the border and title bar of the form.</value>
  </data>
  <data name="FormCancelButtonDescr" xml:space="preserve">
    <value>The cancel button of the form. If this property is set, the button is 'clicked' whenever the user presses the 'ESC' key.</value>
  </data>
  <data name="FormControlBoxDescr" xml:space="preserve">
    <value>Determines whether a form has a Control/System menu box.</value>
  </data>
  <data name="FormDesktopBoundsDescr" xml:space="preserve">
    <value>The bounds of this form in desktop coordinates.</value>
  </data>
  <data name="FormDesktopLocationDescr" xml:space="preserve">
    <value>The location of this form in desktop coordinates.</value>
  </data>
  <data name="FormDialogResultDescr" xml:space="preserve">
    <value>The value this form will return if displayed as a dialog box.</value>
  </data>
  <data name="FormHelpButtonClickedDescr" xml:space="preserve">
    <value>Event raised when the help button is clicked.</value>
  </data>
  <data name="FormHelpButtonDescr" xml:space="preserve">
    <value>Determines whether a form has a Help button on the caption bar.</value>
  </data>
  <data name="FormIconDescr" xml:space="preserve">
    <value>Indicates the icon for a form. This icon is displayed in the form's system menu box and when the form is minimized.</value>
  </data>
  <data name="FormIsMDIChildDescr" xml:space="preserve">
    <value>Determines whether the form is a child of a MDI container.</value>
  </data>
  <data name="FormIsMDIContainerDescr" xml:space="preserve">
    <value>Determines whether the form is an MDI container.</value>
  </data>
  <data name="FormKeyPreviewDescr" xml:space="preserve">
    <value>Determines whether keyboard events for controls on the form are registered with the form.</value>
  </data>
  <data name="FormMaximizeBoxDescr" xml:space="preserve">
    <value>Determines whether a form has a maximize box in the upper-right corner of its caption bar.</value>
  </data>
  <data name="FormMaximumSizeDescr" xml:space="preserve">
    <value>The maximum size the form can be resized to.</value>
  </data>
  <data name="FormMDIChildrenDescr" xml:space="preserve">
    <value>Retrieves the MDI children of this form.</value>
  </data>
  <data name="FormMDIParentAndChild" xml:space="preserve">
    <value>Form cannot be both an MDI child and MDI parent.</value>
  </data>
  <data name="FormMDIParentCannotAdd" xml:space="preserve">
    <value>Form cannot be added to the Controls collection that has a valid MDI parent.</value>
  </data>
  <data name="FormMDIParentDescr" xml:space="preserve">
    <value>Retrieves the MDI parent of this form.</value>
  </data>
  <data name="FormMenuStripDescr" xml:space="preserve">
    <value>Specifies the primary MenuStrip for the Form. This property is used for keyboard activation and automatic merging in MDI.</value>
  </data>
  <data name="FormMinimizeBoxDescr" xml:space="preserve">
    <value>Determines whether a form has a minimize box in the upper-right corner of its caption bar.</value>
  </data>
  <data name="FormMinimumSizeDescr" xml:space="preserve">
    <value>The minimum size the form can be resized to.</value>
  </data>
  <data name="FormModalDescr" xml:space="preserve">
    <value>Indicates if this form is currently being displayed as a modal dialog box.</value>
  </data>
  <data name="FormOnActivateDescr" xml:space="preserve">
    <value>Occurs whenever the form is activated.</value>
  </data>
  <data name="FormOnClosedDescr" xml:space="preserve">
    <value>Occurs whenever the user closes the form, after the form has been closed.</value>
  </data>
  <data name="FormOnClosingDescr" xml:space="preserve">
    <value>Occurs whenever the user closes the form, before the form has been closed.</value>
  </data>
  <data name="FormOnDeactivateDescr" xml:space="preserve">
    <value>Occurs whenever the form is deactivated.</value>
  </data>
  <data name="FormOnFormClosedDescr" xml:space="preserve">
    <value>Occurs whenever the user closes the form, after the form has been closed and specifies the close reason.</value>
  </data>
  <data name="FormOnFormClosingDescr" xml:space="preserve">
    <value>Occurs whenever the user closes the form, before the form has been closed and specifies the close reason.</value>
  </data>
  <data name="FormOnInputLangChangeDescr" xml:space="preserve">
    <value>Occurs whenever the language used for input for this form changes.</value>
  </data>
  <data name="FormOnInputLangChangeRequestDescr" xml:space="preserve">
    <value>A request by the system to change the input language for this form. This request can be refused.</value>
  </data>
  <data name="FormOnLoadDescr" xml:space="preserve">
    <value>Occurs whenever the user loads the form.</value>
  </data>
  <data name="FormOnMaximizedBoundsChangedDescr" xml:space="preserve">
    <value>Event raised when the value of the MaximizedBounds property is changed on Form.</value>
  </data>
  <data name="FormOnMaximumSizeChangedDescr" xml:space="preserve">
    <value>Event raised when the value of the MaximumSize property is changed on Form.</value>
  </data>
  <data name="FormOnMDIChildActivateDescr" xml:space="preserve">
    <value>Occurs when an MDI Child window is activated.</value>
  </data>
  <data name="FormOnMenuCompleteDescr" xml:space="preserve">
    <value>Occurs when menu selection is completed and menu modal message loop has exited.</value>
  </data>
  <data name="FormOnMenuStartDescr" xml:space="preserve">
    <value>Occurs when any menu is displayed and menu modal message loop is entered.</value>
  </data>
  <data name="FormOnMinimumSizeChangedDescr" xml:space="preserve">
    <value>Event raised when the value of the MinimumSize property is changed on Form.</value>
  </data>
  <data name="FormOnResizeBeginDescr" xml:space="preserve">
    <value>Occurs when the form enters the sizing modal loop.</value>
  </data>
  <data name="FormOnResizeEndDescr" xml:space="preserve">
    <value>Occurs when the form exits the sizing modal loop.</value>
  </data>
  <data name="FormOnShownDescr" xml:space="preserve">
    <value>Occurs whenever the form is first shown.</value>
  </data>
  <data name="FormOpacityDescr" xml:space="preserve">
    <value>The opacity percentage of the control. </value>
  </data>
  <data name="FormOwnedFormsDescr" xml:space="preserve">
    <value>Array of forms owned by this form.</value>
  </data>
  <data name="FormOwnerDescr" xml:space="preserve">
    <value>The owner of this form.</value>
  </data>
  <data name="FormShowIconDescr" xml:space="preserve">
    <value>Indicates whether an icon is displayed in the title bar of the form.</value>
  </data>
  <data name="FormShowInTaskbarDescr" xml:space="preserve">
    <value>Determines whether the form appears in the Windows Taskbar.</value>
  </data>
  <data name="FormSizeGripStyleDescr" xml:space="preserve">
    <value>Determines when the SizeGrip will be displayed for the form.</value>
  </data>
  <data name="FormStartPositionDescr" xml:space="preserve">
    <value>Determines the position of a form when it first appears.</value>
  </data>
  <data name="FormTopMostDescr" xml:space="preserve">
    <value>Indicates whether the form always appears above all other forms that do not have this property set to true.</value>
  </data>
  <data name="FormTransparencyKeyDescr" xml:space="preserve">
    <value>A color which will appear transparent when painted on the form.</value>
  </data>
  <data name="FormWindowStateDescr" xml:space="preserve">
    <value>Determines the initial visual state of the form.</value>
  </data>
  <data name="GridItemDisposed" xml:space="preserve">
    <value>The GridItem has been disposed and is no longer usable.</value>
  </data>
  <data name="GridItemNotExpandable" xml:space="preserve">
    <value>The GridItem cannot be expanded.</value>
  </data>
  <data name="GridPanelCellPositionDescr" xml:space="preserve">
    <value>Specifies the Row and Column position of the control.</value>
  </data>
  <data name="GridPanelColumnDescr" xml:space="preserve">
    <value>The column position of the specified child control.</value>
  </data>
  <data name="GridPanelColumnsDescr" xml:space="preserve">
    <value>The number of columns on the table.</value>
  </data>
  <data name="GridPanelColumnStylesDescr" xml:space="preserve">
    <value>The column styles of the table.</value>
  </data>
  <data name="GridPanelGetAlignmentDescr" xml:space="preserve">
    <value>The alignment of the control.</value>
  </data>
  <data name="GridPanelGetBoxStretchDescr" xml:space="preserve">
    <value>The box stretch of the control.</value>
  </data>
  <data name="GridPanelGetColumnSpanDescr" xml:space="preserve">
    <value>The column span of the control.</value>
  </data>
  <data name="GridPanelGetRowSpanDescr" xml:space="preserve">
    <value>The row span of the control.</value>
  </data>
  <data name="GridPanelRowDescr" xml:space="preserve">
    <value>The row position of the absolutely positioned element.</value>
  </data>
  <data name="GridPanelRowsDescr" xml:space="preserve">
    <value>The number of rows on the table.</value>
  </data>
  <data name="GridPanelRowStylesDescr" xml:space="preserve">
    <value>The row styles of the table.</value>
  </data>
  <data name="HandleAlreadyExists" xml:space="preserve">
    <value>Window handle already exists.</value>
  </data>
  <data name="HelpCaption" xml:space="preserve">
    <value>Help</value>
  </data>
  <data name="HelpInvalidURL" xml:space="preserve">
    <value>Help URL '{0}' is not valid.</value>
  </data>
  <data name="HelpProviderHelpKeywordDescr" xml:space="preserve">
    <value>Determines the Help keyword associated with this control.</value>
  </data>
  <data name="HelpProviderHelpNamespaceDescr" xml:space="preserve">
    <value>The Help namespace (for example HTML 1.0 Help file) that will be used. It is only used for controls that have the HelpKeyword set.</value>
  </data>
  <data name="HelpProviderHelpStringDescr" xml:space="preserve">
    <value>Determines the Help string associated with this control.</value>
  </data>
  <data name="HelpProviderNavigatorDescr" xml:space="preserve">
    <value>Determines the kind of Help associated with this control.</value>
  </data>
  <data name="HelpProviderShowHelpDescr" xml:space="preserve">
    <value>Determines if Help should be displayed for this control.</value>
  </data>
  <data name="HtmlDocumentInvalidDomain" xml:space="preserve">
    <value>Argument for the Domain property must be a fully qualified domain name using Domain Name System (DNS) conventions.</value>
  </data>
  <data name="HtmlElementAttributeNotSupported" xml:space="preserve">
    <value>The attribute you specified is not supported on this element.</value>
  </data>
  <data name="HtmlElementMethodNotSupported" xml:space="preserve">
    <value>Method is not supported on this type of HtmlElement.</value>
  </data>
  <data name="HtmlElementPropertyNotSupported" xml:space="preserve">
    <value>Property is not supported on this type of HtmlElement.</value>
  </data>
  <data name="ICurrencyManagerProviderDescr" xml:space="preserve">
    <value>Provides custom binding management for components.</value>
  </data>
  <data name="IllegalCrossThreadCall" xml:space="preserve">
    <value>Cross-thread operation not valid: Control '{0}' accessed from a thread other than the thread it was created on.</value>
  </data>
  <data name="IllegalCrossThreadCallWithStack" xml:space="preserve">
    <value>Cross-thread operation not valid: Control '{0}' accessed from a thread other than the thread it was created on.
Stack trace where the illegal operation occurred was:
{1}"</value>
  </data>
  <data name="IllegalState" xml:space="preserve">
    <value>Internal state of the {1} class is not valid.</value>
  </data>
  <data name="ImageListAddFailed" xml:space="preserve">
    <value>Image cannot be added to the ImageList.</value>
  </data>
  <data name="ImageListAllowMirroringDescr" xml:space="preserve">
    <value>Indicates whether the images in the list should be mirrored.</value>
  </data>
  <data name="ImageListBadImage" xml:space="preserve">
    <value>Parameter must be of type Image.</value>
  </data>
  <data name="ImageListBitmap" xml:space="preserve">
    <value>Image must be a Bitmap.</value>
  </data>
  <data name="ImageListColorDepthDescr" xml:space="preserve">
    <value>The number of colors to use to render images.</value>
  </data>
  <data name="ImageListCreateFailed" xml:space="preserve">
    <value>Creation of the ImageList handle did not succeed.</value>
  </data>
  <data name="ImageListEntryType" xml:space="preserve">
    <value>Image added to an ImageList must either derive from Image or be an Icon.</value>
  </data>
  <data name="ImageListGetFailed" xml:space="preserve">
    <value>Retrieval of the image from ImageList did not succeed.</value>
  </data>
  <data name="ImageListHandleCreatedDescr" xml:space="preserve">
    <value>Indicates if the native handle has been created for this ImageList.</value>
  </data>
  <data name="ImageListHandleDescr" xml:space="preserve">
    <value>The native handle of the ImageList.</value>
  </data>
  <data name="ImageListImagesDescr" xml:space="preserve">
    <value>The images stored in this ImageList.</value>
  </data>
  <data name="ImageListImageStreamDescr" xml:space="preserve">
    <value>Retrieves an ImageList streamer for persisting images.</value>
  </data>
  <data name="ImageListImageTooShort" xml:space="preserve">
    <value>Image strip shorter than the ImageSize property cannot be added.</value>
  </data>
  <data name="ImageListOnRecreateHandleDescr" xml:space="preserve">
    <value>Occurs when the ImageList needs to recreate its handle.</value>
  </data>
  <data name="ImageListRemoveFailed" xml:space="preserve">
    <value>Removal of the image from ImageList did not succeed.</value>
  </data>
  <data name="ImageListReplaceFailed" xml:space="preserve">
    <value>Replacement of the image in ImageList did not succeed.</value>
  </data>
  <data name="ImageListRightToLeftInvalidArgument" xml:space="preserve">
    <value>'Inherit' is not a valid value for this property.  Must be set to 'Yes' or 'No'.</value>
  </data>
  <data name="ImageListSizeDescr" xml:space="preserve">
    <value>The size of individual images in the ImageList.</value>
  </data>
  <data name="ImageListStreamerLoadFailed" xml:space="preserve">
    <value>Loading of the ImageList did not succeed.</value>
  </data>
  <data name="ImageListStreamerSaveFailed" xml:space="preserve">
    <value>Saving of the ImageList did not succeed.</value>
  </data>
  <data name="ImageListStripBadWidth" xml:space="preserve">
    <value>Width of the image strip must be a positive multiple of ImageSize.Width.</value>
  </data>
  <data name="ImageListTransparentColorDescr" xml:space="preserve">
    <value>The color that is treated as transparent.</value>
  </data>
  <data name="IndexOutOfRange" xml:space="preserve">
    <value>Index {0} is out of range.</value>
  </data>
  <data name="Invalid_boolean_attribute" xml:space="preserve">
    <value>Attribute {0} must be set to true or false.</value>
  </data>
  <data name="InvalidArgument" xml:space="preserve">
    <value>InvalidArgument=Value of '{1}' is not valid for '{0}'.</value>
  </data>
  <data name="InvalidBoundArgument" xml:space="preserve">
    <value>Value of '{1}' is not valid for '{0}'. '{0}' should be between {2} and {3}.</value>
  </data>
  <data name="InvalidCrossThreadControlCall" xml:space="preserve">
    <value>Action being performed on this control is being called from the wrong thread. Marshal to the correct thread using Control.Invoke or Control.BeginInvoke to perform this action.</value>
  </data>
  <data name="InvalidExBoundArgument" xml:space="preserve">
    <value>Value of '{1}' is not valid for '{0}'. '{0}' should be greater than {2} and less than {3}.</value>
  </data>
  <data name="InvalidFileFormat" xml:space="preserve">
    <value>File format is not valid.</value>
  </data>
  <data name="InvalidFileType" xml:space="preserve">
    <value>File type is not valid.</value>
  </data>
  <data name="InvalidGDIHandle" xml:space="preserve">
    <value>Win32 handle passed to {0} is not valid or is the wrong type.</value>
  </data>
  <data name="InvalidHighBoundArgument" xml:space="preserve">
    <value>Value of '{1}' is not valid for '{0}'. '{0}' must be less than {2}.</value>
  </data>
  <data name="InvalidHighBoundArgumentEx" xml:space="preserve">
    <value>Value of '{1}' is not valid for '{0}'. '{0}' must be less than or equal to {2}.</value>
  </data>
  <data name="InvalidLowBoundArgument" xml:space="preserve">
    <value>Value of '{1}' is not valid for '{0}'. '{0}' must be greater than {2}.</value>
  </data>
  <data name="InvalidLowBoundArgumentEx" xml:space="preserve">
    <value>Value of '{1}' is not valid for '{0}'. '{0}' must be greater than or equal to {2}.</value>
  </data>
  <data name="InvalidNullArgument" xml:space="preserve">
    <value>Null is not a valid value for '{0}'.</value>
  </data>
  <data name="InvalidNullItemInCollection" xml:space="preserve">
    <value>One or more items in the collection are null.</value>
  </data>
  <data name="InvalidPictureFormat" xml:space="preserve">
    <value>Image format is not valid. The image file may be corrupted.</value>
  </data>
  <data name="InvalidPictureType" xml:space="preserve">
    <value>Argument '{0}' must be a picture that can be used as a {1}.</value>
  </data>
  <data name="InvalidResXBasePathOperation" xml:space="preserve">
    <value>Property can be changed only before the enumeration.</value>
  </data>
  <data name="InvalidResXFile" xml:space="preserve">
    <value>ResX file {0} cannot be parsed.</value>
  </data>
  <data name="InvalidResXFileReaderWriterTypes" xml:space="preserve">
    <value>ResX input is not valid. Cannot find valid "resheader" tags for the ResX reader and writer type names.</value>
  </data>
  <data name="InvalidResXNoType" xml:space="preserve">
    <value>Could not find a type for a name.  The type name was '{0}'.</value>
  </data>
  <data name="InvalidResXResourceNoName" xml:space="preserve">
    <value>Cannot find a name for the resource with the value '{0}'.</value>
  </data>
  <data name="InvalidSendKeysKeyword" xml:space="preserve">
    <value>Keyword "{0}" is not valid.</value>
  </data>
  <data name="InvalidSendKeysRepeat" xml:space="preserve">
    <value>Specified repeat count is not valid.</value>
  </data>
  <data name="InvalidSendKeysString" xml:space="preserve">
    <value>SendKeys string '{0}' is not valid.</value>
  </data>
  <data name="InvalidSingleMonthSize" xml:space="preserve">
    <value>MonthCalendar size information cannot be retrieved.</value>
  </data>
  <data name="InvalidWndClsName" xml:space="preserve">
    <value>Window class name is not valid.</value>
  </data>
  <data name="InvocationException" xml:space="preserve">
    <value>Type {0} in the data at line {1}, position {2}, cannot be loaded because it threw the following exception during construction: {3}</value>
  </data>
  <data name="IsMirroredDescr" xml:space="preserve">
    <value>Indicates whether the control is mirrored.</value>
  </data>
  <data name="ISupportInitializeDescr" xml:space="preserve">
    <value>Specifies support for transacted initialization. </value>
  </data>
  <data name="KeysConverterInvalidKeyCombination" xml:space="preserve">
    <value>Key combination is not valid.</value>
  </data>
  <data name="KeysConverterInvalidKeyName" xml:space="preserve">
    <value>Key name is not valid.</value>
  </data>
  <data name="LabelAutoEllipsisDescr" xml:space="preserve">
    <value>Enables the automatic handling of text that extends beyond the width of the label control.</value>
  </data>
  <data name="LabelAutoSizeDescr" xml:space="preserve">
    <value>Enables automatic resizing based on font size. Note that this is only valid for label controls that do not wrap text.</value>
  </data>
  <data name="LabelBackgroundImageDescr" xml:space="preserve">
    <value>The background image of this control.</value>
  </data>
  <data name="LabelBorderDescr" xml:space="preserve">
    <value>Determines if the label has a visible border.</value>
  </data>
  <data name="LabelOnTextAlignChangedDescr" xml:space="preserve">
    <value>Event raised when the value of the TextAlign property is changed on Label.</value>
  </data>
  <data name="LabelPreferredHeightDescr" xml:space="preserve">
    <value>The preferred height of this control.</value>
  </data>
  <data name="LabelPreferredWidthDescr" xml:space="preserve">
    <value>The preferred width of this control.</value>
  </data>
  <data name="LabelTextAlignDescr" xml:space="preserve">
    <value>Determines the position of the text within the label.</value>
  </data>
  <data name="LabelUseMnemonicDescr" xml:space="preserve">
    <value>If true, the first character preceded by an ampersand (&amp;&amp;) will be used as the label's mnemonic key.</value>
  </data>
  <data name="LayoutEngineUnsupportedType" xml:space="preserve">
    <value>LayoutEngine cannot arrange objects of type '{0}'.</value>
  </data>
  <data name="LinkLabelActiveLinkColorDescr" xml:space="preserve">
    <value>Determines the color of the hyperlink when the user clicks the link.</value>
  </data>
  <data name="LinkLabelAreaLength" xml:space="preserve">
    <value>LinkArea length cannot be negative.</value>
  </data>
  <data name="LinkLabelAreaStart" xml:space="preserve">
    <value>LinkArea start cannot be negative.</value>
  </data>
  <data name="LinkLabelBadLink" xml:space="preserve">
    <value>Parameter must be of type Link.</value>
  </data>
  <data name="LinkLabelDisabledLinkColorDescr" xml:space="preserve">
    <value>Determines the color of the hyperlink when disabled.</value>
  </data>
  <data name="LinkLabelLinkAreaDescr" xml:space="preserve">
    <value>Portion of the text in the label to render as a hyperlink.</value>
  </data>
  <data name="LinkLabelLinkBehaviorDescr" xml:space="preserve">
    <value>Determines the underline behavior of the hyperlink.</value>
  </data>
  <data name="LinkLabelLinkClickedDescr" xml:space="preserve">
    <value>Occurs when the link is clicked.</value>
  </data>
  <data name="LinkLabelLinkColorDescr" xml:space="preserve">
    <value>Determines the color of the hyperlink in its default state.</value>
  </data>
  <data name="LinkLabelLinkVisitedDescr" xml:space="preserve">
    <value>Determines if the hyperlink should be rendered as visited.</value>
  </data>
  <data name="LinkLabelOverlap" xml:space="preserve">
    <value>Overlapping link regions.</value>
  </data>
  <data name="LinkLabelVisitedLinkColorDescr" xml:space="preserve">
    <value>Determines the color of the hyperlink when the LinkVisited property is set to true.</value>
  </data>
  <data name="ListBindingBindField" xml:space="preserve">
    <value>Cannot bind to the property or column {0} on the DataSource.</value>
  </data>
  <data name="ListBindingBindProperty" xml:space="preserve">
    <value>Cannot bind to the property '{0}' on the target control.</value>
  </data>
  <data name="ListBindingBindPropertyReadOnly" xml:space="preserve">
    <value>Cannot bind to property '{0}' because it is read-only.</value>
  </data>
  <data name="ListBindingFormatFailed" xml:space="preserve">
    <value>Cannot format the value to the desired type.</value>
  </data>
  <data name="ListBoxBorderDescr" xml:space="preserve">
    <value>Controls what type of border is drawn around the ListBox.</value>
  </data>
  <data name="ListBoxCantInsertIntoIntegerCollection" xml:space="preserve">
    <value>ListBox.IntegerCollection is sorted, and items cannot be inserted into it.</value>
  </data>
  <data name="ListBoxColumnWidthDescr" xml:space="preserve">
    <value>Indicates how wide each column should be in a multicolumn ListBox.</value>
  </data>
  <data name="ListBoxCustomTabOffsetsDescr" xml:space="preserve">
    <value>The collection of pixel offsets each corresponding TAB character will be placed from the near edge of the client area.</value>
  </data>
  <data name="ListBoxDrawModeDescr" xml:space="preserve">
    <value>Controls list box painting. Either the system [NORMAL] or the user [OWNERDRAW] paints each item.</value>
  </data>
  <data name="ListBoxHorizontalExtentDescr" xml:space="preserve">
    <value>The width, in pixels, by which a list box can be scrolled horizontally. Only valid if HorizontalScrollBars is true.</value>
  </data>
  <data name="ListBoxHorizontalScrollbarDescr" xml:space="preserve">
    <value>Indicates whether the ListBox will display a horizontal scroll bar for items beyond the right edge of the ListBox.</value>
  </data>
  <data name="ListBoxIntegralHeightDescr" xml:space="preserve">
    <value>Indicates whether the list can contain only complete items.</value>
  </data>
  <data name="ListBoxInvalidSelectionMode" xml:space="preserve">
    <value>Cannot call this method when SelectionMode is SelectionMode.NONE.</value>
  </data>
  <data name="ListBoxItemHeightDescr" xml:space="preserve">
    <value>The height, in pixels, of items in a fixed-height owner-draw list box.</value>
  </data>
  <data name="ListBoxItemOverflow" xml:space="preserve">
    <value>List box contains too many items.</value>
  </data>
  <data name="ListBoxItemsDescr" xml:space="preserve">
    <value>The items in the list box.</value>
  </data>
  <data name="ListBoxMultiColumnDescr" xml:space="preserve">
    <value>Indicates if values should be displayed in columns horizontally.</value>
  </data>
  <data name="ListBoxPreferredHeightDescr" xml:space="preserve">
    <value>The preferred height of this control.</value>
  </data>
  <data name="ListBoxScrollIsVisibleDescr" xml:space="preserve">
    <value>Indicates if the list box should always have a scroll bar present, regardless of how many items are in it.</value>
  </data>
  <data name="ListBoxSelectedIndexCollectionIsReadOnly" xml:space="preserve">
    <value>ListBox.SelectedIndexCollection is read only.</value>
  </data>
  <data name="ListBoxSelectedIndexDescr" xml:space="preserve">
    <value>Retrieves the index of the first selection in the list box, or -1 if there is no selection.</value>
  </data>
  <data name="ListBoxSelectedIndicesDescr" xml:space="preserve">
    <value>A collection of indexes for the currently selected items in the list box.</value>
  </data>
  <data name="ListBoxSelectedItemDescr" xml:space="preserve">
    <value>The currently selected item in the list box, or null.</value>
  </data>
  <data name="ListBoxSelectedItemsDescr" xml:space="preserve">
    <value>A collection of currently selected items.</value>
  </data>
  <data name="ListBoxSelectedObjectCollectionIsReadOnly" xml:space="preserve">
    <value>ListBox.SelectedObjectCollection is read only.</value>
  </data>
  <data name="ListBoxSelectionModeDescr" xml:space="preserve">
    <value>Indicates if the list box is to be single-select, multi-select, or not selectable.</value>
  </data>
  <data name="ListBoxSortedDescr" xml:space="preserve">
    <value>Controls whether the list is sorted.</value>
  </data>
  <data name="ListBoxTopIndexDescr" xml:space="preserve">
    <value>The index of the first visible item in the list box.</value>
  </data>
  <data name="ListBoxUseTabStopsDescr" xml:space="preserve">
    <value>Indicates if TAB characters should be expanded into full spacing.</value>
  </data>
  <data name="ListBoxVarHeightMultiCol" xml:space="preserve">
    <value>ListBox cannot have variable height and be multicolumn. Either make the ListBox owner-draw fixed height, or make the ListBox single column.</value>
  </data>
  <data name="ListControlDataSourceDescr" xml:space="preserve">
    <value>Indicates the list that this control will use to get its items.</value>
  </data>
  <data name="ListControlDisplayMemberDescr" xml:space="preserve">
    <value>Indicates the property to display for the items in this control.</value>
  </data>
  <data name="ListControlEmptyValueMemberInSettingSelectedValue" xml:space="preserve">
    <value>Cannot set the SelectedValue in a ListControl with an empty ValueMember.</value>
  </data>
  <data name="ListControlFormatDescr" xml:space="preserve">
    <value>Event raised to allow you to convert the value to a value suitable for display.</value>
  </data>
  <data name="ListControlFormatInfoChangedDescr" xml:space="preserve">
    <value>Event raised when the value of the FormatInfo property changed.</value>
  </data>
  <data name="ListControlFormatStringChangedDescr" xml:space="preserve">
    <value>Event raised when the value of the FormatString property is changed.</value>
  </data>
  <data name="ListControlFormatStringDescr" xml:space="preserve">
    <value>The format specifier characters that indicate how a value is to be displayed.</value>
  </data>
  <data name="ListControlFormattingEnabledChangedDescr" xml:space="preserve">
    <value>Event raised when the value of the FormattingEnabled property is changed.</value>
  </data>
  <data name="ListControlFormattingEnabledDescr" xml:space="preserve">
    <value>If this property is true, the value of FormatString is used to convert the value of DisplayMember into a value that can be displayed.</value>
  </data>
  <data name="ListControlOnDataSourceChangedDescr" xml:space="preserve">
    <value>Event raised when the value of the DataSource property is changed on ListControl.</value>
  </data>
  <data name="ListControlOnDisplayMemberChangedDescr" xml:space="preserve">
    <value>Event raised when the value of the DisplayMember property is changed on ListControl.</value>
  </data>
  <data name="ListControlOnSelectedValueChangedDescr" xml:space="preserve">
    <value>Event raised when the value of the SelectedValue property is changed on ListControl.</value>
  </data>
  <data name="ListControlOnValueMemberChangedDescr" xml:space="preserve">
    <value>Event raised when the value of the ValueMember property is changed on ListControl.</value>
  </data>
  <data name="ListControlSelectedValueDescr" xml:space="preserve">
    <value>Indicates the actual value of the currently selected item. Setting it will cause the item whose actual value is equal to become selected.</value>
  </data>
  <data name="ListControlValueMemberDescr" xml:space="preserve">
    <value>Indicates the property to use as the actual value for the items in the control.</value>
  </data>
  <data name="ListControlWrongDisplayMember" xml:space="preserve">
    <value>Cannot bind to the new display member.</value>
  </data>
  <data name="ListControlWrongValueMember" xml:space="preserve">
    <value>Cannot bind to the new value member.</value>
  </data>
  <data name="ListEnumCurrentOutOfRange" xml:space="preserve">
    <value>Enumerator's current position is out of the bounds of the list.</value>
  </data>
  <data name="ListEnumVersionMismatch" xml:space="preserve">
    <value>List that this enumerator is bound to has been modified. An enumerator can only be used if the list does not change.</value>
  </data>
  <data name="ListManagerBadPosition" xml:space="preserve">
    <value>Position is either less than 0 or greater than the number of items in the data source.</value>
  </data>
  <data name="ListManagerEmptyList" xml:space="preserve">
    <value>Cannot operate with an empty list.</value>
  </data>
  <data name="ListManagerNoValue" xml:space="preserve">
    <value>Index {0} does not have a value.</value>
  </data>
  <data name="ListManagerSetDataSource" xml:space="preserve">
    <value>Data sources of type {0} are not supported.</value>
  </data>
  <data name="ListViewActivationDescr" xml:space="preserve">
    <value>Indicates the type of action required by the user to activate an item, and the feedback given.</value>
  </data>
  <data name="ListViewActivationMustBeOnWhenHotTrackingIsOn" xml:space="preserve">
    <value>When HotTracking is on, activation must be ItemActivation.OneClick.</value>
  </data>
  <data name="ListViewAddColumnFailed" xml:space="preserve">
    <value>Column cannot be added to ListView.</value>
  </data>
  <data name="ListViewAddItemFailed" xml:space="preserve">
    <value>Item cannot be added to ListView.</value>
  </data>
  <data name="ListViewAfterLabelEditDescr" xml:space="preserve">
    <value>Occurs when the text of an item has been edited by the user.</value>
  </data>
  <data name="ListViewAlignmentDescr" xml:space="preserve">
    <value>Indicates how items are aligned within the ListView.</value>
  </data>
  <data name="ListViewAllowColumnReorderDescr" xml:space="preserve">
    <value>Indicates whether the user can reorder columns in Details view.</value>
  </data>
  <data name="ListViewAutoArrangeDescr" xml:space="preserve">
    <value>Indicates whether items are kept arranged automatically when in LargeIcon or SmallIcon view.</value>
  </data>
  <data name="ListViewBackgroundImageTiledDescr" xml:space="preserve">
    <value>Indicates whether the background image will be tiled to fill the entire background of the control.</value>
  </data>
  <data name="ListViewBadListViewSubItem" xml:space="preserve">
    <value>Parameter must be of type ListViewSubItem.</value>
  </data>
  <data name="ListViewBeforeLabelEditDescr" xml:space="preserve">
    <value>Occurs when the text of an item is about to be edited by the user.</value>
  </data>
  <data name="ListViewBeginEditFailed" xml:space="preserve">
    <value>BeginEdit did not succeed because the LabelEdit property is false.</value>
  </data>
  <data name="ListViewCacheVirtualItemsEventDescr" xml:space="preserve">
    <value>Notifies users of virtual ListView controls that they should prepare their cache.</value>
  </data>
  <data name="ListViewCantAccessCheckedItemsCollectionWhenInVirtualMode" xml:space="preserve">
    <value>Cannot access the checked items collection when the ListView is in virtual mode.</value>
  </data>
  <data name="ListViewCantAccessSelectedItemsCollectionWhenInVirtualMode" xml:space="preserve">
    <value>Cannot access the selected items collection when the ListView is in virtual mode.</value>
  </data>
  <data name="ListViewCantAddItemsToAVirtualListView" xml:space="preserve">
    <value>When the ListView is in virtual mode, you cannot add items to the ListView items collection. Use  the VirtualListSize property instead to change the size of the ListView items collection.</value>
  </data>
  <data name="ListViewCantGetEnumeratorInVirtualMode" xml:space="preserve">
    <value>When the ListView is in virtual mode, you cannot enumerate through the ListView items collection using an enumerator or call GetEnumerator. Use the ListView items indexer instead and access an item by index value.</value>
  </data>
  <data name="ListViewCantModifyTheItemCollInAVirtualListView" xml:space="preserve">
    <value>Cannot modify the items collection in a virtual ListView.</value>
  </data>
  <data name="ListViewCantRemoveItemsFromAVirtualListView" xml:space="preserve">
    <value>When the ListView is in virtual mode, you cannot remove items from the ListView items collection. Use the VirtualListSize property instead to change the size of the ListView items collection.</value>
  </data>
  <data name="ListViewCantSetViewToTileViewInVirtualMode" xml:space="preserve">
    <value>Tile view is not supported in VirtualMode.</value>
  </data>
  <data name="ListViewCantSetVirtualModeWhenInTileView" xml:space="preserve">
    <value>VirtualMode is not supported in Tile view.</value>
  </data>
  <data name="ListViewCheckBoxesDescr" xml:space="preserve">
    <value>Indicates whether check boxes are displayed beside items.</value>
  </data>
  <data name="ListViewCheckBoxesNotSupportedInTileView" xml:space="preserve">
    <value>CheckBoxes are not supported in Tile view. Choose a different view or set CheckBoxes to false.</value>
  </data>
  <data name="ListViewColumnClickDescr" xml:space="preserve">
    <value>Occurs when a column header is clicked.</value>
  </data>
  <data name="ListViewColumnInfoSet" xml:space="preserve">
    <value>ColumnInfo cannot be set.</value>
  </data>
  <data name="ListViewColumnReorderedDscr" xml:space="preserve">
    <value>Occurs when the ListView column header has been reordered.</value>
  </data>
  <data name="ListViewColumnsDescr" xml:space="preserve">
    <value>The columns shown in Details view.</value>
  </data>
  <data name="ListViewColumnWidthChangedDscr" xml:space="preserve">
    <value>Occurs when the user stops dragging the column header divider. Works only in Details mode.</value>
  </data>
  <data name="ListViewColumnWidthChangingDscr" xml:space="preserve">
    <value>Occurs when the user drags the column header divider. Works only in Details mode.</value>
  </data>
  <data name="ListViewDrawColumnHeaderEventDescr" xml:space="preserve">
    <value>Occurs in owner draw mode, when a column header needs to be drawn.</value>
  </data>
  <data name="ListViewDrawItemEventDescr" xml:space="preserve">
    <value>Occurs in owner-draw mode, when an item needs to be drawn.</value>
  </data>
  <data name="ListViewDrawSubItemEventDescr" xml:space="preserve">
    <value>Occurs in owner-draw mode, when a SubItem (Details view only) needs to be drawn.</value>
  </data>
  <data name="ListViewFindNearestItemWorksOnlyInIconView" xml:space="preserve">
    <value>FindNearestItem is supported only when the ListView is in SMALLICON or LARGEICON view.</value>
  </data>
  <data name="ListViewFocusedItemDescr" xml:space="preserve">
    <value>The ListView item that currently has the user focus.</value>
  </data>
  <data name="ListViewFullRowSelectDescr" xml:space="preserve">
    <value>Indicates whether all SubItems are highlighted along with the item when selected.</value>
  </data>
  <data name="ListViewGetTopItem" xml:space="preserve">
    <value>Cannot get the top item in LargeIcon, SmallIcon, or Tile view.</value>
  </data>
  <data name="ListViewGridLinesDescr" xml:space="preserve">
    <value>Displays grid lines around items and SubItems. Only shown when in Details view.</value>
  </data>
  <data name="ListViewGroupDefaultGroup" xml:space="preserve">
    <value>Default</value>
  </data>
  <data name="ListViewGroupDefaultHeader" xml:space="preserve">
    <value>ListViewGroup</value>
  </data>
  <data name="ListViewGroupNameDescr" xml:space="preserve">
    <value>The name of this group.</value>
  </data>
  <data name="ListViewGroupsDescr" xml:space="preserve">
    <value>The groups in the ListView.</value>
  </data>
  <data name="ListViewGroupCollectionBadListViewGroup" xml:space="preserve">
    <value>Parameter must be of type ListViewGroup.</value>
  </data>
  <data name="ListViewHeaderStyleDescr" xml:space="preserve">
    <value>The style of the column headers in Details view.</value>
  </data>
  <data name="ListViewHideSelectionDescr" xml:space="preserve">
    <value>Removes highlighting from the selected item when the control does not have focus.</value>
  </data>
  <data name="ListViewHotTrackingDescr" xml:space="preserve">
    <value>Allows items to appear as hyperlinks when the mouse hovers over them.</value>
  </data>
  <data name="ListViewHoverMustBeOnWhenHotTrackingIsOn" xml:space="preserve">
    <value>When HotTracking is on, HoverSelection must also be enabled.</value>
  </data>
  <data name="ListViewHoverSelectDescr" xml:space="preserve">
    <value>Allows items to be selected by hovering over them with the mouse.</value>
  </data>
  <data name="ListViewIndentCountCantBeNegative" xml:space="preserve">
    <value>IndentCount property on the ListViewItem class does not accept negative values.</value>
  </data>
  <data name="ListViewInsertionMarkDescr" xml:space="preserve">
    <value>Allows insertion mark attributes to be changed.</value>
  </data>
  <data name="ListViewItemCheckedDescr" xml:space="preserve">
    <value>Event raised when the checked property of a ListView item changes.</value>
  </data>
  <data name="ListViewItemClickDescr" xml:space="preserve">
    <value>Occurs when an item is activated.</value>
  </data>
  <data name="ListViewItemDragDescr" xml:space="preserve">
    <value>Occurs when the user begins dragging an item.</value>
  </data>
  <data name="ListViewItemImageIndexDescr" xml:space="preserve">
    <value>The ImageList index value of the image displayed when the list view item is in the unselected state.</value>
  </data>
  <data name="ListViewItemImageKeyDescr" xml:space="preserve">
    <value>The key in the image-list value that represents the image to display. when the list view item is in the unselected state.</value>
  </data>
  <data name="ListViewItemIndentCountDescr" xml:space="preserve">
    <value>Number of indents for a list ListViewItem</value>
  </data>
  <data name="ListViewItemMouseHoverDescr" xml:space="preserve">
    <value>Occurs when the mouse hovers over an item.</value>
  </data>
  <data name="ListViewItemsDescr" xml:space="preserve">
    <value>The items in the ListView.</value>
  </data>
  <data name="ListViewItemSelectionChangedDescr" xml:space="preserve">
    <value>Event raised when the selection state of an item has changed.</value>
  </data>
  <data name="ListViewItemSorterDescr" xml:space="preserve">
    <value>The sorting comparer for this view.</value>
  </data>
  <data name="ListViewItemStateImageIndexDescr" xml:space="preserve">
    <value>The image-list index value of the state image displayed.</value>
  </data>
  <data name="ListViewItemStateImageKeyDescr" xml:space="preserve">
    <value>The key in the image-list value that represents the image to display.</value>
  </data>
  <data name="ListViewItemSubItemsDescr" xml:space="preserve">
    <value>The SubItems for this ListViewItem.</value>
  </data>
  <data name="ListViewLabelEditDescr" xml:space="preserve">
    <value>Allows item labels to be edited in place by the user.</value>
  </data>
  <data name="ListViewLabelWrapDescr" xml:space="preserve">
    <value>Determines whether label text can wrap to a new line.</value>
  </data>
  <data name="ListViewLargeImageListDescr" xml:space="preserve">
    <value>The ImageList control used by the ListView for images in Large Icon View.</value>
  </data>
  <data name="ListViewMultiSelectDescr" xml:space="preserve">
    <value>Allows multiple items to be selected.</value>
  </data>
  <data name="ListViewOwnerDrawDescr" xml:space="preserve">
    <value>Controls whether the system or the user paints items/SubItems.</value>
  </data>
  <data name="ListViewRetrieveVirtualItemEventDescr" xml:space="preserve">
    <value>Retrieves the virtual item from the user.</value>
  </data>
  <data name="ListViewScrollableDescr" xml:space="preserve">
    <value>Indicates whether the control will display scroll bars if it contains more items than can fit in the client area.</value>
  </data>
  <data name="ListViewSearchForVirtualItemDescr" xml:space="preserve">
    <value>Notifies the user that a search is taking place on a virtual ListView.</value>
  </data>
  <data name="ListViewSelectedIndexChangedDescr" xml:space="preserve">
    <value>Occurs whenever the 'SelectedIndex' property for this ListView changes.</value>
  </data>
  <data name="ListViewSelectedItemsDescr" xml:space="preserve">
    <value>A collection of items that are currently selected in the ListView.</value>
  </data>
  <data name="ListViewSetTopItem" xml:space="preserve">
    <value>Cannot set the TopItem in LargeIcon, SmallIcon, or Tile View.</value>
  </data>
  <data name="ListViewShowGroupsDescr" xml:space="preserve">
    <value>Indicates whether the control will display the items in group form.</value>
  </data>
  <data name="ListViewShowItemToolTipsDescr" xml:space="preserve">
    <value>Allows ListViewItems to display ToolTips.</value>
  </data>
  <data name="ListViewSmallImageListDescr" xml:space="preserve">
    <value>The ImageList control used by the ListView for images in all views except for the large icon view.</value>
  </data>
  <data name="ListViewSortingDescr" xml:space="preserve">
    <value>Indicates the manner in which items are to be sorted.</value>
  </data>
  <data name="ListViewSortNotAllowedInVirtualListView" xml:space="preserve">
    <value>Sorting is not allowed in a virtual ListView.</value>
  </data>
  <data name="ListViewStartIndexCannotBeLargerThanEndIndex" xml:space="preserve">
    <value>The startIndex value cannot be larger than the endIndex value.</value>
  </data>
  <data name="ListViewStateImageListDescr" xml:space="preserve">
    <value>The ImageList control used by the ListView for custom states.</value>
  </data>
  <data name="ListViewSubItemCollectionInvalidArgument" xml:space="preserve">
    <value>Argument must be of type ListViewSubItem.</value>
  </data>
  <data name="ListViewTileSizeDescr" xml:space="preserve">
    <value>The size of the tile in Tile view.</value>
  </data>
  <data name="ListViewTileSizeMustBePositive" xml:space="preserve">
    <value>TileSize must be positive.</value>
  </data>
  <data name="ListViewTileViewDoesNotSupportCheckBoxes" xml:space="preserve">
    <value>Tile view does not support CheckBoxes. Choose a different view or set CheckBoxes to false.</value>
  </data>
  <data name="ListViewTopItemDescr" xml:space="preserve">
    <value>The first item that is visible to the user.</value>
  </data>
  <data name="ListViewViewDescr" xml:space="preserve">
    <value>Selects one of five different views that items can be shown in.</value>
  </data>
  <data name="ListViewVirtualItemRequired" xml:space="preserve">
    <value>ListView virtualization requires a valid ListViewItem to be provided by the RetrieveVirtualItem event or in the OnRetrieveVirtualItem method.</value>
  </data>
  <data name="ListViewVirtualItemsSelectionRangeChangedDescr" xml:space="preserve">
    <value>Event raised when the selection state of a range of items has changed. This event in raised only in virtual mode.</value>
  </data>
  <data name="ListViewVirtualItemStateChangedDescr" xml:space="preserve">
    <value>Occurs whenever the state of a virtual item is changed.</value>
  </data>
  <data name="ListViewVirtualListSizeDescr" xml:space="preserve">
    <value>Sets the count of the item collection when the ListView is in virtual mode.</value>
  </data>
  <data name="ListViewVirtualListSizeInvalidArgument" xml:space="preserve">
    <value>Value of '{1}' is not valid for '{0}'. {0} should be greater than or equal to 0.</value>
  </data>
  <data name="ListViewVirtualListViewRequiresNoCheckedItems" xml:space="preserve">
    <value>Cannot set VirtualMode=true on a list whose checked items collection is not empty.</value>
  </data>
  <data name="ListViewVirtualListViewRequiresNoItems" xml:space="preserve">
    <value>Cannot set VirtualMode=true on a ListView that has items.</value>
  </data>
  <data name="ListViewVirtualListViewRequiresNoSelectedItems" xml:space="preserve">
    <value>Cannot set VirtualMode=true on a ListView whose selected items collection is not empty.</value>
  </data>
  <data name="ListViewVirtualModeCantAccessSubItem" xml:space="preserve">
    <value>When in VirtualMode the ListView RetrieveVirtualListItem event needs a list view SubItem for each ListView column.</value>
  </data>
  <data name="ListViewVirtualModeDescr" xml:space="preserve">
    <value>Enables ListView virtual mode.</value>
  </data>
  <data name="LoadDLLError" xml:space="preserve">
    <value>Cannot load the "{0}" DLL into memory.</value>
  </data>
  <data name="LoadTextError" xml:space="preserve">
    <value>Cannot load the text.</value>
  </data>
  <data name="MaskedTextBoxAllowPromptAsInputDescr" xml:space="preserve">
    <value>Indicates whether the prompt character is valid as input.</value>
  </data>
  <data name="MaskedTextBoxAsciiOnlyDescr" xml:space="preserve">
    <value>Indicates whether only ASCII characters are accepted as valid input.</value>
  </data>
  <data name="MaskedTextBoxBeepOnErrorDescr" xml:space="preserve">
    <value>Indicates whether the control will beep when an invalid character is typed.</value>
  </data>
  <data name="MaskedTextBoxCultureDescr" xml:space="preserve">
    <value>The culture that determines the value of the localizable mask language separators and placeholders.</value>
  </data>
  <data name="MaskedTextBoxCutCopyMaskFormat" xml:space="preserve">
    <value>Indicates whether the text to be copied to the clipboard includes literals and/or prompt characters.</value>
  </data>
  <data name="MaskedTextBoxHidePromptOnLeaveDescr" xml:space="preserve">
    <value>Indicates whether prompt characters are displayed when the control does not have focus.</value>
  </data>
  <data name="MaskedTextBoxIncompleteMsg" xml:space="preserve">
    <value>Mask input is not complete.</value>
  </data>
  <data name="MaskedTextBoxInsertKeyModeDescr" xml:space="preserve">
    <value>Indicates the masked text box input character typing mode.</value>
  </data>
  <data name="MaskedTextBoxInvalidCharError" xml:space="preserve">
    <value>Specified character value is not allowed for this property.</value>
  </data>
  <data name="MaskedTextBoxIsOverwriteModeChangedDescr" xml:space="preserve">
    <value>Occurs when the value of IsOverwriteMode property changes.</value>
  </data>
  <data name="MaskedTextBoxMaskChangedDescr" xml:space="preserve">
    <value>Occurs when the value of Mask property changes.</value>
  </data>
  <data name="MaskedTextBoxMaskDescr" xml:space="preserve">
    <value>Sets the string governing the input allowed for this control.</value>
  </data>
  <data name="MaskedTextBoxMaskInputRejectedDescr" xml:space="preserve">
    <value>Occurs when the input character or text does not comply with the mask specification.</value>
  </data>
  <data name="MaskedTextBoxMaskInvalidChar" xml:space="preserve">
    <value>Specified mask contains characters that are not valid.</value>
  </data>
  <data name="MaskedTextBoxPasswordAndPromptCharError" xml:space="preserve">
    <value>PasswordChar and PromptChar values cannot be the same.</value>
  </data>
  <data name="MaskedTextBoxPasswordCharDescr" xml:space="preserve">
    <value>Indicates the character to display for password input.</value>
  </data>
  <data name="MaskedTextBoxPromptCharDescr" xml:space="preserve">
    <value>Indicates the character used as the placeholder.</value>
  </data>
  <data name="MaskedTextBoxRejectInputOnFirstFailureDescr" xml:space="preserve">
    <value>If true, the input text is rejected whenever a character fails to comply with the mask; otherwise, characters in the text are processed one by one as individual inputs.</value>
  </data>
  <data name="MaskedTextBoxResetOnPrompt" xml:space="preserve">
    <value>Specifies whether to reset and skip the current position if editable, when the input character has the same value as the prompt.</value>
  </data>
  <data name="MaskedTextBoxResetOnSpace" xml:space="preserve">
    <value>Specifies whether to reset and skip the current position if editable, when the input is the space character.</value>
  </data>
  <data name="MaskedTextBoxSkipLiterals" xml:space="preserve">
    <value>Specifies whether to skip the current position if non-editable and the input character has the same value as the literal at that position.</value>
  </data>
  <data name="MaskedTextBoxTextMaskFormat" xml:space="preserve">
    <value>Indicates whether the string returned from the Text property includes literals and/or prompt characters.</value>
  </data>
  <data name="MaskedTextBoxTypeValidationCompletedDescr" xml:space="preserve">
    <value>Occurs when the ValidatingType object has completed parsing the input text.</value>
  </data>
  <data name="MaskedTextBoxTypeValidationSucceeded" xml:space="preserve">
    <value>Type validation succeeded.</value>
  </data>
  <data name="MaskedTextBoxUseSystemPasswordCharDescr" xml:space="preserve">
    <value>Indicates if the text in the edit control should appear as the default password character.</value>
  </data>
  <data name="MaskedTextBoxValidatedValueChangedDescr" xml:space="preserve">
    <value>Occurs when the ValidatedValue changes after type validation has been completed.</value>
  </data>
  <data name="MaskedTextBoxValidatingTypeDescr" xml:space="preserve">
    <value>Specifies the Type of the object to be used for parsing the input text when the control looses focus.</value>
  </data>
  <data name="MDIChildAddToNonMDIParent" xml:space="preserve">
    <value>MDI child forms can be added only to an MdiClient.</value>
  </data>
  <data name="MDIContainerMustBeTopLevel" xml:space="preserve">
    <value>MDI container forms must be top-level.</value>
  </data>
  <data name="MDIMenuMoreWindows" xml:space="preserve">
    <value>&amp;More Windows...</value>
  </data>
  <data name="MDIParentNotContainer" xml:space="preserve">
    <value>Form that was specified to be the MdiParent for this form is not an MdiContainer.</value>
  </data>
  <data name="measureItemEventDescr" xml:space="preserve">
    <value>Occurs whenever a particular item's height needs to be calculated.</value>
  </data>
  <data name="MenuItemShortCutDescr" xml:space="preserve">
    <value>The shortcut key associated with the menu item. </value>
  </data>
  <data name="MenuItemShowShortCutDescr" xml:space="preserve">
    <value>Indicates whether the shorcut key for the menu item is displayed on the item. </value>
  </data>
  <data name="MenuStripMdiWindowListItem" xml:space="preserve">
    <value>Specifies the item whose DropDown will show the list of MDI windows.</value>
  </data>
  <data name="MenuStripMenuActivateDescr" xml:space="preserve">
    <value>Occurs when the user has started accessing the menu through the keyboard or mouse.</value>
  </data>
  <data name="MenuStripMenuDeactivateDescr" xml:space="preserve">
    <value>Occurs when the user has finished accessing the menu through the keyboard or mouse.</value>
  </data>
  <data name="MonthCalendarAnnuallyBoldedDatesDescr" xml:space="preserve">
    <value>Indicates which annual dates should be boldface.</value>
  </data>
  <data name="MonthCalendarBodyAccessibleName" xml:space="preserve">
    <value>Calendar body</value>
  </data>
  <data name="MonthCalendarDimensionsDescr" xml:space="preserve">
    <value>The number of rows and columns of months in a month calendar.</value>
  </data>
  <data name="MonthCalendarFirstDayOfWeekDescr" xml:space="preserve">
    <value>The first day of the week.</value>
  </data>
  <data name="MonthCalendarForeColorDescr" xml:space="preserve">
    <value>The color used to display text within a month.</value>
  </data>
  <data name="MonthCalendarInvalidDimensions" xml:space="preserve">
    <value>Calendar dimensions ({0}, {1}) are not valid.</value>
  </data>
  <data name="MonthCalendarMaxDateDescr" xml:space="preserve">
    <value>The maximum date that can be selected for a month calendar control.</value>
  </data>
  <data name="MonthCalendarMaxSelCount" xml:space="preserve">
    <value>Unable to set the MonthCalendar maximum selection count to {0}.</value>
  </data>
  <data name="MonthCalendarMaxSelectionCountDescr" xml:space="preserve">
    <value>The total number of days that can be selected for the control.</value>
  </data>
  <data name="MonthCalendarMinDateDescr" xml:space="preserve">
    <value>The minimum date that can be selected for a month calendar control.</value>
  </data>
  <data name="MonthCalendarMonthBackColorDescr" xml:space="preserve">
    <value>The background color displayed within the month.</value>
  </data>
  <data name="MonthCalendarMonthlyBoldedDatesDescr" xml:space="preserve">
    <value>Indicates which monthly dates to bold.</value>
  </data>
  <data name="MonthCalendarNextButtonAccessibleName" xml:space="preserve">
    <value>Next</value>
  </data>
  <data name="MonthCalendarOnDateChangedDescr" xml:space="preserve">
    <value>Occurs when the range of dates changes due to user selection, or through next/previous month navigation.</value>
  </data>
  <data name="MonthCalendarOnDateSelectedDescr" xml:space="preserve">
    <value>Occurs when the user selects a date or a range of dates.</value>
  </data>
  <data name="MonthCalendarPreviousButtonAccessibleName" xml:space="preserve">
    <value>Previous</value>
  </data>
  <data name="MonthCalendarRange" xml:space="preserve">
    <value>Unable to set the MonthCalendar range from {0} to {1}.</value>
  </data>
  <data name="MonthCalendarScrollChangeDescr" xml:space="preserve">
    <value>The number of months that a single click on a next/previous button moves the display by.</value>
  </data>
  <data name="MonthCalendarSelectionEndDescr" xml:space="preserve">
    <value>The end date in a range of dates selected in a month calendar control.</value>
  </data>
  <data name="MonthCalendarSelectionRangeDescr" xml:space="preserve">
    <value>The range of dates selected in a month calendar control.</value>
  </data>
  <data name="MonthCalendarSelectionStartDescr" xml:space="preserve">
    <value>The start date in a range of dates selected in a month calendar control.</value>
  </data>
  <data name="MonthCalendarShowTodayCircleDescr" xml:space="preserve">
    <value>Indicates whether the month calendar control will circle the \"today\" date.</value>
  </data>
  <data name="MonthCalendarShowTodayDescr" xml:space="preserve">
    <value>Indicates whether the month calendar control will display the \"today\" date at the bottom of the control.</value>
  </data>
  <data name="MonthCalendarShowWeekNumbersDescr" xml:space="preserve">
    <value>Indicates whether the month calendar control will display week numbers (1 to 52) to the left of each row of days.</value>
  </data>
  <data name="MonthCalendarSingleMonthSizeDescr" xml:space="preserve">
    <value>The minimum size required to display a full month.</value>
  </data>
  <data name="MonthCalendarTitleBackColorDescr" xml:space="preserve">
    <value>The background color displayed in the calendar's title.</value>
  </data>
  <data name="MonthCalendarTitleForeColorDescr" xml:space="preserve">
    <value>The color used to display text within the calendar's title.</value>
  </data>
  <data name="MonthCalendarTodayButtonAccessibleName" xml:space="preserve">
    <value>Today: {0}</value>
  </data>
  <data name="MonthCalendarTodayDateDescr" xml:space="preserve">
    <value>The current day.</value>
  </data>
  <data name="MonthCalendarTodayDateSetDescr" xml:space="preserve">
    <value>Indicates if the current day has been set.</value>
  </data>
  <data name="MonthCalendarTrailingForeColorDescr" xml:space="preserve">
    <value>The color used to display the previous and following months that appear on the month calendar.</value>
  </data>
  <data name="NoAllowNewOnReadOnlyList" xml:space="preserve">
    <value>AllowNew can only be set to true on an IBindingList or on a read-write list with a default public constructor.</value>
  </data>
  <data name="NoAllowRemoveOnReadOnlyList" xml:space="preserve">
    <value>AllowRemove can only be set to true on an IBindingList or on a read-write list.</value>
  </data>
  <data name="NoDefaultConstructor" xml:space="preserve">
    <value>Type '{0}' must have a public constructor, without parameters, to be serialized.</value>
  </data>
  <data name="NoMoreColumns" xml:space="preserve">
    <value>There are no more columns in the table. Use NextRow() to start printing on the next row.</value>
  </data>
  <data name="NonTopLevelCantHaveOwner" xml:space="preserve">
    <value>Only top-level controls can have an owner.</value>
  </data>
  <data name="NotAvailable" xml:space="preserve">
    <value>n/a</value>
  </data>
  <data name="NotifyIconBalloonTipIconDescr" xml:space="preserve">
    <value>The icon to associate with the balloon ToolTip.</value>
  </data>
  <data name="NotifyIconBalloonTipTextDescr" xml:space="preserve">
    <value>The text to associate with the balloon ToolTip.</value>
  </data>
  <data name="NotifyIconBalloonTipTitleDescr" xml:space="preserve">
    <value>The title of the balloon ToolTip.</value>
  </data>
  <data name="NotifyIconEmptyOrNullTipText" xml:space="preserve">
    <value>Balloon tip text must have a non-empty value.</value>
  </data>
  <data name="NotifyIconIconDescr" xml:space="preserve">
    <value>The icon to display in the system tray.</value>
  </data>
  <data name="NotifyIconMenuDescr" xml:space="preserve">
    <value>The shortcut menu to show when the user right-clicks the icon.</value>
  </data>
  <data name="NotifyIconMouseClickDescr" xml:space="preserve">
    <value>Occurs when the component is clicked with the mouse.</value>
  </data>
  <data name="NotifyIconMouseDoubleClickDescr" xml:space="preserve">
    <value>Occurs when the component is double-clicked with the mouse. </value>
  </data>
  <data name="NotifyIconOnBalloonTipClickedDescr" xml:space="preserve">
    <value>Occurs when a balloon ToolTip is clicked.</value>
  </data>
  <data name="NotifyIconOnBalloonTipClosedDescr" xml:space="preserve">
    <value>Occurs when a balloon ToolTip is closed.</value>
  </data>
  <data name="NotifyIconOnBalloonTipShownDescr" xml:space="preserve">
    <value>Occurs when a balloon tip is shown.</value>
  </data>
  <data name="NotifyIconTextDescr" xml:space="preserve">
    <value>The text that will be displayed when the mouse hovers over the icon.</value>
  </data>
  <data name="NotifyIconVisDescr" xml:space="preserve">
    <value>Determines whether the control is visible or hidden.</value>
  </data>
  <data name="NotSerializableType" xml:space="preserve">
    <value>Item named '{0}' of type '{1}' cannot be added to the resource file because it is not serializable.</value>
  </data>
  <data name="NotSupported" xml:space="preserve">
    <value>The type {0} on line {1}, position {2} threw the following exception while being converted: {3}</value>
  </data>
  <data name="NumericUpDownAccelerationCollectionAtLeastOneEntryIsNull" xml:space="preserve">
    <value>At least one of the NumericUpDownAcceleration elements is null.</value>
  </data>
  <data name="NumericUpDownAccelerationCompareException" xml:space="preserve">
    <value>Argument is null or is not a NumericUpDownAcceleration object.</value>
  </data>
  <data name="NumericUpDownDecimalPlacesDescr" xml:space="preserve">
    <value>Indicates the number of decimal places to display.</value>
  </data>
  <data name="NumericUpDownHexadecimalDescr" xml:space="preserve">
    <value>Indicates whether the numeric up-down should display its value in hexadecimal.</value>
  </data>
  <data name="NumericUpDownIncrementDescr" xml:space="preserve">
    <value>Indicates the amount to increment or decrement on each button click.</value>
  </data>
  <data name="NumericUpDownLessThanZeroError" xml:space="preserve">
    <value>Parameter value must be greater than or equal to 0.</value>
  </data>
  <data name="NumericUpDownMaximumDescr" xml:space="preserve">
    <value>Indicates the maximum value for the numeric up-down control.</value>
  </data>
  <data name="NumericUpDownMinimumDescr" xml:space="preserve">
    <value>Indicates the minimum value for the numeric up-down control.</value>
  </data>
  <data name="NumericUpDownOnValueChangedDescr" xml:space="preserve">
    <value>Occurs when the value in the up-down control changes.</value>
  </data>
  <data name="NumericUpDownThousandsSeparatorDescr" xml:space="preserve">
    <value>Indicates whether the thousands separator will be inserted between every three decimal digits.</value>
  </data>
  <data name="NumericUpDownValueDescr" xml:space="preserve">
    <value>The current value of the numeric up-down control.</value>
  </data>
  <data name="ObjectDisposed" xml:space="preserve">
    <value>Disposed '{0}' can no longer be used.</value>
  </data>
  <data name="ObjectHasParent" xml:space="preserve">
    <value>Object already has a parent.</value>
  </data>
  <data name="OFDcheckFileExistsDescr" xml:space="preserve">
    <value>Indicates whether a warning appears when the user specifies a file that does not exist.</value>
  </data>
  <data name="OFDmultiSelectDescr" xml:space="preserve">
    <value>Controls whether multiple files can be selected in the dialog.</value>
  </data>
  <data name="OFDreadOnlyCheckedDescr" xml:space="preserve">
    <value>The state of the read-only check box in the dialog.</value>
  </data>
  <data name="OFDshowReadOnlyDescr" xml:space="preserve">
    <value>Controls whether to show the read-only check box in the dialog.</value>
  </data>
  <data name="OKCaption" xml:space="preserve">
    <value>OK</value>
  </data>
  <data name="OnlyOneControl" xml:space="preserve">
    <value>Cannot add or insert the item '{0}' in more than one place. You must first remove it from its current location or clone it.</value>
  </data>
  <data name="OperationRequiresIBindingList" xml:space="preserve">
    <value>This operation requires an IBindingList.</value>
  </data>
  <data name="OperationRequiresIBindingListView" xml:space="preserve">
    <value>This operation requires an IBindingListView.</value>
  </data>
  <data name="OutOfMemory" xml:space="preserve">
    <value>Cannot allocate needed memory.</value>
  </data>
  <data name="OwnsSelfOrOwner" xml:space="preserve">
    <value>Form {0} tried to set an ineligible form as its owner. Forms cannot own themselves or their owners.</value>
  </data>
  <data name="PaddingAllDescr" xml:space="preserve">
    <value>Number of pixels along all borders to pad docked controls.</value>
  </data>
  <data name="PaddingBottomDescr" xml:space="preserve">
    <value>Number of pixels along the bottom border to pad docked controls.</value>
  </data>
  <data name="PaddingLeftDescr" xml:space="preserve">
    <value>Number of pixels along the left border to pad docked controls.</value>
  </data>
  <data name="PaddingRightDescr" xml:space="preserve">
    <value>Number of pixels along the right border to pad docked controls.</value>
  </data>
  <data name="PaddingTopDescr" xml:space="preserve">
    <value>Number of pixels along the top border to pad docked controls.</value>
  </data>
  <data name="PanelBorderStyleDescr" xml:space="preserve">
    <value>Indicates whether the panel should have a border.</value>
  </data>
  <data name="PBRSDocCommentPaneTitle" xml:space="preserve">
    <value>Description</value>
  </data>
  <data name="PBRSErrorInvalidPropertyValue" xml:space="preserve">
    <value>Property value is not valid.</value>
  </data>
  <data name="PBRSErrorTitle" xml:space="preserve">
    <value>Properties Window</value>
  </data>
  <data name="PBRSFormatExceptionMessage" xml:space="preserve">
    <value>Drop-down list option is not valid.</value>
  </data>
  <data name="PBRSToolTipAlphabetic" xml:space="preserve">
    <value>Alphabetical</value>
  </data>
  <data name="PBRSToolTipCategorized" xml:space="preserve">
    <value>Categorized</value>
  </data>
  <data name="PBRSToolTipEvents" xml:space="preserve">
    <value>Events</value>
  </data>
  <data name="PBRSToolTipProperties" xml:space="preserve">
    <value>Properties</value>
  </data>
  <data name="PBRSToolTipPropertyPages" xml:space="preserve">
    <value>Property Pages</value>
  </data>
  <data name="PDallowCurrentPageDescr" xml:space="preserve">
    <value>Enables and disables the Current Page option button.</value>
  </data>
  <data name="PDallowPagesDescr" xml:space="preserve">
    <value>Enables and disables the Pages option button.</value>
  </data>
  <data name="PDallowPrintToFileDescr" xml:space="preserve">
    <value>Enables and disables the Print To File check box.</value>
  </data>
  <data name="PDallowSelectionDescr" xml:space="preserve">
    <value>Enables and disables the Selection option button.</value>
  </data>
  <data name="PDcantShowWithoutPrinter" xml:space="preserve">
    <value>PrintDialog needs a PrinterSettings object to display. Set PrintDialog.Document (preferred) or PrintDialog.PrinterSettings.</value>
  </data>
  <data name="PDdocumentDescr" xml:space="preserve">
    <value>The PrintDocument to get printer settings from.</value>
  </data>
  <data name="PDpageOutOfRange" xml:space="preserve">
    <value>Value {0} is out of range.</value>
  </data>
  <data name="PDprinterSettingsDescr" xml:space="preserve">
    <value>The PrinterSettings to use.</value>
  </data>
  <data name="PDprintToFileDescr" xml:space="preserve">
    <value>Determines whether the Print To File check box is selected.</value>
  </data>
  <data name="PDshowHelpDescr" xml:space="preserve">
    <value>Controls whether the Help button is displayed.</value>
  </data>
  <data name="PDshowNetworkDescr" xml:space="preserve">
    <value>Controls whether the Network button is displayed.</value>
  </data>
  <data name="PDuseEXDialog" xml:space="preserve">
    <value>Gets or sets a value indicating whether the print dialog box in the Windows XP style should be shown for systems running Windows XP and later.</value>
  </data>
  <data name="PictureBoxBorderStyleDescr" xml:space="preserve">
    <value>Controls what type of border the PictureBox should have.</value>
  </data>
  <data name="PictureBoxCancelAsyncDescr" xml:space="preserve">
    <value>Attempts to cancel any current image-loading operation.</value>
  </data>
  <data name="PictureBoxErrorImageDescr" xml:space="preserve">
    <value>Image to display when the load of another image fails.</value>
  </data>
  <data name="PictureBoxImageDescr" xml:space="preserve">
    <value>The image displayed in the PictureBox.</value>
  </data>
  <data name="PictureBoxImageLocationDescr" xml:space="preserve">
    <value>Disk or Web location to load image from.</value>
  </data>
  <data name="PictureBoxInitialImageDescr" xml:space="preserve">
    <value>Image to display while another image is loading.</value>
  </data>
  <data name="PictureBoxLoad0Descr" xml:space="preserve">
    <value>Loads the image from the location specified in ImageLocation.</value>
  </data>
  <data name="PictureBoxLoad1Descr" xml:space="preserve">
    <value>Loads the image from the provided location.</value>
  </data>
  <data name="PictureBoxLoadAsync0Descr" xml:space="preserve">
    <value>Initiates asynchronous loading of the image from the location specified in ImageLocation.</value>
  </data>
  <data name="PictureBoxLoadAsync1Descr" xml:space="preserve">
    <value>Initiates asynchronous loading of the image from the provided location.</value>
  </data>
  <data name="PictureBoxLoadCompletedDescr" xml:space="preserve">
    <value>Event raised when loading into a PictureBox finishes.</value>
  </data>
  <data name="PictureBoxLoadProgressChangedDescr" xml:space="preserve">
    <value>Event raised when progress is reported during loading into a PictureBox.</value>
  </data>
  <data name="PictureBoxLoadProgressDescr" xml:space="preserve">
    <value>Indicates the progress of the background download task.</value>
  </data>
  <data name="PictureBoxNoImageLocation" xml:space="preserve">
    <value>ImageLocation must be set.</value>
  </data>
  <data name="PictureBoxOnSizeModeChangedDescr" xml:space="preserve">
    <value>Event raised when the value of the SizeMode property is changed on the PictureBox.</value>
  </data>
  <data name="PictureBoxSizeModeDescr" xml:space="preserve">
    <value>Controls how the PictureBox will handle image placement and control sizing.</value>
  </data>
  <data name="PictureBoxWaitOnLoadDescr" xml:space="preserve">
    <value>Controls whether processing will stop until the image is loaded.</value>
  </data>
  <data name="PopupControlBadParentArgument" xml:space="preserve">
    <value>Cannot set the ParentPopup to be yourself.</value>
  </data>
  <data name="PreviewKeyDownDescr" xml:space="preserve">
    <value>Occurs before the KeyDown event when a key is pressed while focus is on this control.</value>
  </data>
  <data name="PrintControllerWithStatusDialog_Cancel" xml:space="preserve">
    <value>Cancel</value>
  </data>
  <data name="PrintControllerWithStatusDialog_Canceling" xml:space="preserve">
    <value>Canceling Print...</value>
  </data>
  <data name="PrintControllerWithStatusDialog_DialogTitlePreview" xml:space="preserve">
    <value>Generating Previews</value>
  </data>
  <data name="PrintControllerWithStatusDialog_DialogTitlePrint" xml:space="preserve">
    <value>Printing</value>
  </data>
  <data name="PrintControllerWithStatusDialog_NowPrinting" xml:space="preserve">
    <value>Page {0} of {1}</value>
  </data>
  <data name="PrintPreviewAntiAliasDescr" xml:space="preserve">
    <value>Controls if the print preview will be rendered with anti-aliasing. Using AntiAlias provides a more accurate display of the document, but it is slower.</value>
  </data>
  <data name="PrintPreviewAutoZoomDescr" xml:space="preserve">
    <value>Determines whether to automatically adjust zoom to fill available space.</value>
  </data>
  <data name="PrintPreviewColumnsDescr" xml:space="preserve">
    <value>Number of pages across.</value>
  </data>
  <data name="PrintPreviewControlZoomNegative" xml:space="preserve">
    <value>Zoom must be 0 or greater. Negative values are not permitted.</value>
  </data>
  <data name="PrintPreviewDialog_PrintPreview" xml:space="preserve">
    <value>Print preview</value>
  </data>
  <data name="PrintPreviewDocumentDescr" xml:space="preserve">
    <value>PrintDocument to be previewed.</value>
  </data>
  <data name="PrintPreviewExceptionPrinting" xml:space="preserve">
    <value>Document cannot be displayed.</value>
  </data>
  <data name="PrintPreviewNoPages" xml:space="preserve">
    <value>Document does not contain any pages.</value>
  </data>
  <data name="PrintPreviewPrintPreviewControlDescr" xml:space="preserve">
    <value>PrintPreviewControl to use as the dialog's core.</value>
  </data>
  <data name="PrintPreviewRowsDescr" xml:space="preserve">
    <value>The number of pages displayed vertically down the screen.</value>
  </data>
  <data name="PrintPreviewStartPageDescr" xml:space="preserve">
    <value>Indicates the page number to start previewing.</value>
  </data>
  <data name="PrintPreviewZoomDescr" xml:space="preserve">
    <value>Indicates how large the pages will appear.</value>
  </data>
  <data name="ProfessionalColorsButtonCheckedGradientBeginDescr" xml:space="preserve">
    <value>Starting color of the gradient used when the button is checked.</value>
  </data>
  <data name="ProfessionalColorsButtonCheckedGradientEndDescr" xml:space="preserve">
    <value>End color of the gradient used when the button is checked.</value>
  </data>
  <data name="ProfessionalColorsButtonCheckedGradientMiddleDescr" xml:space="preserve">
    <value>Middle color of the gradient used when the button is checked.</value>
  </data>
  <data name="ProfessionalColorsButtonCheckedHighlightBorderDescr" xml:space="preserve">
    <value>Border color to use with ButtonCheckedHighlight.</value>
  </data>
  <data name="ProfessionalColorsButtonCheckedHighlightDescr" xml:space="preserve">
    <value>Solid color used when the button is checked.</value>
  </data>
  <data name="ProfessionalColorsButtonPressedBorderDescr" xml:space="preserve">
    <value>Border color to use with the pressed button gradient colors (ButtonPressedGradient*).</value>
  </data>
  <data name="ProfessionalColorsButtonPressedGradientBeginDescr" xml:space="preserve">
    <value>Starting color of the gradient used when the button is pressed.</value>
  </data>
  <data name="ProfessionalColorsButtonPressedGradientEndDescr" xml:space="preserve">
    <value>End color of the gradient used when the button is pressed.</value>
  </data>
  <data name="ProfessionalColorsButtonPressedGradientMiddleDescr" xml:space="preserve">
    <value>Middle color of the gradient used when the button is pressed.</value>
  </data>
  <data name="ProfessionalColorsButtonPressedHighlightBorderDescr" xml:space="preserve">
    <value>Border color to use with ButtonPressedHighlight.</value>
  </data>
  <data name="ProfessionalColorsButtonPressedHighlightDescr" xml:space="preserve">
    <value>Solid color used when the button is pressed.</value>
  </data>
  <data name="ProfessionalColorsButtonSelectedBorderDescr" xml:space="preserve">
    <value>Border color to use with the selected button gradient colors (ButtonCheckedGradient*).</value>
  </data>
  <data name="ProfessionalColorsButtonSelectedGradientBeginDescr" xml:space="preserve">
    <value>Starting color of the gradient used when the button is selected.</value>
  </data>
  <data name="ProfessionalColorsButtonSelectedGradientEndDescr" xml:space="preserve">
    <value>End color of the gradient used when the button is selected.</value>
  </data>
  <data name="ProfessionalColorsButtonSelectedGradientMiddleDescr" xml:space="preserve">
    <value>Middle color of the gradient used when the button is selected.</value>
  </data>
  <data name="ProfessionalColorsButtonSelectedHighlightBorderDescr" xml:space="preserve">
    <value>Border color to use with ButtonSelectedHighlight.</value>
  </data>
  <data name="ProfessionalColorsButtonSelectedHighlightDescr" xml:space="preserve">
    <value>Solid color used when the button is selected.</value>
  </data>
  <data name="ProfessionalColorsCheckBackgroundDescr" xml:space="preserve">
    <value>Solid color to use when the button is checked and gradients are being used.</value>
  </data>
  <data name="ProfessionalColorsCheckPressedBackgroundDescr" xml:space="preserve">
    <value>Solid color to use when the button is checked and selected and gradients are being used.</value>
  </data>
  <data name="ProfessionalColorsCheckSelectedBackgroundDescr" xml:space="preserve">
    <value>Solid color to use when the button is checked and selected and gradients are being used.</value>
  </data>
  <data name="ProfessionalColorsGripDarkDescr" xml:space="preserve">
    <value>Color to use to for shadow effects on the grip.</value>
  </data>
  <data name="ProfessionalColorsGripLightDescr" xml:space="preserve">
    <value>Color to use to for highlight effects on the grip.</value>
  </data>
  <data name="ProfessionalColorsImageMarginGradientBeginDescr" xml:space="preserve">
    <value>Starting color of the gradient used in the image margin.</value>
  </data>
  <data name="ProfessionalColorsImageMarginGradientEndDescr" xml:space="preserve">
    <value>End color of the gradient used in the image margin.</value>
  </data>
  <data name="ProfessionalColorsImageMarginGradientMiddleDescr" xml:space="preserve">
    <value>Middle color of the gradient used in the image margin.</value>
  </data>
  <data name="ProfessionalColorsImageMarginRevealedGradientBeginDescr" xml:space="preserve">
    <value>Starting color of the gradient used in the image margin when an item is revealed.</value>
  </data>
  <data name="ProfessionalColorsImageMarginRevealedGradientEndDescr" xml:space="preserve">
    <value>End color of the gradient used in the image margin when an item is revealed.</value>
  </data>
  <data name="ProfessionalColorsImageMarginRevealedGradientMiddleDescr" xml:space="preserve">
    <value>Middle color of the gradient used in the image margin when an item is revealed.</value>
  </data>
  <data name="ProfessionalColorsMenuBorderDescr" xml:space="preserve">
    <value>The border color to use around the edge of a drop-down menu.</value>
  </data>
  <data name="ProfessionalColorsMenuItemBorderDescr" xml:space="preserve">
    <value>The border color to use with MenuItem.</value>
  </data>
  <data name="ProfessionalColorsMenuItemPressedGradientBeginDescr" xml:space="preserve">
    <value>Starting color of the gradient used when a top level menu item is pressed.</value>
  </data>
  <data name="ProfessionalColorsMenuItemPressedGradientEndDescr" xml:space="preserve">
    <value>End color of the gradient used when a top level menu item is pressed.</value>
  </data>
  <data name="ProfessionalColorsMenuItemPressedGradientMiddleDescr" xml:space="preserve">
    <value>Middle color of the gradient used when a top level menu item is pressed.</value>
  </data>
  <data name="ProfessionalColorsMenuItemSelectedDescr" xml:space="preserve">
    <value>Solid color to use when a non-top level menu item is selected</value>
  </data>
  <data name="ProfessionalColorsMenuItemSelectedGradientBeginDescr" xml:space="preserve">
    <value>Starting color of the gradient used when the menu item is selected.</value>
  </data>
  <data name="ProfessionalColorsMenuItemSelectedGradientEndDescr" xml:space="preserve">
    <value>End color of the gradient used when the menu item is selected.</value>
  </data>
  <data name="ProfessionalColorsMenuStripGradientBeginDescr" xml:space="preserve">
    <value>Starting color of the gradient used in the MenuStrip.</value>
  </data>
  <data name="ProfessionalColorsMenuStripGradientEndDescr" xml:space="preserve">
    <value>Middle color of the gradient used in the MenuStrip.</value>
  </data>
  <data name="ProfessionalColorsOverflowButtonGradientBeginDescr" xml:space="preserve">
    <value>Starting color of the gradient used in the overflow button.</value>
  </data>
  <data name="ProfessionalColorsOverflowButtonGradientEndDescr" xml:space="preserve">
    <value>End color of the gradient used in the overflow button.</value>
  </data>
  <data name="ProfessionalColorsOverflowButtonGradientMiddleDescr" xml:space="preserve">
    <value>Middle color of the gradient used in the overflow button.</value>
  </data>
  <data name="ProfessionalColorsRaftingContainerGradientBeginDescr" xml:space="preserve">
    <value>Starting color of the gradient used in the RaftingContainer.</value>
  </data>
  <data name="ProfessionalColorsRaftingContainerGradientEndDescr" xml:space="preserve">
    <value>End color of the gradient used in the RaftingContainer.</value>
  </data>
  <data name="ProfessionalColorsSeparatorDarkDescr" xml:space="preserve">
    <value>Color to use to for shadow effects on the separator.</value>
  </data>
  <data name="ProfessionalColorsSeparatorLightDescr" xml:space="preserve">
    <value>Color to use to for highlight effects on the separator.</value>
  </data>
  <data name="ProfessionalColorsStatusStripGradientBeginDescr" xml:space="preserve">
    <value>Starting color of the gradient used in the StatusStrip.</value>
  </data>
  <data name="ProfessionalColorsStatusStripGradientEndDescr" xml:space="preserve">
    <value>End color of the gradient used in the StatusStrip.</value>
  </data>
  <data name="ProfessionalColorsToolStripBorderDescr" xml:space="preserve">
    <value>Border color to use on the bottom edge of the ToolStrip.</value>
  </data>
  <data name="ProfessionalColorsToolStripContentPanelGradientBeginDescr" xml:space="preserve">
    <value>Starting color of the gradient used in the ToolStripContentPanel.</value>
  </data>
  <data name="ProfessionalColorsToolStripContentPanelGradientEndDescr" xml:space="preserve">
    <value>End color of the gradient used in the ToolStripContentPanel.</value>
  </data>
  <data name="ProfessionalColorsToolStripDropDownBackgroundDescr" xml:space="preserve">
    <value>Solid background color of the ToolStripDropDown.</value>
  </data>
  <data name="ProfessionalColorsToolStripGradientBeginDescr" xml:space="preserve">
    <value>Starting color of the gradient used in the ToolStrip background.</value>
  </data>
  <data name="ProfessionalColorsToolStripGradientEndDescr" xml:space="preserve">
    <value>End color of the gradient used in the ToolStrip background.</value>
  </data>
  <data name="ProfessionalColorsToolStripGradientMiddleDescr" xml:space="preserve">
    <value>Middle color of the gradient used in the ToolStrip background.</value>
  </data>
  <data name="ProfessionalColorsToolStripPanelGradientBeginDescr" xml:space="preserve">
    <value>Starting color of the gradient used in the ToolStripPanel.</value>
  </data>
  <data name="ProfessionalColorsToolStripPanelGradientEndDescr" xml:space="preserve">
    <value>End color of the gradient used in the ToolStripPanel.</value>
  </data>
  <data name="ProgressBarDefaultAccessibleName" xml:space="preserve">
    <value>ProgressBar</value>
  </data>
  <data name="ProgressBarIncrementMarqueeException" xml:space="preserve">
    <value>Increment should not be called if the style is Marquee.</value>
  </data>
  <data name="ProgressBarMarqueeAnimationSpeed" xml:space="preserve">
    <value>The speed of the marquee animation in milliseconds.</value>
  </data>
  <data name="ProgressBarMaximumDescr" xml:space="preserve">
    <value>The upper bound of the range this ProgressBar is working with.</value>
  </data>
  <data name="ProgressBarMinimumDescr" xml:space="preserve">
    <value>The lower bound of the range this ProgressBar is working with.</value>
  </data>
  <data name="ProgressBarPerformStepMarqueeException" xml:space="preserve">
    <value>PerformStep should not be called if the style is Marquee.</value>
  </data>
  <data name="ProgressBarStepDescr" xml:space="preserve">
    <value>The amount to increment the current value of the control by when the PerformStep() method is called.</value>
  </data>
  <data name="ProgressBarStyleDescr" xml:space="preserve">
    <value>This property allows the user to set the style of the ProgressBar.</value>
  </data>
  <data name="ProgressBarValueDescr" xml:space="preserve">
    <value>The current value for the ProgressBar, in the range specified by the minimum and maximum properties.</value>
  </data>
  <data name="ProgressBarValueMarqueeException" xml:space="preserve">
    <value>Value must not be set if the style is Marquee.</value>
  </data>
  <data name="PropertyCategoryAppearance" xml:space="preserve">
    <value>Appearance</value>
  </data>
  <data name="PropertyCategoryBehavior" xml:space="preserve">
    <value>Behavior</value>
  </data>
  <data name="PropertyCategoryData" xml:space="preserve">
    <value>Data</value>
  </data>
  <data name="PropertyCategoryDDE" xml:space="preserve">
    <value>DDE</value>
  </data>
  <data name="PropertyCategoryFont" xml:space="preserve">
    <value>Font</value>
  </data>
  <data name="PropertyCategoryList" xml:space="preserve">
    <value>List</value>
  </data>
  <data name="PropertyCategoryMisc" xml:space="preserve">
    <value>Misc</value>
  </data>
  <data name="PropertyCategoryPosition" xml:space="preserve">
    <value>Position</value>
  </data>
  <data name="PropertyCategoryScale" xml:space="preserve">
    <value>Scale</value>
  </data>
  <data name="PropertyCategoryText" xml:space="preserve">
    <value>Text</value>
  </data>
  <data name="PropertyGridBadTabIndex" xml:space="preserve">
    <value>Tab index not valid.</value>
  </data>
  <data name="PropertyGridCanShowCommandsDesc" xml:space="preserve">
    <value>Sets whether the commands window will be displayed for components with commands.</value>
  </data>
  <data name="PropertyGridCanShowVisualStyleGlyphsDesc" xml:space="preserve">
    <value>Sets whether OS-enabled visual style glyphs can be used for the expansion nodes in the grid area.</value>
  </data>
  <data name="PropertyGridCategoryForeColorDesc" xml:space="preserve">
    <value>The text color used for category headings. The background color is determined by the LineColor property.</value>
  </data>
  <data name="PropertyGridCategorySplitterColorDesc" xml:space="preserve">
    <value>The color of the line that separates categories.</value>
  </data>
  <data name="PropertyGridCommandsActiveLinkColorDesc" xml:space="preserve">
    <value>The color of active links in the hot commands region.</value>
  </data>
  <data name="PropertyGridCommandsBackColorDesc" xml:space="preserve">
    <value>The background color of the hot commands region.</value>
  </data>
  <data name="PropertyGridCommandsBorderColorDesc" xml:space="preserve">
    <value>The color of the border surrounding the hot commands region.</value>
  </data>
  <data name="PropertyGridCommandsDisabledLinkColorDesc" xml:space="preserve">
    <value>The color of disabled links in the hot commands region.</value>
  </data>
  <data name="PropertyGridCommandsForeColorDesc" xml:space="preserve">
    <value>The foreground color of the hot commands region.</value>
  </data>
  <data name="PropertyGridCommandsLinkColorDesc" xml:space="preserve">
    <value>The color of enabled links in the hot commands region.</value>
  </data>
  <data name="PropertyGridCommandsVisibleIfAvailable" xml:space="preserve">
    <value>Show the commands pane if the selected object exposes verbs.</value>
  </data>
  <data name="PropertyGridDefaultAccessibleName" xml:space="preserve">
    <value>Properties Window</value>
  </data>
  <data name="PropertyGridDefaultAccessibleNameTemplate" xml:space="preserve">
    <value>{0} Properties Window</value>
  </data>
  <data name="PropertyGridDocCommentAccessibleNameTemplate" xml:space="preserve">
    <value>{0} Description</value>
  </data>
  <data name="PropertyGridDisabledItemForeColorDesc" xml:space="preserve">
    <value>The foreground color of disabled text in the grid area.</value>
  </data>
  <data name="PropertyGridDropDownButtonAccessibleName" xml:space="preserve">
    <value>Browse...</value>
  </data>
  <data name="PropertyGridExceptionInfo" xml:space="preserve">
    <value>Error Information</value>
  </data>
  <data name="PropertyGridExceptionWhilePaintingLabel" xml:space="preserve">
    <value>Exception has occurred while painting the label for property '{0}'. See below for details."</value>
  </data>
  <data name="PropertyGridHelpBackColorDesc" xml:space="preserve">
    <value>The background color of the description pane.</value>
  </data>
  <data name="PropertyGridHelpBorderColorDesc" xml:space="preserve">
    <value>The color of the border surrounding the description pane.</value>
  </data>
  <data name="PropertyGridHelpForeColorDesc" xml:space="preserve">
    <value>The foreground color of the description pane.</value>
  </data>
  <data name="PropertyGridHelpVisibleDesc" xml:space="preserve">
    <value>Sets whether to show the description pane.</value>
  </data>
  <data name="PropertyGridSelectedItemWithFocusBackColorDesc" xml:space="preserve">
    <value>The background color of selected items that have focus.</value>
  </data>
  <data name="PropertyGridSelectedItemWithFocusForeColorDesc" xml:space="preserve">
    <value>The foreground color of selected items that have focus.</value>
  </data>
  <data name="PropertyGridInternalNoProp" xml:space="preserve">
    <value>Get of properties did not succeed.  Log at {0}</value>
  </data>
  <data name="PropertyGridInvalidGridEntry" xml:space="preserve">
    <value>GridItem specified to PropertyGrid.SelectedGridItem must be a valid GridItem.</value>
  </data>
  <data name="PropertyGridLargeButtonsDesc" xml:space="preserve">
    <value>Sets buttons to large (32x32) on the PropertyGrid tool bar.</value>
  </data>
  <data name="PropertyGridLineColorDesc" xml:space="preserve">
    <value>Sets the color of the borders and grid lines within the grid area.</value>
  </data>
  <data name="PropertyGridNoBitmap" xml:space="preserve">
    <value>Tab '{0}' does not have a bitmap.</value>
  </data>
  <data name="PropertyGridPropertySortChangedDescr" xml:space="preserve">
    <value>Occurs when the PropertySort property on the PropertyGrid has changed.</value>
  </data>
  <data name="PropertyGridPropertySortDesc" xml:space="preserve">
    <value>Sets the type of sorting that the PropertyGrid will use to display properties.</value>
  </data>
  <data name="PropertyGridPropertyTabchangedDescr" xml:space="preserve">
    <value>Occurs when a property tab changes.</value>
  </data>
  <data name="PropertyGridPropertyTabCollectionReadOnly" xml:space="preserve">
    <value>PropertyTabCollection is read-only.</value>
  </data>
  <data name="PropertyGridPropertyValueChangedDescr" xml:space="preserve">
    <value>Occurs when a property value changes.</value>
  </data>
  <data name="PropertyGridRemotedObject" xml:space="preserve">
    <value>Object {0} is being remoted by a proxy that does not support interface discovery.  This type of remoted object is not supported.</value>
  </data>
  <data name="PropertyGridRemoveStaticTabs" xml:space="preserve">
    <value>Static tabs cannot be removed from the PropertyGrid.</value>
  </data>
  <data name="PropertyGridResetValue" xml:space="preserve">
    <value>Reset property '{0}'</value>
  </data>
  <data name="PropertyGridSelectedGridItemChangedDescr" xml:space="preserve">
    <value>Occurs when the selected grid item has changed.</value>
  </data>
  <data name="PropertyGridSelectedObjectDesc" xml:space="preserve">
    <value>Sets the currently selected object that the grid will browse.</value>
  </data>
  <data name="PropertyGridSelectedObjectsChangedDescr" xml:space="preserve">
    <value>Occurs when the SelectedObjects property has changed.</value>
  </data>
  <data name="PropertyGridSet" xml:space="preserve">
    <value>'objs' array must have at least {0} members.</value>
  </data>
  <data name="PropertyGridSetNull" xml:space="preserve">
    <value>Item {0} in the 'objs' array is null.  The array must begin with at least {1} members.</value>
  </data>
  <data name="PropertyGridSetValue" xml:space="preserve">
    <value>Set Property '{0}'</value>
  </data>
  <data name="PropertyGridTabName" xml:space="preserve">
    <value>Tab '{0}' must have a valid name.</value>
  </data>
  <data name="PropertyGridTabScope" xml:space="preserve">
    <value>TabScope must be TabScopeEnum.Component or TabScopeEnum.Document</value>
  </data>
  <data name="PropertyGridTitle" xml:space="preserve">
    <value>PropertyGrid</value>
  </data>
  <data name="PropertyGridToolbarAccessibleName" xml:space="preserve">
    <value>PropertyGrid</value>
  </data>
  <data name="PropertyGridToolbarVisibleDesc" xml:space="preserve">
    <value>Sets whether to display the ToolBar at the top of the PropertyGrid.</value>
  </data>
  <data name="PropertyGridViewBackColorDesc" xml:space="preserve">
    <value>Sets the background color of the grid area.</value>
  </data>
  <data name="PropertyGridViewBorderColorDesc" xml:space="preserve">
    <value>The color of the border surrounding the grid area.</value>
  </data>
  <data name="PropertyGridViewEditorCreatedInvalidObject" xml:space="preserve">
    <value>Editor created an object that is not valid.  The created object must be of type '{0}'.</value>
  </data>
  <data name="PropertyGridViewForeColorDesc" xml:space="preserve">
    <value>Sets the foreground color of the grid area.</value>
  </data>
  <data name="PropertyManagerPropDoesNotExist" xml:space="preserve">
    <value>Property {0} does not exist in {1}.</value>
  </data>
  <data name="PropertyValueInvalidEntry" xml:space="preserve">
    <value>One or more entries are not valid in the IDictionary parameter. Verify that all values match up to the object's properties.</value>
  </data>
  <data name="PSDallowMarginsDescr" xml:space="preserve">
    <value>Enables and disables editing of margins.</value>
  </data>
  <data name="PSDallowOrientationDescr" xml:space="preserve">
    <value>Enables and disables the Orientation radio buttons.</value>
  </data>
  <data name="PSDallowPaperDescr" xml:space="preserve">
    <value>Enables and disables editing of paper size.</value>
  </data>
  <data name="PSDallowPrinterDescr" xml:space="preserve">
    <value>Enables and disables Printer button.</value>
  </data>
  <data name="PSDcantShowWithoutPage" xml:space="preserve">
    <value>PageSetupDialog needs a PageSettings object to display. Set PageSetupDialog.Document (preferred), PageSetupDialog.PrinterSettings, or PageSetupDialog.PageSettings.</value>
  </data>
  <data name="PSDenableMetricDescr" xml:space="preserve">
    <value>Gets or sets a value indicating whether the margin settings, when displayed in millimeters, should be automatically converted to and from hundredths of an inch.</value>
  </data>
  <data name="PSDminMarginsDescr" xml:space="preserve">
    <value>The smallest margins the user is allowed to select.</value>
  </data>
  <data name="PSDpageSettingsDescr" xml:space="preserve">
    <value>The PageSettings the dialog box will modify.</value>
  </data>
  <data name="PSDprinterSettingsDescr" xml:space="preserve">
    <value>The PrinterSettings the dialog box will modify when the user clicks the Printer button.</value>
  </data>
  <data name="PSDshowHelpDescr" xml:space="preserve">
    <value>Controls whether the Help button is displayed.</value>
  </data>
  <data name="PSDshowNetworkDescr" xml:space="preserve">
    <value>Controls whether the Network button is displayed.</value>
  </data>
  <data name="RadioButtonAppearanceDescr" xml:space="preserve">
    <value>Controls whether the RadioButton appears as normal or as a Windows PushButton.</value>
  </data>
  <data name="RadioButtonAutoCheckDescr" xml:space="preserve">
    <value>Causes the radio button to automatically change state when clicked.</value>
  </data>
  <data name="RadioButtonCheckAlignDescr" xml:space="preserve">
    <value>Determines the location of the check box inside the control.</value>
  </data>
  <data name="RadioButtonCheckedDescr" xml:space="preserve">
    <value>Indicates whether the radio button is checked or not.</value>
  </data>
  <data name="RadioButtonOnAppearanceChangedDescr" xml:space="preserve">
    <value>Event raised when the value of the Appearance property is changed on RadioButton.</value>
  </data>
  <data name="RadioButtonOnCheckedChangedDescr" xml:space="preserve">
    <value>Occurs whenever the 'checked' property changes value.</value>
  </data>
  <data name="RadioButtonOnStartPageChangedDescr" xml:space="preserve">
    <value>Event raised when the value of the StartPage property is changed on RadioButton.</value>
  </data>
  <data name="RadioButtonOnTextAlignChangedDescr" xml:space="preserve">
    <value>Occurs when the value of the TextAlign property changes</value>
  </data>
  <data name="ReadonlyControlsCollection" xml:space="preserve">
    <value>Collection is read only.</value>
  </data>
  <data name="RegisterCFFailed" xml:space="preserve">
    <value>Clipboard format registration did not succeed.</value>
  </data>
  <data name="RelatedListManagerChild" xml:space="preserve">
    <value>Child list for field {0} cannot be created.</value>
  </data>
  <data name="RestartNotSupported" xml:space="preserve">
    <value>Restart method is not supported for this application type.</value>
  </data>
  <data name="ResXResourceWriterSaved" xml:space="preserve">
    <value>Resource writer has been saved.  You may not edit it.</value>
  </data>
  <data name="RichControlLresult" xml:space="preserve">
    <value>Lresult for the accessibility object cannot be obtained.</value>
  </data>
  <data name="RichTextBox_IDCut" xml:space="preserve">
    <value>Cut</value>
  </data>
  <data name="RichTextBox_IDDelete" xml:space="preserve">
    <value>Delete</value>
  </data>
  <data name="RichTextBox_IDDragDrop" xml:space="preserve">
    <value>Drag and Drop</value>
  </data>
  <data name="RichTextBox_IDPaste" xml:space="preserve">
    <value>Paste</value>
  </data>
  <data name="RichTextBox_IDTyping" xml:space="preserve">
    <value>Typing</value>
  </data>
  <data name="RichTextBox_IDUnknown" xml:space="preserve">
    <value>Unknown</value>
  </data>
  <data name="RichTextBoxAutoWordSelection" xml:space="preserve">
    <value>Turns on/off automatic word selection.</value>
  </data>
  <data name="RichTextBoxBulletIndent" xml:space="preserve">
    <value>Defines the indent for the bullets in the control.</value>
  </data>
  <data name="RichTextBoxCanRedoDescr" xml:space="preserve">
    <value>Indicates if the rich edit control can redo the previous action.</value>
  </data>
  <data name="RichTextBoxContentsResized" xml:space="preserve">
    <value>Occurs when the control's contents are either smaller or larger than the control's window size.</value>
  </data>
  <data name="RichTextBoxDetectURLs" xml:space="preserve">
    <value>Indicates whether URLs are automatically formatted as links.</value>
  </data>
  <data name="RichTextBoxEnableAutoDragDrop" xml:space="preserve">
    <value>Enable drag/drop of text, pictures, and other data</value>
  </data>
  <data name="RichTextBoxHScroll" xml:space="preserve">
    <value>Occurs when the control's horizontal scroll bar is clicked.</value>
  </data>
  <data name="RichTextBoxIMEChange" xml:space="preserve">
    <value>Occurs when the control's IME conversion status changes. (East Asian versions of OS only.)</value>
  </data>
  <data name="RichTextBoxLinkClick" xml:space="preserve">
    <value>Occurs when a hyperlink in the text is clicked.</value>
  </data>
  <data name="RichTextBoxProtected" xml:space="preserve">
    <value>Occurs when the user takes an action that would change a protected range of text.</value>
  </data>
  <data name="RichTextBoxRedoActionNameDescr" xml:space="preserve">
    <value>The name of the action that will be performed if the user redoes a previous action.</value>
  </data>
  <data name="RichTextBoxRightMargin" xml:space="preserve">
    <value>Defines the right margin dimensions.</value>
  </data>
  <data name="RichTextBoxRTF" xml:space="preserve">
    <value>Defines the rich text-formatted contents of the control.</value>
  </data>
  <data name="RichTextBoxScrollBars" xml:space="preserve">
    <value>Defines the behavior of the scroll bars of the control.</value>
  </data>
  <data name="RichTextBoxSelAlignment" xml:space="preserve">
    <value>Defines the alignment of the currently selected text.</value>
  </data>
  <data name="RichTextBoxSelBackColor" xml:space="preserve">
    <value>Sets the text color for the currently selected text.</value>
  </data>
  <data name="RichTextBoxSelBullet" xml:space="preserve">
    <value>Turns on/off the bullets in front of the currently selected text.</value>
  </data>
  <data name="RichTextBoxSelChange" xml:space="preserve">
    <value>Occurs when the current selection has changed.</value>
  </data>
  <data name="RichTextBoxSelCharOffset" xml:space="preserve">
    <value>Defines the superscript/subscript mode for the characters.</value>
  </data>
  <data name="RichTextBoxSelColor" xml:space="preserve">
    <value>Sets the text color for the currently selected text.</value>
  </data>
  <data name="RichTextBoxSelFont" xml:space="preserve">
    <value>Defines the font of the currently selected text.</value>
  </data>
  <data name="RichTextBoxSelHangingIndent" xml:space="preserve">
    <value>Defines the hanging indent of the currently selected text.</value>
  </data>
  <data name="RichTextBoxSelIndent" xml:space="preserve">
    <value>Defines the indent of the currently selected text.</value>
  </data>
  <data name="RichTextBoxSelMargin" xml:space="preserve">
    <value>Turns on/off the selection margin.</value>
  </data>
  <data name="RichTextBoxSelProtected" xml:space="preserve">
    <value>Turns on/off protection around the contents of the currently selected text.</value>
  </data>
  <data name="RichTextBoxSelRightIndent" xml:space="preserve">
    <value>Defines the right-indent of the currently selected text.</value>
  </data>
  <data name="RichTextBoxSelRTF" xml:space="preserve">
    <value>Defines the rich text formatted contents of the currently selected text.</value>
  </data>
  <data name="RichTextBoxSelTabs" xml:space="preserve">
    <value>Defines the locations of tab stops in the currently selected text.</value>
  </data>
  <data name="RichTextBoxSelText" xml:space="preserve">
    <value>Displays the currently selected text in the control.</value>
  </data>
  <data name="RichTextBoxSelTypeDescr" xml:space="preserve">
    <value>The type of selection.</value>
  </data>
  <data name="RichTextBoxUndoActionNameDescr" xml:space="preserve">
    <value>The name of the action that will be performed if the user undoes a previous edit.</value>
  </data>
  <data name="RichTextBoxVScroll" xml:space="preserve">
    <value>Occurs when the control's vertical scroll bar is clicked.</value>
  </data>
  <data name="RichTextBoxZoomFactor" xml:space="preserve">
    <value>Defines the current scaling factor of the RichTextBox display; 1.0 is normal viewing.</value>
  </data>
  <data name="RichTextFindEndInvalid" xml:space="preserve">
    <value>Value '{0}' is not a valid value for 'end'.  'end' must be greater than or equal to 'start', or -1.</value>
  </data>
  <data name="RTL" xml:space="preserve">
    <value>RTL_False</value>
  </data>
  <data name="SafeTopLevelCaptionFormat" xml:space="preserve">
    <value>{1} - {0} - {2}</value>
  </data>
  <data name="SaveFileDialogCreatePrompt" xml:space="preserve">
    <value>Controls whether to prompt the user when a new file is about to be created. It is only applicable if 'ValidateNames' is set to true.</value>
  </data>
  <data name="SaveFileDialogOverWritePrompt" xml:space="preserve">
    <value>Controls whether to prompt the user when an existing file is about to be overwritten. It is only applicable if 'ValidateNames' is set to true.</value>
  </data>
  <data name="SaveTextError" xml:space="preserve">
    <value>Text is not saved.</value>
  </data>
  <data name="ScrollableControlHorizontalScrollDescr" xml:space="preserve">
    <value>Gets the horizontal scroll bar for this ScrollableControl.</value>
  </data>
  <data name="ScrollableControlRaiseMouseEnterLeaveEventsForScrollBarsDescr" xml:space="preserve">
    <value>Property being set to false will not raise MouseEnter and MouseLeave events until the mouse leaves the client area and the scrollbars.</value>
  </data>
  <data name="ScrollableControlVerticalScrollDescr" xml:space="preserve">
    <value>Gets the vertical scroll bar for this ScrollableControl.</value>
  </data>
  <data name="ScrollBarEnableDescr" xml:space="preserve">
    <value>Gets or sets a Boolean value controlling whether the scrollbar is enabled.</value>
  </data>
  <data name="ScrollBarLargeChangeDescr" xml:space="preserve">
    <value>The amount by which the scroll box position changes when the user clicks in the scroll bar or presses the PAGE UP or PAGE DOWN keys.</value>
  </data>
  <data name="ScrollBarMaximumDescr" xml:space="preserve">
    <value>The upper limit value of the scrollable range. </value>
  </data>
  <data name="ScrollBarMinimumDescr" xml:space="preserve">
    <value>The lower limit value of the scrollable range. </value>
  </data>
  <data name="ScrollBarOnScrollDescr" xml:space="preserve">
    <value>Occurs when the user moves the scroll box.</value>
  </data>
  <data name="ScrollBarSmallChangeDescr" xml:space="preserve">
    <value>The amount by which the scroll box position changes when the user clicks a scroll arrow or presses an arrow key.</value>
  </data>
  <data name="ScrollBarValueDescr" xml:space="preserve">
    <value>The value that the scroll box position represents. </value>
  </data>
  <data name="ScrollBarVisibleDescr" xml:space="preserve">
    <value>Gets or sets a Boolean value controlling whether the scrollbar is showing.</value>
  </data>
  <data name="selectedIndexChangedEventDescr" xml:space="preserve">
    <value>Occurs when the value of the SelectedIndex property changes.</value>
  </data>
  <data name="selectedIndexDescr" xml:space="preserve">
    <value>The index of the currently selected item.</value>
  </data>
  <data name="SelectedNotEqualActual" xml:space="preserve">
    <value>Number of selected items does not match actual selected items.</value>
  </data>
  <data name="selectionChangeCommittedEventDescr" xml:space="preserve">
    <value>Occurs when an item is chosen from the drop-down list and the drop-down list is closed.</value>
  </data>
  <data name="SelTabCountRange" xml:space="preserve">
    <value>SelTabCount out of range.</value>
  </data>
  <data name="SendKeysGroupDelimError" xml:space="preserve">
    <value>Group delimiters are not balanced.</value>
  </data>
  <data name="SendKeysHookFailed" xml:space="preserve">
    <value>Hook cannot be created.</value>
  </data>
  <data name="SendKeysKeywordDelimError" xml:space="preserve">
    <value>Keyword delimiter is missing.</value>
  </data>
  <data name="SendKeysNestingError" xml:space="preserve">
    <value>Only three levels of nesting are supported.</value>
  </data>
  <data name="SendKeysNoMessageLoop" xml:space="preserve">
    <value>SendKeys cannot run inside this application because the application is not handling Windows messages.  Either change the application to handle messages, or use the SendKeys.SendWait method.</value>
  </data>
  <data name="SerializationException" xml:space="preserve">
    <value>Type {0} could not be read from the data in line {1}, position {2}.  The type's internal structure may have changed.  Either implement ISerializable on the type or provide a type converter that can provide a more reliable conversion format, such as text or an array of bytes.  The conversion exception was: {3}</value>
  </data>
  <data name="ShowDialogOnDisabled" xml:space="preserve">
    <value>Forms that are not enabled cannot be displayed as a modal dialog box. Set the form's enabled property to true before calling {0}.</value>
  </data>
  <data name="ShowDialogOnModal" xml:space="preserve">
    <value>Form that is already displayed modally cannot be displayed as a modal dialog box. Close the form before calling {0}.</value>
  </data>
  <data name="ShowDialogOnNonTopLevel" xml:space="preserve">
    <value>Form that is not a top-level form cannot be displayed as a modal dialog box. Remove the form from any parent form before calling {0}.</value>
  </data>
  <data name="ShowDialogOnVisible" xml:space="preserve">
    <value>Form that is already visible cannot be displayed as a modal dialog box. Set the form's visible property to false before calling {0}.</value>
  </data>
  <data name="SortRequiresIBindingList" xml:space="preserve">
    <value>Sorting requires an IBindingList that supports sorting or an IBindingListView that supports advanced sorting.</value>
  </data>
  <data name="SplitContainerFixedPanelDescr" xml:space="preserve">
    <value>Indicates that a particular SplitContainer's Panel should remain fixed in size during resize events.</value>
  </data>
  <data name="SplitContainerIsSplitterFixedDescr" xml:space="preserve">
    <value>Determines if the splitter can move.</value>
  </data>
  <data name="SplitContainerOrientationDescr" xml:space="preserve">
    <value>Determines if the splitter is vertical or horizontal.</value>
  </data>
  <data name="SplitContainerPanel1CollapsedDescr" xml:space="preserve">
    <value>This determines if Panel1 is collapsed.</value>
  </data>
  <data name="SplitContainerPanel1Descr" xml:space="preserve">
    <value>The Left or Top panel in the SplitContainer.</value>
  </data>
  <data name="SplitContainerPanel1MinSizeDescr" xml:space="preserve">
    <value>Determines the minimum distance of pixels of the splitter from the left or the top edge of Panel1.</value>
  </data>
  <data name="SplitContainerPanel2CollapsedDescr" xml:space="preserve">
    <value>This determines if Panel2 is collapsed.</value>
  </data>
  <data name="SplitContainerPanel2Descr" xml:space="preserve">
    <value>The Right or Bottom panel in the SplitContainer.</value>
  </data>
  <data name="SplitContainerPanel2MinSizeDescr" xml:space="preserve">
    <value>Determines the minimum distance of pixels of the splitter from the right or the bottom edge of Panel2.</value>
  </data>
  <data name="SplitContainerPanelHeight" xml:space="preserve">
    <value>The SplitterPanel's height cannot be set explicitly. Set the SplitterDistance on the SplitContainer instead.</value>
  </data>
  <data name="SplitContainerPanelWidth" xml:space="preserve">
    <value>The SplitterPanel's width cannot be set explicitly. Set the SplitterDistance on the SplitContainer instead.</value>
  </data>
  <data name="SplitContainerSplitterDistanceDescr" xml:space="preserve">
    <value>Determines pixel distance of the splitter from the left or top edge.</value>
  </data>
  <data name="SplitContainerSplitterIncrementDescr" xml:space="preserve">
    <value>Determines the number of pixels the splitter moves in increments. Default is 1.</value>
  </data>
  <data name="SplitContainerSplitterRectangleDescr" xml:space="preserve">
    <value>Determines the rectangle bounds of the splitter.</value>
  </data>
  <data name="SplitContainerSplitterWidthDescr" xml:space="preserve">
    <value>Determines the thickness of the splitter.</value>
  </data>
  <data name="SplitterBorderStyleDescr" xml:space="preserve">
    <value>The border type of the control.</value>
  </data>
  <data name="SplitterDistanceNotAllowed" xml:space="preserve">
    <value>SplitterDistance must be between Panel1MinSize and Width - Panel2MinSize.</value>
  </data>
  <data name="SplitterInvalidDockEnum" xml:space="preserve">
    <value>Splitter control must be docked left, right, top, or bottom.</value>
  </data>
  <data name="SplitterMinExtraDescr" xml:space="preserve">
    <value>Specifies the minimum size of the undocked area.</value>
  </data>
  <data name="SplitterMinSizeDescr" xml:space="preserve">
    <value>Specifies the minimum size of the control being resized.</value>
  </data>
  <data name="SplitterSplitPositionDescr" xml:space="preserve">
    <value>The current position of the splitter, or -1 if it is not bound to a control.</value>
  </data>
  <data name="SplitterSplitterMovedDescr" xml:space="preserve">
    <value>Occurs when the splitter is done being moved.</value>
  </data>
  <data name="SplitterSplitterMovingDescr" xml:space="preserve">
    <value>Occurs when the splitter is being moved.</value>
  </data>
  <data name="StatusStripPanelBorderSidesDescr" xml:space="preserve">
    <value>Specifies the sides of the panel that should display borders.</value>
  </data>
  <data name="StatusStripPanelBorderStyleDescr" xml:space="preserve">
    <value>Specifies the border style for the panel.</value>
  </data>
  <data name="StatusStripSizingGripDescr" xml:space="preserve">
    <value>Determines whether a StatusStrip has a sizing grip.</value>
  </data>
  <data name="SystemInformationFeatureNotSupported" xml:space="preserve">
    <value>Feature not supported with this operating system.</value>
  </data>
  <data name="TabBaseAlignmentDescr" xml:space="preserve">
    <value>Determines whether the tabs appear on the top, bottom, left, or right side of the Control (left or right are implicitly multilined).</value>
  </data>
  <data name="TabBaseAppearanceDescr" xml:space="preserve">
    <value>Indicates whether the tabs are painted as buttons or regular tabs.</value>
  </data>
  <data name="TabBaseDrawModeDescr" xml:space="preserve">
    <value>Indicates whether the user or the system paints the captions.</value>
  </data>
  <data name="TabBaseHotTrackDescr" xml:space="preserve">
    <value>Indicates whether the tabs visually change when the mouse passes over them.</value>
  </data>
  <data name="TabBaseImageListDescr" xml:space="preserve">
    <value>The ImageList object from which this tab takes its images.</value>
  </data>
  <data name="TabBaseItemSizeDescr" xml:space="preserve">
    <value>Determines the width of fixed-width or owner-draw tabs and the height of all tabs.</value>
  </data>
  <data name="TabBaseMultilineDescr" xml:space="preserve">
    <value>Indicates if more than one row of tabs is allowed.</value>
  </data>
  <data name="TabBasePaddingDescr" xml:space="preserve">
    <value>Indicates how much extra space should be added around the text/image in the tab.</value>
  </data>
  <data name="TabBaseRowCountDescr" xml:space="preserve">
    <value>The number of rows currently being displayed in the tab strip.</value>
  </data>
  <data name="TabBaseShowToolTipsDescr" xml:space="preserve">
    <value>Indicates whether ToolTips should be shown for tabs that have their ToolTips set.</value>
  </data>
  <data name="TabBaseSizeModeDescr" xml:space="preserve">
    <value>Indicates how tabs are sized.</value>
  </data>
  <data name="TabBaseTabCountDescr" xml:space="preserve">
    <value>The number of tabs in the tab strip.</value>
  </data>
  <data name="TabControlBadControl" xml:space="preserve">
    <value>Parameter must be of type TabPage.</value>
  </data>
  <data name="TabControlDeselectedEventDescr" xml:space="preserve">
    <value>Occurs after a tab page is deselected as the topmost tab page.</value>
  </data>
  <data name="TabControlDeselectingEventDescr" xml:space="preserve">
    <value>Occurs when a tab page is being deselected.</value>
  </data>
  <data name="TabControlInvalidTabPageType" xml:space="preserve">
    <value>Cannot add '{0}' to TabControl.  Only TabPages can be directly added to TabControls.</value>
  </data>
  <data name="TabControlSelectedEventDescr" xml:space="preserve">
    <value>Occurs after a tab page is selected as the topmost tab page.</value>
  </data>
  <data name="TabControlSelectedTabDescr" xml:space="preserve">
    <value>The currently selected tab page.</value>
  </data>
  <data name="TabControlSelectingEventDescr" xml:space="preserve">
    <value>Occurs when a tab page is being selected. </value>
  </data>
  <data name="TabControlTabPageNotOnTabControl" xml:space="preserve">
    <value>TabPage cannot be added to a '{0}'.  TabPages can only be added to TabControls.</value>
  </data>
  <data name="TabControlTabPageOnTabPage" xml:space="preserve">
    <value>TabPage cannot be added to another TabPage.  TabPages can only be added to TabControls.</value>
  </data>
  <data name="TabControlTabsDescr" xml:space="preserve">
    <value>The TabPages in the TabControl.</value>
  </data>
  <data name="TabItemImageIndexDescr" xml:space="preserve">
    <value>Identifies the image displayed on the tab.</value>
  </data>
  <data name="TabItemToolTipTextDescr" xml:space="preserve">
    <value>The text that is shown when the mouse hovers over this tab.</value>
  </data>
  <data name="TabItemUseVisualStyleBackColorDescr" xml:space="preserve">
    <value>Determines if the background is drawn using visual styles, if supported.</value>
  </data>
  <data name="TableBeginMustBeCalledPrior" xml:space="preserve">
    <value>TableBegin() must be called before using this method.</value>
  </data>
  <data name="TableBeginNotCalled" xml:space="preserve">
    <value>No table is currently being printing.  TableBegin() has not been called.</value>
  </data>
  <data name="TableLayoutPanelCellBorderStyleDescr" xml:space="preserve">
    <value>Indicates the appearance of cell borders in a table.</value>
  </data>
  <data name="TableLayoutPanelFullDesc" xml:space="preserve">
    <value>Additional Rows or Columns cannot be created.  TableLayoutPanel is full and GrowStyle is 'FixedSize'.</value>
  </data>
  <data name="TableLayoutPanelGrowStyleDescr" xml:space="preserve">
    <value>Indicates whether a TableLayoutPanel will expand to include new cells when all existing cells are occupied.</value>
  </data>
  <data name="TableLayoutPanelOnPaintCellDescr" xml:space="preserve">
    <value>Occurs when a cell needs repainting.</value>
  </data>
  <data name="TableLayoutPanelSpanDesc" xml:space="preserve">
    <value>TableLayoutPanel cannot expand to contain the control, because the panel's GrowStyle property is set to 'FixedSize'.</value>
  </data>
  <data name="TableLayoutSettingsConverterNoName" xml:space="preserve">
    <value>Cannot convert TableLayoutSettings to string: could not find a 'Name' string property on a control.</value>
  </data>
  <data name="TableLayoutSettingSettingsIsNotSupported" xml:space="preserve">
    <value>Directly setting TableLayoutSettings is not supported.  Use individual properties instead.</value>
  </data>
  <data name="TableLayoutSettingsGetCellPositionDescr" xml:space="preserve">
    <value>Indicates the row and column of the cell.</value>
  </data>
  <data name="TableLayoutSettingsSetCellPositionDescr" xml:space="preserve">
    <value>Sets the row and column of the cell.</value>
  </data>
  <data name="TablePrintLayoutFromDifferentDocument" xml:space="preserve">
    <value>TablePrintLayout instance specified was constructed for a different document.</value>
  </data>
  <data name="TextBoxAcceptsReturnDescr" xml:space="preserve">
    <value>Indicates if return characters are accepted as input for multiline edit controls.</value>
  </data>
  <data name="TextBoxAcceptsTabDescr" xml:space="preserve">
    <value>Indicates if tab characters are accepted as input for multiline edit controls.</value>
  </data>
  <data name="TextBoxAutoCompleteCustomSourceDescr" xml:space="preserve">
    <value>The StringCollection to use when the AutoCompleteSource property is set to CustomSource.</value>
  </data>
  <data name="TextBoxAutoCompleteModeDescr" xml:space="preserve">
    <value>Indicates the text completion behavior of the text box.</value>
  </data>
  <data name="TextBoxAutoCompleteSourceDescr" xml:space="preserve">
    <value>The autocomplete source, which can be one of the values from AutoCompleteSource enumeration.</value>
  </data>
  <data name="TextBoxAutoCompleteSourceNoItems" xml:space="preserve">
    <value>The value AutoCompleteSource.ListItems is not applicable to the TextBox control.</value>
  </data>
  <data name="TextBoxAutoSizeDescr" xml:space="preserve">
    <value>Enables automatic resizing based on font size for single-line edit controls.</value>
  </data>
  <data name="TextBoxBaseOnAcceptsTabChangedDescr" xml:space="preserve">
    <value>Occurs when the value of the AcceptsTab property changes.</value>
  </data>
  <data name="TextBoxBaseOnAutoSizeChangedDescr" xml:space="preserve">
    <value>Event raised when the value of the AutoSize property is changed on TextBoxBase.</value>
  </data>
  <data name="TextBoxBaseOnBorderStyleChangedDescr" xml:space="preserve">
    <value>Occurs when the value of the BorderStyle property changes.</value>
  </data>
  <data name="TextBoxBaseOnHideSelectionChangedDescr" xml:space="preserve">
    <value>Occurs when the value of the HideSelection property changes.</value>
  </data>
  <data name="TextBoxBaseOnModifiedChangedDescr" xml:space="preserve">
    <value>Occurs when the value of the Modified property changes.</value>
  </data>
  <data name="TextBoxBaseOnMultilineChangedDescr" xml:space="preserve">
    <value>Occurs when the value of the Multiline property changes.</value>
  </data>
  <data name="TextBoxBaseOnReadOnlyChangedDescr" xml:space="preserve">
    <value>Occurs when the value of the ReadOnly property changes.</value>
  </data>
  <data name="TextBoxBorderDescr" xml:space="preserve">
    <value>Indicates whether the edit control should have a border.</value>
  </data>
  <data name="TextBoxCanUndoDescr" xml:space="preserve">
    <value>Indicates if the edit control can undo the previous action.</value>
  </data>
  <data name="TextBoxCharacterCasingDescr" xml:space="preserve">
    <value>Indicates if all characters should be left alone or converted to uppercase or lowercase.</value>
  </data>
  <data name="TextBoxHideSelectionDescr" xml:space="preserve">
    <value>Indicates that the selection should be hidden when the edit control loses focus.</value>
  </data>
  <data name="TextBoxLinesDescr" xml:space="preserve">
    <value>The lines of text in a multiline edit, as an array of String values.</value>
  </data>
  <data name="TextBoxMaxLengthDescr" xml:space="preserve">
    <value>Specifies the maximum number of characters that can be entered into the edit control.</value>
  </data>
  <data name="TextBoxModifiedDescr" xml:space="preserve">
    <value>Indicates if the text in the edit control has been modified by the user.</value>
  </data>
  <data name="TextBoxMultilineDescr" xml:space="preserve">
    <value>Controls whether the text of the edit control can span more than one line.</value>
  </data>
  <data name="TextBoxPasswordCharDescr" xml:space="preserve">
    <value>Indicates the character to display for password input for single-line edit controls.</value>
  </data>
  <data name="TextBoxPreferredHeightDescr" xml:space="preserve">
    <value>The preferred height of this control.</value>
  </data>
  <data name="TextBoxReadOnlyDescr" xml:space="preserve">
    <value>Controls whether the text in the edit control can be changed or not.</value>
  </data>
  <data name="TextBoxScrollBarsDescr" xml:space="preserve">
    <value>Indicates, for multiline edit controls, which scroll bars will be shown for this control.</value>
  </data>
  <data name="TextBoxSelectedTextDescr" xml:space="preserve">
    <value>The currently selected text.</value>
  </data>
  <data name="TextBoxSelectionLengthDescr" xml:space="preserve">
    <value>The length of the currently selected text.</value>
  </data>
  <data name="TextBoxSelectionStartDescr" xml:space="preserve">
    <value>The beginning of the currently selected text.</value>
  </data>
  <data name="TextBoxShortcutsEnabledDescr" xml:space="preserve">
    <value>Indicates whether shortcuts defined for the control are enabled.</value>
  </data>
  <data name="TextBoxTextAlignDescr" xml:space="preserve">
    <value>Indicates how the text should be aligned for edit controls.</value>
  </data>
  <data name="TextBoxUseSystemPasswordCharDescr" xml:space="preserve">
    <value>Indicates if the text in the edit control should appear as the default password character.</value>
  </data>
  <data name="TextBoxWordWrapDescr" xml:space="preserve">
    <value>Indicates if lines are automatically word-wrapped for multiline edit controls.</value>
  </data>
  <data name="TextParseFailedFormat" xml:space="preserve">
    <value>Parse of Text("{0}") expected text in the format "{1}" did not succeed.</value>
  </data>
  <data name="ThreadMustBeSTA" xml:space="preserve">
    <value>Current thread must be set to single thread apartment (STA) mode before OLE calls can be made. Ensure that your Main function has STAThreadAttribute marked on it.</value>
  </data>
  <data name="ThreadNoLongerValid" xml:space="preserve">
    <value>An error occurred invoking the method.  The destination thread no longer exists.</value>
  </data>
  <data name="ThreadNotPumpingMessages" xml:space="preserve">
    <value>An error occurred invoking the method.  A message loop is required to marshal the thread call.</value>
  </data>
  <data name="TimerEnabledDescr" xml:space="preserve">
    <value>Enables generation of Elapsed events.</value>
  </data>
  <data name="TimerIntervalDescr" xml:space="preserve">
    <value>The frequency of Elapsed events in milliseconds.</value>
  </data>
  <data name="TimerInvalidInterval" xml:space="preserve">
    <value>Value '{0}' is not a valid value for Interval. Interval must be greater than {1}.</value>
  </data>
  <data name="TimerTimerDescr" xml:space="preserve">
    <value>Occurs whenever the specified interval time elapses.</value>
  </data>
  <data name="ToolStripAllowItemReorderAndAllowDropCannotBeSetToTrue" xml:space="preserve">
    <value>AllowItemReorder and AllowDrop cannot both be true.</value>
  </data>
  <data name="ToolStripAllowItemReorderDescr" xml:space="preserve">
    <value>Allows the items to be reordered when the ALT key is pressed.</value>
  </data>
  <data name="ToolStripAllowMergeDescr" xml:space="preserve">
    <value>Allow the items to be merged.</value>
  </data>
  <data name="ToolStripBackColorDescr" xml:space="preserve">
    <value>Specifies the background color of the ToolStrip.</value>
  </data>
  <data name="ToolStripButtonCheckedDescr" xml:space="preserve">
    <value>Indicates whether the ToolStripButton is pressed in or not pressed in.</value>
  </data>
  <data name="ToolStripButtonCheckOnClickDescr" xml:space="preserve">
    <value>Indicates whether the item should toggle its selected state when clicked.</value>
  </data>
  <data name="ToolStripCanOnlyPositionItsOwnItems" xml:space="preserve">
    <value>ToolStrip cannot position another ToolStrip's items.</value>
  </data>
  <data name="ToolStripCanOverflowDescr" xml:space="preserve">
    <value>Indicates whether items can be sent to an overflow menu.</value>
  </data>
  <data name="ToolStripCollectionMustInsertAndRemove" xml:space="preserve">
    <value>You must explicitly insert one item and remove the other.</value>
  </data>
  <data name="ToolStripContainerBottomToolStripPanelDescr" xml:space="preserve">
    <value>The bottom panel of the ToolStripContainer.  This area is used for moving ToolStrips, MenuStrips and StatusStrips.</value>
  </data>
  <data name="ToolStripContainerBottomToolStripPanelVisibleDescr" xml:space="preserve">
    <value>Specifies the visibility of the bottom panel of the ToolStripContainer.</value>
  </data>
  <data name="ToolStripContainerContentPanelDescr" xml:space="preserve">
    <value>The center panel of the ToolStripContainer.</value>
  </data>
  <data name="ToolStripContainerDesc" xml:space="preserve">
    <value>Provides panels on each side of the form that can contain one or more ToolStrip, MenuStrip, or StatusStrip controls.</value>
  </data>
  <data name="ToolStripContainerLeftToolStripPanelDescr" xml:space="preserve">
    <value>The left panel of the ToolStripContainer.  This area is used for moving ToolStrips, MenuStrips and StatusStrips.</value>
  </data>
  <data name="ToolStripContainerLeftToolStripPanelVisibleDescr" xml:space="preserve">
    <value>Specifies the visibility of the left panel of the ToolStripContainer.</value>
  </data>
  <data name="ToolStripContainerRightToolStripPanelDescr" xml:space="preserve">
    <value>The right panel of the ToolStripContainer.  This area is used for moving ToolStrips, MenuStrips and StatusStrips.</value>
  </data>
  <data name="ToolStripContainerRightToolStripPanelVisibleDescr" xml:space="preserve">
    <value>Specifies the visibility of the right panel of the ToolStripContainer.</value>
  </data>
  <data name="ToolStripContainerTopToolStripPanelDescr" xml:space="preserve">
    <value>The top panel of the ToolStripContainer.  This area is used for moving ToolStrips, MenuStrips and StatusStrips.</value>
  </data>
  <data name="ToolStripContainerTopToolStripPanelVisibleDescr" xml:space="preserve">
    <value>Specifies the visibility of the top panel of the ToolStripContainer.</value>
  </data>
  <data name="ToolStripContainerUseContentPanel" xml:space="preserve">
    <value>Adding controls directly to the ToolStripContainer is not supported.  Use the 'ContentPanel.Controls' property instead.</value>
  </data>
  <data name="ToolStripContentPanelOnLoadDescr" xml:space="preserve">
    <value>Occurs whenever the content panel loads.</value>
  </data>
  <data name="ToolStripDefaultDropDownDirectionDescr" xml:space="preserve">
    <value>Specifies the default direction for DropDowns to open.</value>
  </data>
  <data name="ToolStripDoesntSupportAutoScroll" xml:space="preserve">
    <value>ToolStrip doesn't support the AutoScroll property.</value>
  </data>
  <data name="ToolStripDropDownAutoCloseDescr" xml:space="preserve">
    <value>Specifies whether the DropDown automatically closes through user action.</value>
  </data>
  <data name="ToolStripDropDownButtonShowDropDownArrowDescr" xml:space="preserve">
    <value>Specifies whether or not an arrow should be shown on the drop down button.</value>
  </data>
  <data name="ToolStripDropDownClosedDecr" xml:space="preserve">
    <value>Occurs when the DropDown has closed.</value>
  </data>
  <data name="ToolStripDropDownClosingDecr" xml:space="preserve">
    <value>Occurs when the DropDown is about to close.</value>
  </data>
  <data name="ToolStripDropDownDescr" xml:space="preserve">
    <value>Specifies a ToolStripDropDown to show when the item is clicked.</value>
  </data>
  <data name="ToolStripDropDownItemDropDownDirectionDescr" xml:space="preserve">
    <value>Specifies the direction in which to drop the drop down.</value>
  </data>
  <data name="ToolStripDropDownItemsDescr" xml:space="preserve">
    <value>Specifies a ToolStripItem to display when the item is clicked.</value>
  </data>
  <data name="ToolStripDropDownMenuShowCheckMarginDescr" xml:space="preserve">
    <value>Specifies whether the check margin will be shown.</value>
  </data>
  <data name="ToolStripDropDownMenuShowImageMarginDescr" xml:space="preserve">
    <value>Specifies whether the image margin will be shown.</value>
  </data>
  <data name="ToolStripDropDownOpenedDescr" xml:space="preserve">
    <value>Occurs when the DropDown has opened.</value>
  </data>
  <data name="ToolStripDropDownOpeningDescr" xml:space="preserve">
    <value>Occurs when the DropDown is opening.</value>
  </data>
  <data name="ToolStripDropDownPreferredWidthDescr" xml:space="preserve">
    <value>Specifies the PreferredWidth of the ToolStripDropDown when it is shown.</value>
  </data>
  <data name="ToolStripGripAccessibleName" xml:space="preserve">
    <value>Grip</value>
  </data>
  <data name="ToolStripDropDownsCantBeRafted" xml:space="preserve">
    <value>ToolStripDropDown does not support rafting.</value>
  </data>
  <data name="ToolStripGripDisplayStyleDescr" xml:space="preserve">
    <value>Specifies the orientation of the grip on the ToolStrip.</value>
  </data>
  <data name="ToolStripGripMargin" xml:space="preserve">
    <value>Specifies the external spacing between the grip and the padding of the ToolStrip and the displayed item.</value>
  </data>
  <data name="ToolStripGripStyleDescr" xml:space="preserve">
    <value>Specifies visibility of the grip on the ToolStrip.</value>
  </data>
  <data name="ToolStripImageListDescr" xml:space="preserve">
    <value>Specifies the ImageList on the ToolStrip.</value>
  </data>
  <data name="ToolStripImageScalingSizeDescr" xml:space="preserve">
    <value>Specifies the size of images on items.  To control the scaling of items, use the 'ToolStripItem.ImageScaling' property.</value>
  </data>
  <data name="ToolStripItemAccessibilityObjectDescr" xml:space="preserve">
    <value>The AccessibleObject assigned to the control.</value>
  </data>
  <data name="ToolStripItemAccessibleDefaultActionDescr" xml:space="preserve">
    <value>The default action description of the item.</value>
  </data>
  <data name="ToolStripItemAccessibleDescriptionDescr" xml:space="preserve">
    <value>The description that will be reported to accessibility clients.</value>
  </data>
  <data name="ToolStripItemAccessibleNameDescr" xml:space="preserve">
    <value>The name that will be reported to accessibility clients.</value>
  </data>
  <data name="ToolStripItemAccessibleRoleDescr" xml:space="preserve">
    <value>The role that will be reported to accessibility clients.</value>
  </data>
  <data name="ToolStripItemAddedDescr" xml:space="preserve">
    <value>Occurs when a ToolStripItem has been added to the ToolStrip's item collection.</value>
  </data>
  <data name="ToolStripItemAlignment" xml:space="preserve">
    <value>The alignment of the item with respect to it's owner ToolStrip.</value>
  </data>
  <data name="ToolStripItemAlignmentDescr" xml:space="preserve">
    <value>Indicates whether the item aligns toward the beginning or end of the ToolStrip.</value>
  </data>
  <data name="ToolStripItemAllowDropDescr" xml:space="preserve">
    <value>Determines if the item will receive drag-drop notifications.</value>
  </data>
  <data name="ToolStripItemAutoSizeDescr" xml:space="preserve">
    <value>Determines whether the item should automatically size based on its image and text.</value>
  </data>
  <data name="ToolStripItemAutoToolTipDescr" xml:space="preserve">
    <value>Specifies whether to use the Text or ToolTipText property to display on the ToolTip.</value>
  </data>
  <data name="ToolStripItemAvailableDescr" xml:space="preserve">
    <value>Specifies whether or not an item should be placed on a ToolStrip.  </value>
  </data>
  <data name="ToolStripItemBackColorDescr" xml:space="preserve">
    <value>The background color used to display text and graphics in the control.</value>
  </data>
  <data name="ToolStripItemCircularReference" xml:space="preserve">
    <value>Cannot add owner item to the drop-down items collection.</value>
  </data>
  <data name="ToolStripItemCollectionIsReadOnly" xml:space="preserve">
    <value>Collection of ToolStripItems is read-only.</value>
  </data>
  <data name="ToolStripItemDisplayStyleDescr" xml:space="preserve">
    <value>Specifies whether the image and text are rendered.</value>
  </data>
  <data name="ToolStripItemDoubleClickedEnabledDescr" xml:space="preserve">
    <value>Specifies whether the DoubleClick event will occur.</value>
  </data>
  <data name="ToolStripItemDrawModeDescr" xml:space="preserve">
    <value>Specifies the drawing mode of the ToolStrip item.</value>
  </data>
  <data name="ToolStripItemEnabledChangedDescr" xml:space="preserve">
    <value>Occurs when the enabled state of the item has changed.</value>
  </data>
  <data name="ToolStripItemEnabledDescr" xml:space="preserve">
    <value>Indicates whether the control is enabled.</value>
  </data>
  <data name="ToolStripItemFontDescr" xml:space="preserve">
    <value>The font used to display text in the item.</value>
  </data>
  <data name="ToolStripItemForeColorDescr" xml:space="preserve">
    <value>The foreground color used to display text and graphics in the item.</value>
  </data>
  <data name="ToolStripItemImageAlignDescr" xml:space="preserve">
    <value>The alignment of the image that will be displayed on the item.</value>
  </data>
  <data name="ToolStripItemImageDescr" xml:space="preserve">
    <value>The image that will be displayed on the item.</value>
  </data>
  <data name="ToolStripItemImageIndexDescr" xml:space="preserve">
    <value>The index of the image in the ImageList to display on the item.</value>
  </data>
  <data name="ToolStripItemImageKeyDescr" xml:space="preserve">
    <value>The key representing the image in the ImageList to display on the item.</value>
  </data>
  <data name="ToolStripItemImageList" xml:space="preserve">
    <value>The ImageList to get the image to display on the item.</value>
  </data>
  <data name="ToolStripItemImageScalingDescr" xml:space="preserve">
    <value>Specifies whether the image on the item will size to fit on the ToolStrip.  To control the image size, use the 'ToolStrip.ImageScalingSize' property.</value>
  </data>
  <data name="ToolStripItemImageTransparentColorDescr" xml:space="preserve">
    <value>Specifies the transparent color on the item's image for images that support transparency.</value>
  </data>
  <data name="ToolStripItemMarginDescr" xml:space="preserve">
    <value>Specifies the spacing between this item and an adjacent item.</value>
  </data>
  <data name="ToolStripItemOnAvailableChangedDescr" xml:space="preserve">
    <value>Occurs when the value of the Available property changes.</value>
  </data>
  <data name="ToolStripItemOnBackColorChangedDescr" xml:space="preserve">
    <value>Occurs when the value of the BackColor property is changed on the item.</value>
  </data>
  <data name="ToolStripItemOnClickDescr" xml:space="preserve">
    <value>Occurs when the item is clicked.</value>
  </data>
  <data name="ToolStripItemOnDragDropDescr" xml:space="preserve">
    <value>Occurs when the mouse drags an item and the user releases the mouse indicating that the item should be 'dropped' into this item.</value>
  </data>
  <data name="ToolStripItemOnDragEnterDescr" xml:space="preserve">
    <value>Occurs when the mouse drags an item into the client area for this item.</value>
  </data>
  <data name="ToolStripItemOnDragLeaveDescr" xml:space="preserve">
    <value>Occurs when the mouse drags an item and is no longer over the client area for this item.</value>
  </data>
  <data name="ToolStripItemOnDragOverDescr" xml:space="preserve">
    <value>Occurs when the mouse drags an item over the client area for this item.</value>
  </data>
  <data name="ToolStripItemOnForeColorChangedDescr" xml:space="preserve">
    <value>Occurs when the value of the BackColor property is changed on the item.</value>
  </data>
  <data name="ToolStripItemOnGiveFeedbackDescr" xml:space="preserve">
    <value>Occurs when the mouse drags an item. The system requests that the Item provide feedback to that effect.</value>
  </data>
  <data name="ToolStripItemOnGotFocusDescr" xml:space="preserve">
    <value>Occurs when the control gets focus.</value>
  </data>
  <data name="ToolStripItemOnLocationChangedDescr" xml:space="preserve">
    <value>Occurs when the location of a ToolStripItem is updated.</value>
  </data>
  <data name="ToolStripItemOnLostFocusDescr" xml:space="preserve">
    <value>Occurs when the control loses focus.</value>
  </data>
  <data name="ToolStripItemOnMouseDownDescr" xml:space="preserve">
    <value>Occurs when a mouse button is pressed.</value>
  </data>
  <data name="ToolStripItemOnMouseEnterDescr" xml:space="preserve">
    <value>Occurs when the mouse enters the visible part of the item.</value>
  </data>
  <data name="ToolStripItemOnMouseHoverDescr" xml:space="preserve">
    <value>Occurs when the mouse remains stationary inside of the item for an amount of time.</value>
  </data>
  <data name="ToolStripItemOnMouseLeaveDescr" xml:space="preserve">
    <value>Occurs when the mouse leaves the visible part of the item.</value>
  </data>
  <data name="ToolStripItemOnMouseMoveDescr" xml:space="preserve">
    <value>Occurs when the mouse is moved.</value>
  </data>
  <data name="ToolStripItemOnMouseUpDescr" xml:space="preserve">
    <value>Occurs when a mouse button is released.</value>
  </data>
  <data name="ToolStripItemOnPaintDescr" xml:space="preserve">
    <value>Occurs when an item needs repainting.</value>
  </data>
  <data name="ToolStripItemOnQueryAccessibilityHelpDescr" xml:space="preserve">
    <value>Occurs when an Accessibility client invokes help for the item.</value>
  </data>
  <data name="ToolStripItemOnQueryContinueDragDescr" xml:space="preserve">
    <value>Occurs when the mouse drags an item. The system requests whether the drag-and-drop operation should be allowed to continue.</value>
  </data>
  <data name="ToolStripItemOnRightToLeftChangedDescr" xml:space="preserve">
    <value>Event raised when the value of the RightToLeft property is changed on this item.</value>
  </data>
  <data name="ToolStripItemOnTextChangedDescr" xml:space="preserve">
    <value>Occurs when the Text property is changed on the item.</value>
  </data>
  <data name="ToolStripItemOnVisibleChangedDescr" xml:space="preserve">
    <value>Occurs when the visibility of an item has changed.</value>
  </data>
  <data name="ToolStripItemOverflow" xml:space="preserve">
    <value>Specifies whether an item will always be sent to the overflow, never be sent to the overflow, or sent to the overflow as needed.</value>
  </data>
  <data name="ToolStripItemOverflowDescr" xml:space="preserve">
    <value>Specifies whether the item will always move to the overflow, move to the overflow as needed, or never move to the overflow.</value>
  </data>
  <data name="ToolStripItemOwnerChangedDescr" xml:space="preserve">
    <value>Occurs when the value of the Owner property changes.</value>
  </data>
  <data name="ToolStripItemPaddingDescr" xml:space="preserve">
    <value>Specifies the internal spacing within this item.</value>
  </data>
  <data name="ToolStripItemRemovedDescr" xml:space="preserve">
    <value>Occurs when a ToolStripItem has been removed from the ToolStrip's item collection.</value>
  </data>
  <data name="ToolStripItemRightToLeftAutoMirrorImageDescr" xml:space="preserve">
    <value>Specifies whether the image should mirror when the RightToLeft property equals RightToLeft.Yes.</value>
  </data>
  <data name="ToolStripItemRightToLeftDescr" xml:space="preserve">
    <value>Indicates whether the item should draw right-to-left for RTL languages.</value>
  </data>
  <data name="ToolStripItemsDescr" xml:space="preserve">
    <value>Collection of items to display on the ToolStrip.</value>
  </data>
  <data name="ToolStripItemSize" xml:space="preserve">
    <value>The size of the item.</value>
  </data>
  <data name="ToolStripItemSizeDescr" xml:space="preserve">
    <value>The size of the item in pixels.</value>
  </data>
  <data name="ToolStripItemTagDescr" xml:space="preserve">
    <value>User-defined data associated with the item.</value>
  </data>
  <data name="ToolStripItemTextAlignDescr" xml:space="preserve">
    <value>The alignment of the text that will be displayed on the item.</value>
  </data>
  <data name="ToolStripItemTextDescr" xml:space="preserve">
    <value>The text to display on the item.</value>
  </data>
  <data name="ToolStripItemTextImageRelationDescr" xml:space="preserve">
    <value>Specifies the relative location of the image to the text on the item.</value>
  </data>
  <data name="ToolStripItemToolTipTextDescr" xml:space="preserve">
    <value>Specifies the text to show on the ToolTip.</value>
  </data>
  <data name="ToolStripItemVisibleDescr" xml:space="preserve">
    <value>Determines whether the item is visible or hidden.</value>
  </data>
  <data name="ToolStripLabelActiveLinkColorDescr" xml:space="preserve">
    <value>Specifies the color of the link when the link is active.</value>
  </data>
  <data name="ToolStripLabelIsLinkDescr" xml:space="preserve">
    <value>Specifies whether the label acts as a link.</value>
  </data>
  <data name="ToolStripLabelLinkBehaviorDescr" xml:space="preserve">
    <value>The underlining behavior of the link.</value>
  </data>
  <data name="ToolStripLabelLinkColorDescr" xml:space="preserve">
    <value>Specifies the color of the link.</value>
  </data>
  <data name="ToolStripLabelLinkVisitedDescr" xml:space="preserve">
    <value>Determines if the hyperlink should be rendered as visited.</value>
  </data>
  <data name="ToolStripLabelVisitedLinkColorDescr" xml:space="preserve">
    <value>Specifies the color of the link when the link has been visited.</value>
  </data>
  <data name="ToolStripLayoutCompleteDescr" xml:space="preserve">
    <value>Occurs after layout and placement of items on the ToolStrip.</value>
  </data>
  <data name="ToolStripLayoutStyle" xml:space="preserve">
    <value>Specifies the layout orientation of the ToolStrip.</value>
  </data>
  <data name="ToolStripLayoutStyleChangedDescr" xml:space="preserve">
    <value>Occurs when the layout style of the ToolStrip has changed.</value>
  </data>
  <data name="ToolStripMenuItemShortcutKeyDisplayStringDescr" xml:space="preserve">
    <value>The string to be displayed as the shortcut key.</value>
  </data>
  <data name="ToolStripMergeActionDescr" xml:space="preserve">
    <value>Specifies what action to take if match is successful.</value>
  </data>
  <data name="ToolStripMergeImpossibleIdentical" xml:space="preserve">
    <value>Operation impossible. Source and target are identical.</value>
  </data>
  <data name="ToolStripMergeIndexDescr" xml:space="preserve">
    <value>Used for matching and positioning within target ToolStrip.</value>
  </data>
  <data name="ToolStripMustSupplyItsOwnComboBox" xml:space="preserve">
    <value>Call the empty ToolStripComboBox constructor, which will provide a ComboBox.</value>
  </data>
  <data name="ToolStripMustSupplyItsOwnTextBox" xml:space="preserve">
    <value>Call the empty ToolStripTextBox constructor, which will provide a TextBox.</value>
  </data>
  <data name="ToolStripOnBeginDrag" xml:space="preserve">
    <value>Occurs when the ToolStrip has started to move within a ToolStripPanel.</value>
  </data>
  <data name="ToolStripOnEndDrag" xml:space="preserve">
    <value>Occurs when the ToolStrip has stopped moving within a ToolStripPanel.</value>
  </data>
  <data name="ToolStripOptions" xml:space="preserve">
    <value>ToolBar Options</value>
  </data>
  <data name="ToolStripPaintGripDescr" xml:space="preserve">
    <value>Occurs when the move handle needs repainting.</value>
  </data>
  <data name="ToolStripPanelRowsDescr" xml:space="preserve">
    <value>A collection of rows in the panel. </value>
  </data>
  <data name="ToolStripPanelRowControlCollectionIncorrectIndexLength" xml:space="preserve">
    <value>Offset and length were out of bounds for the array or count is greater than the number of elements from index to the end of the source collection.</value>
  </data>
  <data name="ToolStripRendererChanged" xml:space="preserve">
    <value>Occurs when the value of the Renderer property changes.</value>
  </data>
  <data name="ToolStripRenderModeDescr" xml:space="preserve">
    <value>The painting styles applied to the control.</value>
  </data>
  <data name="ToolStripRenderModeUseRendererPropertyInstead" xml:space="preserve">
    <value>The RenderMode property cannot directly be set to 'Custom', to use a custom ToolStripRenderer, set the Renderer property instead.</value>
  </data>
  <data name="ToolStripSaveSettingsDescr" xml:space="preserve">
    <value>Specifies whether the ToolStrip should persist user settings via IPersistComponentSettings.</value>
  </data>
  <data name="ToolStripSettingsKeyDescr" xml:space="preserve">
    <value>Specifies the settings key to use to save settings.</value>
  </data>
  <data name="ToolStripShowDropDownInvalidOperation" xml:space="preserve">
    <value>DropDown is the same as the Parent ToolStrip. Cannot Drop Down.</value>
  </data>
  <data name="ToolStripShowItemToolTipsDescr" xml:space="preserve">
    <value>Specifies whether to display ToolTips on items.</value>
  </data>
  <data name="ToolStripSplitButtonDropDownButtonWidthDescr" xml:space="preserve">
    <value>Specifies how much space to give to the DropDownButton portion of the ToolStripSplitButton.</value>
  </data>
  <data name="ToolStripSplitButtonOnButtonClickDescr" xml:space="preserve">
    <value>Occurs when the button portion of the split button has been clicked.</value>
  </data>
  <data name="ToolStripSplitButtonOnButtonDoubleClickDescr" xml:space="preserve">
    <value>Occurs when the button portion of the split button has been double clicked.</value>
  </data>
  <data name="ToolStripSplitButtonOnDefaultItemChangedDescr" xml:space="preserve">
    <value>Occurs when the DefaultItem property has changed.</value>
  </data>
  <data name="ToolStripSplitButtonSplitterWidthDescr" xml:space="preserve">
    <value>Specifies the width of the split section between the default and drop-down button.</value>
  </data>
  <data name="ToolStripSplitStackLayoutContainerMustBeAToolStrip" xml:space="preserve">
    <value>Container must be a ToolStrip.</value>
  </data>
  <data name="ToolStripStatusLabelBorderSidesDescr" xml:space="preserve">
    <value>Specifies the sides of the panel that should display borders.</value>
  </data>
  <data name="ToolStripStatusLabelBorderStyleDescr" xml:space="preserve">
    <value>Specifies the border style for the panel.</value>
  </data>
  <data name="ToolStripStatusLabelSpringDescr" xml:space="preserve">
    <value>Specifies whether the item fills up the remaining space.</value>
  </data>
  <data name="ToolStripStretchDescr" xml:space="preserve">
    <value>Specifies whether the ToolStrip stretches from end to end in the rafting container.</value>
  </data>
  <data name="ToolStripTextBoxTextBoxTextAlignChangedDescr" xml:space="preserve">
    <value>Occurs when the value of the TextBoxTextAlign property changes.</value>
  </data>
  <data name="ToolStripTextDirectionDescr" xml:space="preserve">
    <value>Specifies the direction to draw the text on the item.</value>
  </data>
  <data name="ToolTipActiveDescr" xml:space="preserve">
    <value>Determines if the ToolTip is active. A tip will only appear if the ToolTip has been activated.</value>
  </data>
  <data name="ToolTipAddFailed" xml:space="preserve">
    <value>Adding the tip to the native ToolTip control did not succeed.</value>
  </data>
  <data name="ToolTipAutomaticDelayDescr" xml:space="preserve">
    <value>Sets the values of AutoPopDelay, InitialDelay, and ReshowDelay to the appropriate values.</value>
  </data>
  <data name="ToolTipAutoPopDelayDescr" xml:space="preserve">
    <value>Determines the length of time the ToolTip window remains visible if the pointer is stationary inside a ToolTip region.</value>
  </data>
  <data name="ToolTipBackColorDescr" xml:space="preserve">
    <value>The background color of the ToolTip control.</value>
  </data>
  <data name="ToolTipDrawEventDescr" xml:space="preserve">
    <value>Occurs in OwnerDraw mode when the ToolTip needs to be drawn.</value>
  </data>
  <data name="ToolTipEmptyColor" xml:space="preserve">
    <value>Value '{0}' cannot be set to an empty value.</value>
  </data>
  <data name="ToolTipForeColorDescr" xml:space="preserve">
    <value>The foreground color of the ToolTip control.</value>
  </data>
  <data name="ToolTipInitialDelayDescr" xml:space="preserve">
    <value>Determines the length of time the pointer must remain stationary within a ToolTip region before the ToolTip window appears.</value>
  </data>
  <data name="ToolTipIsBalloonDescr" xml:space="preserve">
    <value>Indicates whether the ToolTip will take on a balloon form.</value>
  </data>
  <data name="ToolTipOwnerDrawDescr" xml:space="preserve">
    <value>Controls whether the system or the user paints items/sub items.</value>
  </data>
  <data name="ToolTipPopupEventDescr" xml:space="preserve">
    <value>Occurs whenever a ToolTip is about to be shown.</value>
  </data>
  <data name="ToolTipReshowDelayDescr" xml:space="preserve">
    <value>Determines the length of time it takes for subsequent ToolTip windows to appear as the pointer moves from one ToolTip region to another.</value>
  </data>
  <data name="ToolTipShowAlwaysDescr" xml:space="preserve">
    <value>Determines if the tool tip will be displayed always, even if the parent window is not active.</value>
  </data>
  <data name="ToolTipStripAmpersandsDescr" xml:space="preserve">
    <value>When set to true, any ampersands (&amp;) in the Text property are not displayed.</value>
  </data>
  <data name="ToolTipTitleDescr" xml:space="preserve">
    <value>Determines the title of the ToolTip.</value>
  </data>
  <data name="ToolTipToolTipDescr" xml:space="preserve">
    <value>Determines the ToolTip shown when the mouse hovers over the control.</value>
  </data>
  <data name="ToolTipToolTipIconDescr" xml:space="preserve">
    <value>Determines the icon that is shown on the ToolTip.</value>
  </data>
  <data name="ToolTipUseAnimationDescr" xml:space="preserve">
    <value>When set to true, animations are used when the ToolTip is shown or hidden.</value>
  </data>
  <data name="ToolTipUseFadingDescr" xml:space="preserve">
    <value>When set to true, a fade effect is used when ToolTips are shown or hidden.</value>
  </data>
  <data name="TooManyResumeUpdateMenuHandles" xml:space="preserve">
    <value>Too many calls to ResumeUpdateMenuHandles.</value>
  </data>
  <data name="TopLevelControlAdd" xml:space="preserve">
    <value>Top-level control cannot be added to a control.</value>
  </data>
  <data name="TopLevelNotAllowedIfActiveX" xml:space="preserve">
    <value>TopLevel property cannot be set to true for ActiveX controls.</value>
  </data>
  <data name="TopLevelParentedControl" xml:space="preserve">
    <value>Top-level style of a parented control cannot be changed.</value>
  </data>
  <data name="toStringAlt" xml:space="preserve">
    <value>Alt</value>
  </data>
  <data name="toStringBack" xml:space="preserve">
    <value>Back</value>
  </data>
  <data name="toStringControl" xml:space="preserve">
    <value>Ctrl</value>
  </data>
  <data name="toStringDefault" xml:space="preserve">
    <value>(default)</value>
  </data>
  <data name="toStringDelete" xml:space="preserve">
    <value>Del</value>
  </data>
  <data name="toStringEnd" xml:space="preserve">
    <value>End</value>
  </data>
  <data name="toStringEnter" xml:space="preserve">
    <value>Enter</value>
  </data>
  <data name="toStringHome" xml:space="preserve">
    <value>Home</value>
  </data>
  <data name="toStringInsert" xml:space="preserve">
    <value>Ins</value>
  </data>
  <data name="toStringNone" xml:space="preserve">
    <value>(none)</value>
  </data>
  <data name="toStringPageDown" xml:space="preserve">
    <value>PgDn</value>
  </data>
  <data name="toStringPageUp" xml:space="preserve">
    <value>PgUp</value>
  </data>
  <data name="toStringShift" xml:space="preserve">
    <value>Shift</value>
  </data>
  <data name="TrackBarAutoSizeDescr" xml:space="preserve">
    <value>Indicates whether the control will resize itself automatically based on a computation of the default scroll bar dimensions.</value>
  </data>
  <data name="TrackBarLargeChangeDescr" xml:space="preserve">
    <value>The number of positions the slider moves in response to mouse clicks or the PAGE UP and PAGE DOWN keys.</value>
  </data>
  <data name="TrackBarLargeChangeError" xml:space="preserve">
    <value>LargeChange: Value '{0}' must be greater than or equal to 0.</value>
  </data>
  <data name="TrackBarMaximumDescr" xml:space="preserve">
    <value>The maximum value for the position of the slider on the TrackBar.</value>
  </data>
  <data name="TrackBarMinimumDescr" xml:space="preserve">
    <value>The minimum value for the position of the slider on the TrackBar.</value>
  </data>
  <data name="TrackBarOnScrollDescr" xml:space="preserve">
    <value>Occurs when the TrackBar slider moves.</value>
  </data>
  <data name="TrackBarOrientationDescr" xml:space="preserve">
    <value>The orientation of the control.</value>
  </data>
  <data name="TrackBarSmallChangeDescr" xml:space="preserve">
    <value>The number of positions the slider moves in response to keyboard input (arrow keys).</value>
  </data>
  <data name="TrackBarSmallChangeError" xml:space="preserve">
    <value>SmallChange: Value '{0}' must be greater than or equal to 0.</value>
  </data>
  <data name="TrackBarTickFrequencyDescr" xml:space="preserve">
    <value>The number of positions between tick marks.</value>
  </data>
  <data name="TrackBarTickStyleDescr" xml:space="preserve">
    <value>Indicates where the ticks appear on the TrackBar.</value>
  </data>
  <data name="TrackBarValueDescr" xml:space="preserve">
    <value>The position of the slider.</value>
  </data>
  <data name="TransparentBackColorNotAllowed" xml:space="preserve">
    <value>Control does not support transparent background colors.</value>
  </data>
  <data name="TrayIcon_TextTooLong" xml:space="preserve">
    <value>Text length must be less than 64 characters long.</value>
  </data>
  <data name="TreeNodeBackColorDescr" xml:space="preserve">
    <value>The background color of tree node.</value>
  </data>
  <data name="TreeNodeBeginEditFailed" xml:space="preserve">
    <value>BeginEdit did not succeed because LabelEdit property is false.</value>
  </data>
  <data name="TreeNodeCheckedDescr" xml:space="preserve">
    <value>Indicates whether the tree node is in a checked state.</value>
  </data>
  <data name="TreeNodeCollectionBadTreeNode" xml:space="preserve">
    <value>Parameter must be of type TreeNode.</value>
  </data>
  <data name="TreeNodeForeColorDescr" xml:space="preserve">
    <value>The foreground color of tree node.</value>
  </data>
  <data name="TreeNodeImageIndexDescr" xml:space="preserve">
    <value>The ImageList index value of the image displayed when the tree node is in the unselected state.</value>
  </data>
  <data name="TreeNodeImageKeyDescr" xml:space="preserve">
    <value>Identifies the image to display on the node when it is not selected.</value>
  </data>
  <data name="TreeNodeIndexDescr" xml:space="preserve">
    <value>The position of the tree node in the tree node collection.</value>
  </data>
  <data name="TreeNodeNodeFontDescr" xml:space="preserve">
    <value>The font used to display the text on the tree node's label.</value>
  </data>
  <data name="TreeNodeNodeNameDescr" xml:space="preserve">
    <value>The name of the object. </value>
  </data>
  <data name="TreeNodeNoParent" xml:space="preserve">
    <value>Full path can only be retrieved when a TreeNode has been added to a TreeView. This TreeNode has not been added to a TreeView.</value>
  </data>
  <data name="TreeNodeSelectedImageIndexDescr" xml:space="preserve">
    <value>The key in the image-list value that represents the image to display when the tree node is in the selected state.</value>
  </data>
  <data name="TreeNodeSelectedImageKeyDescr" xml:space="preserve">
    <value>The key in the ImageList value that represents the image to display when the tree node is in the selected state.</value>
  </data>
  <data name="TreeNodeStateImageIndexDescr" xml:space="preserve">
    <value>The index in the StateImageList displayed when CheckBoxes is set to false on the TreeView.</value>
  </data>
  <data name="TreeNodeStateImageKeyDescr" xml:space="preserve">
    <value>Identifies the image to display on the node to indicate its current state.</value>
  </data>
  <data name="TreeNodeTextDescr" xml:space="preserve">
    <value>The text displayed in the label of the tree node.</value>
  </data>
  <data name="TreeNodeToolTipTextDescr" xml:space="preserve">
    <value>The ToolTip text that will be displayed when the mouse hovers over the node.</value>
  </data>
  <data name="TreeViewAfterCheckDescr" xml:space="preserve">
    <value>Occurs when a check box on a tree node has been checked or unchecked.</value>
  </data>
  <data name="TreeViewAfterCollapseDescr" xml:space="preserve">
    <value>Occurs when a node has been collapsed.</value>
  </data>
  <data name="TreeViewAfterEditDescr" xml:space="preserve">
    <value>Occurs when the text of a node has been edited by the user.</value>
  </data>
  <data name="TreeViewAfterExpandDescr" xml:space="preserve">
    <value>Occurs when a node has been expanded.</value>
  </data>
  <data name="TreeViewAfterSelectDescr" xml:space="preserve">
    <value>Occurs when the selection has been changed.</value>
  </data>
  <data name="TreeViewBeforeCheckDescr" xml:space="preserve">
    <value>Occurs when a check box on a tree node is about to be checked or unchecked.</value>
  </data>
  <data name="TreeViewBeforeCollapseDescr" xml:space="preserve">
    <value>Occurs when a node is about to be collapsed.</value>
  </data>
  <data name="TreeViewBeforeEditDescr" xml:space="preserve">
    <value>Occurs when the text of a node is about to be edited by the user.</value>
  </data>
  <data name="TreeViewBeforeExpandDescr" xml:space="preserve">
    <value>Occurs when a node is about to be expanded.</value>
  </data>
  <data name="TreeViewBeforeSelectDescr" xml:space="preserve">
    <value>Occurs when the selection is about to change.</value>
  </data>
  <data name="TreeViewCheckBoxesDescr" xml:space="preserve">
    <value>Indicates whether check boxes are displayed beside nodes.</value>
  </data>
  <data name="TreeViewDrawModeDescr" xml:space="preserve">
    <value>Controls whether the system or the user paints the nodes.</value>
  </data>
  <data name="TreeViewDrawNodeEventDescr" xml:space="preserve">
    <value>Occurs in owner-draw mode, when a node needs to be drawn.</value>
  </data>
  <data name="TreeViewFullRowSelectDescr" xml:space="preserve">
    <value>Indicates whether the highlight spans the width of the TreeView.</value>
  </data>
  <data name="TreeViewHideSelectionDescr" xml:space="preserve">
    <value>Removes highlight from the selected node when control does not have focus.</value>
  </data>
  <data name="TreeViewHotTrackingDescr" xml:space="preserve">
    <value>Indicates whether nodes give feedback when the mouse is moved over them.</value>
  </data>
  <data name="TreeViewImageIndexDescr" xml:space="preserve">
    <value>The default image index for nodes.</value>
  </data>
  <data name="TreeViewImageKeyDescr" xml:space="preserve">
    <value>The default image key for nodes.</value>
  </data>
  <data name="TreeViewImageListDescr" xml:space="preserve">
    <value>The ImageList control from which node images are taken.</value>
  </data>
  <data name="TreeViewIndentDescr" xml:space="preserve">
    <value>The indentation width of child nodes in pixels.</value>
  </data>
  <data name="TreeViewItemHeightDescr" xml:space="preserve">
    <value>The height of every node in the TreeView.</value>
  </data>
  <data name="TreeViewLabelEditDescr" xml:space="preserve">
    <value>Indicates whether the user can edit the label text of nodes.</value>
  </data>
  <data name="TreeViewLineColorDescr" xml:space="preserve">
    <value>The color of the lines that connect the nodes of the TreeView.</value>
  </data>
  <data name="TreeViewNodeMouseClickDescr" xml:space="preserve">
    <value>Occurs when a node is clicked with the mouse.</value>
  </data>
  <data name="TreeViewNodeMouseDoubleClickDescr" xml:space="preserve">
    <value>Occurs when a node is double-clicked with the mouse.</value>
  </data>
  <data name="TreeViewNodeMouseHoverDescr" xml:space="preserve">
    <value>Occurs when the mouse hovers over a TreeNode.</value>
  </data>
  <data name="TreeViewNodesDescr" xml:space="preserve">
    <value>The root nodes in the TreeView control.</value>
  </data>
  <data name="TreeViewNodeSorterDescr" xml:space="preserve">
    <value>The sorting comparer for the TreeView.</value>
  </data>
  <data name="TreeViewPathSeparatorDescr" xml:space="preserve">
    <value>The string delimiter used for the path returned by a node's FullPath property.</value>
  </data>
  <data name="TreeViewScrollableDescr" xml:space="preserve">
    <value>Indicates whether the control will display scroll bars if it contains more nodes than can fit in the visible area.</value>
  </data>
  <data name="TreeViewSelectedImageIndexDescr" xml:space="preserve">
    <value>The default image index for selected nodes.</value>
  </data>
  <data name="TreeViewSelectedImageKeyDescr" xml:space="preserve">
    <value>The default image for selected nodes.</value>
  </data>
  <data name="TreeViewSelectedNodeDescr" xml:space="preserve">
    <value>The currently selected node, or null if no node is selected.</value>
  </data>
  <data name="TreeViewShowLinesDescr" xml:space="preserve">
    <value>Indicates whether lines are displayed between sibling nodes and between parent and child nodes.</value>
  </data>
  <data name="TreeViewShowPlusMinusDescr" xml:space="preserve">
    <value>Indicates if plus/minus buttons are shown next to parent nodes.</value>
  </data>
  <data name="TreeViewShowRootLinesDescr" xml:space="preserve">
    <value>Indicates whether lines are displayed between root nodes.</value>
  </data>
  <data name="TreeViewShowShowNodeToolTipsDescr" xml:space="preserve">
    <value>Indicates whether ToolTips will be displayed on the nodes.</value>
  </data>
  <data name="TreeViewSortedDescr" xml:space="preserve">
    <value>Indicates whether nodes are sorted.</value>
  </data>
  <data name="TreeViewStateImageListDescr" xml:space="preserve">
    <value>The ImageList control used by the TreeView for custom states.</value>
  </data>
  <data name="TreeViewTopNodeDescr" xml:space="preserve">
    <value>The first visible node in the TreeView.</value>
  </data>
  <data name="TreeViewVisibleCountDescr" xml:space="preserve">
    <value>The number of visible nodes in the TreeView.</value>
  </data>
  <data name="TypedControlCollectionShouldBeOfType" xml:space="preserve">
    <value>Controls added to this collection must be of type '{0}'.</value>
  </data>
  <data name="TypedControlCollectionShouldBeOfTypes" xml:space="preserve">
    <value>Controls added to this collection must be of type '{0}' or '{1}'.</value>
  </data>
  <data name="TYPEINFOPROCESSORGetDocumentationFailed" xml:space="preserve">
    <value>ITypeInfo::GetDocumentation for DISPID 0x{0:X} returned hr=0x{1:X}, which will cause this property to be ignored. S_OK must be returned. Component={2}</value>
  </data>
  <data name="TYPEINFOPROCESSORGetRefTypeInfoFailed" xml:space="preserve">
    <value>ITypeInfo::GetRefTypeInfo returned hr={0:X}, so the data type cannot be retrieved.</value>
  </data>
  <data name="TYPEINFOPROCESSORGetTypeAttrFailed" xml:space="preserve">
    <value>ITypeInfo::GetTypeAttr returned hr={0:X}, so the data type cannot be retrieved.</value>
  </data>
  <data name="TypeLoadException" xml:space="preserve">
    <value>Type {0} in the data at line {1}, position {2} cannot be located.</value>
  </data>
  <data name="TypeLoadExceptionShort" xml:space="preserve">
    <value>Type {0} cannot be located.</value>
  </data>
  <data name="UnableToInitComponent" xml:space="preserve">
    <value>Unable to initialize component.</value>
  </data>
  <data name="UnableToSetPanelText" xml:space="preserve">
    <value>Unable to set the panel text.</value>
  </data>
  <data name="UnknownAttr" xml:space="preserve">
    <value>Unknown ATTRIBUTE type.</value>
  </data>
  <data name="UnknownInputLanguageLayout" xml:space="preserve">
    <value>Unknown layout</value>
  </data>
  <data name="UnsafeNativeMethodsNotImplemented" xml:space="preserve">
    <value>Not implemented.</value>
  </data>
  <data name="UpDownBaseAlignmentDescr" xml:space="preserve">
    <value>Indicates how the up-down control will position the up and down buttons relative to its edit box.</value>
  </data>
  <data name="UpDownBaseBorderStyleDescr" xml:space="preserve">
    <value>Indicates the border style of the up-down control.</value>
  </data>
  <data name="UpDownBaseDownButtonAccName" xml:space="preserve">
    <value>Down</value>
  </data>
  <data name="UpDownBaseInterceptArrowKeysDescr" xml:space="preserve">
    <value>Indicates whether the up-down control will increment and decrement the value when the UP ARROW and DOWN ARROW keys are pressed.</value>
  </data>
  <data name="UpDownBasePreferredHeightDescr" xml:space="preserve">
    <value>The preferred height of this control.</value>
  </data>
  <data name="UpDownBaseReadOnlyDescr" xml:space="preserve">
    <value>Indicates whether the edit box is read-only.</value>
  </data>
  <data name="UpDownBaseTextAlignDescr" xml:space="preserve">
    <value>Indicates how the text should be aligned in the edit box.</value>
  </data>
  <data name="UpDownBaseUpButtonAccName" xml:space="preserve">
    <value>Up</value>
  </data>
  <data name="UseCompatibleTextRenderingDescr" xml:space="preserve">
    <value>Specifies whether text rendering should be compatible with previous releases of Windows Forms.</value>
  </data>
  <data name="UserControlBorderStyleDescr" xml:space="preserve">
    <value>Indicates whether the panel should have a border.</value>
  </data>
  <data name="UserControlOnLoadDescr" xml:space="preserve">
    <value>Occurs whenever the user control loads.</value>
  </data>
  <data name="valueChangedEventDescr" xml:space="preserve">
    <value>Occurs when the value of the control changes.</value>
  </data>
  <data name="VisualStyleHandleCreationFailed" xml:space="preserve">
    <value>Visual Style handle creation operation did not succeed.</value>
  </data>
  <data name="VisualStyleNotActive" xml:space="preserve">
    <value>Visual Styles-related operation resulted in an error because no visual style is currently active.</value>
  </data>
  <data name="VisualStylesDisabledInClientArea" xml:space="preserve">
    <value>Visual Styles-related operation resulted in an error because visual styles are currently disabled in the client area.</value>
  </data>
  <data name="VisualStylesInvalidCombination" xml:space="preserve">
    <value>Given combination of Class, Part, and State is not defined by the current visual style.</value>
  </data>
  <data name="WebBrowserAllowDropNotSupported" xml:space="preserve">
    <value>The WebBrowser control does not support AllowDrop.  Use AllowWebBrowserDrop to allow the WebBrowser to process drag/drop.</value>
  </data>
  <data name="WebBrowserAllowNavigationDescr" xml:space="preserve">
    <value>Specifies whether the WebBrowser control can browse to another page after initially loading.</value>
  </data>
  <data name="WebBrowserAllowWebBrowserDropDescr" xml:space="preserve">
    <value>Specifies whether the WebBrowser control will receive drop notifications.</value>
  </data>
  <data name="WebBrowserBackgroundImageLayoutNotSupported" xml:space="preserve">
    <value>The WebBrowser control does not support the BackgroundImageLayout property.</value>
  </data>
  <data name="WebBrowserBackgroundImageNotSupported" xml:space="preserve">
    <value>The WebBrowser control does not support the BackgroundImage property.</value>
  </data>
  <data name="WebBrowserCanGoBackChangedDescr" xml:space="preserve">
    <value>Occurs when the availability of a previous page in the Web browser navigation history changes.  </value>
  </data>
  <data name="WebBrowserCanGoForwardChangedDescr" xml:space="preserve">
    <value>Occurs when the availability of a next page in the Web browser navigation history changes.  </value>
  </data>
  <data name="WebBrowserCursorNotSupported" xml:space="preserve">
    <value>The WebBrowser control does not support the Cursor property.</value>
  </data>
  <data name="WebBrowserDocumentCompletedDescr" xml:space="preserve">
    <value>Occurs when the document hosted in the Web browser control is fully loaded.</value>
  </data>
  <data name="WebBrowserDocumentTitleChangedDescr" xml:space="preserve">
    <value>Occurs whenever the title text changes.</value>
  </data>
  <data name="WebBrowserEnabledNotSupported" xml:space="preserve">
    <value>The WebBrowser control does not support the Enabled property.</value>
  </data>
  <data name="WebBrowserEncryptionLevelChangedDescr" xml:space="preserve">
    <value>Occurs whenever encryption level changes.</value>
  </data>
  <data name="WebBrowserFileDownloadDescr" xml:space="preserve">
    <value>Occurs when a file download occurs.</value>
  </data>
  <data name="WebBrowserInIENotSupported" xml:space="preserve">
    <value>Adding a WebBrowser control in Internet Explorer is not supported.</value>
  </data>
  <data name="WebBrowserIsOfflineDescr" xml:space="preserve">
    <value>Determines whether the Web browser control operates in offline mode.</value>
  </data>
  <data name="WebBrowserIsWebBrowserContextMenuEnabledDescr" xml:space="preserve">
    <value>Indicates whether to use the context menu of the native web browser.</value>
  </data>
  <data name="WebBrowserNavigateAbsoluteUri" xml:space="preserve">
    <value>Navigation to a relative URL unsuccessful.</value>
  </data>
  <data name="WebBrowserNavigatedDescr" xml:space="preserve">
    <value>Occurs after WebBrowser navigation occurs.</value>
  </data>
  <data name="WebBrowserNavigatingDescr" xml:space="preserve">
    <value>Occurs before WebBrowser navigation occurs.</value>
  </data>
  <data name="WebBrowserNewWindowDescr" xml:space="preserve">
    <value>Occurs when a new window is created for the WebBrowser.</value>
  </data>
  <data name="WebBrowserNoCastToIWebBrowser2" xml:space="preserve">
    <value>IWebBrowser2 get from the native ActiveX control did not succeed.</value>
  </data>
  <data name="WebBrowserObjectForScriptingComVisibleOnly" xml:space="preserve">
    <value>ObjectForScripting's class must be visible to COM.  Verify that the object is public, or consider adding the ComVisible attribute to your class.</value>
  </data>
  <data name="WebBrowserProgressChangedDescr" xml:space="preserve">
    <value>Occurs when an update to the progress of a download occurs.</value>
  </data>
  <data name="WebBrowserRightToLeftNotSupported" xml:space="preserve">
    <value>The WebBrowser control does not support the RightToLeft property.</value>
  </data>
  <data name="WebBrowserScriptErrorsSuppressedDescr" xml:space="preserve">
    <value>Specifies whether the WebBrowser control shows script errors in dialogs boxes.</value>
  </data>
  <data name="WebBrowserScrollBarsEnabledDescr" xml:space="preserve">
    <value>Specifies whether the WebBrowser control should have scrollbars or not.</value>
  </data>
  <data name="WebBrowserSecurityLevelDescr" xml:space="preserve">
    <value>The level of security permissions the hosted documents are granted.</value>
  </data>
  <data name="WebBrowserStatusTextChangedDescr" xml:space="preserve">
    <value>Occurs whenever the status text changes.</value>
  </data>
  <data name="WebBrowserTextNotSupported" xml:space="preserve">
    <value>The WebBrowser control does not support the Text property.</value>
  </data>
  <data name="WebBrowserUrlDescr" xml:space="preserve">
    <value>Specifies the URL that the Web browser control has navigated to.</value>
  </data>
  <data name="WebBrowserUseWaitCursorNotSupported" xml:space="preserve">
    <value>The WebBrowser control does not support the UseWaitCursor property.</value>
  </data>
  <data name="WebBrowserWebBrowserShortcutsEnabledDescr" xml:space="preserve">
    <value>Specifies whether some accelerator keys are enabled in the WebBrowser control.</value>
  </data>
  <data name="WidthGreaterThanMinWidth" xml:space="preserve">
    <value>Width must be greater than MinWidth.</value>
  </data>
  <data name="Win32WindowAlreadyCreated" xml:space="preserve">
    <value>SetCompatibleTextRenderingDefault must be called before the first IWin32Window object is created in the application.</value>
  </data>
  <data name="WindowsFormsSetEvent" xml:space="preserve">
    <value>Setting event '{0}'</value>
  </data>
  <data name="ControlOnDpiChangedBeforeParentDescr" xml:space="preserve">
    <value>Occurs when the top level parent of this control is moved to a monitor with a different resolution and scaling level, or when parent's monitor scaling level is changed in Windows settings. Child windows receive this message before parent window receives DpiChanged event.</value>
  </data>
  <data name="ControlOnDpiChangedAfterParentDescr" xml:space="preserve">
    <value>Occurs when the top level parent of this control is moved to a monitor with a different resolution and scaling level, or when parent's monitor scaling level is changed in Windows settings. Child windows receive this message after parent window receives DpiChanged event.</value>
  </data>
  <data name="FormOnDpiChangedDescr" xml:space="preserve">
    <value>Occurs when form is moved to a monitor with a different resolution and scaling level, or when form's monitor scaling level is changed in the Windows settings.</value>
  </data>
  <data name="MDIChildSystemMenuItemAccessibleName" xml:space="preserve">
    <value>System</value>
  </data>
  <data name="MonthCalendarSingleDateSelected" xml:space="preserve">
    <value> {0} selected.</value>
  </data>
  <data name="MonthCalendarSingleYearSelected" xml:space="preserve">
    <value>Year {0} selected.</value>
  </data>
  <data name="MonthCalendarYearRangeSelected" xml:space="preserve">
    <value>Year {0} to {1} selected.</value>
  </data>
  <data name="MonthCalendarSingleDecadeSelected" xml:space="preserve">
    <value>Decade {0} selected.</value>
  </data>
  <data name="MonthCalendarRangeSelected" xml:space="preserve">
    <value> {0} to {1} selected.</value>
  </data>
  <data name="PropertyGridDropDownButtonComboBoxAccessibleName" xml:space="preserve">
    <value>Open</value>
  </data>
  <data name="CombinationOfAccessibilitySwitchesNotSupported" xml:space="preserve">
    <value>Desktop applications are required to opt in to all earlier accessibility improvements to get the later improvements. To do this, ensure that if the AppContext switch 'Switch.UseLegacyAccessibilityFeatures.N' is set to 'false', then 'Switch.UseLegacyAccessibilityFeatures' and all 'Switch.UseLegacyAccessibilityFeatures.M' switches, when M &lt; N, evaluate to false as well. Note that, if a switch for a particular set of accessibility improvements is not present, its value is determined by the target framework version. You can remedy this by adding these switches and setting their value to false.</value>
  </data>
  <data name="DateTimePickerLocalizedControlType" xml:space="preserve">
    <value>date and time picker</value>
  </data>
  <data name="SpinnerAccessibleName" xml:space="preserve">
    <value>Spinner</value>
  </data>
  <data name="LiveRegionAutomationLiveSettingDescr" xml:space="preserve">
    <value>The politeness level that a client should use to notify the user of changes to this live region.</value>
  </data>
  <data name="AccessibleObjectLiveRegionNotSupported" xml:space="preserve">
    <value>The corresponding UI element is not a live region.</value>
  </data>
  <data name="OwnerControlIsNotALiveRegion" xml:space="preserve">
    <value>Owner control of the accessible object must implement IAutomationLiveRegion interface.</value>
  </data>
  <data name="StandardOleMarshalObjectGetMarshalerFailed" xml:space="preserve">
    <value>Failed to get marshaler for IID {0}.</value>
  </data>
  <data name="NotSortedAccessibleStatus" xml:space="preserve">
    <value>Not sorted.</value>
  </data>
  <data name="SortedAscendingAccessibleStatus" xml:space="preserve">
    <value>Sorted ascending.</value>
  </data>
  <data name="SortedDescendingAccessibleStatus" xml:space="preserve">
    <value>Sorted descending.</value>
  </data>
  <data name="DataGridViewSortedAscendingAccessibleStatusFormat" xml:space="preserve">
    <value>Sorted ascending by {0}.</value>
  </data>
  <data name="DataGridViewSortedDescendingAccessibleStatusFormat" xml:space="preserve">
    <value>Sorted descending by {0}.</value>
  </data>
  <data name="PropertyGridPropertyValueSelectedFormat" xml:space="preserve">
    <value>{0} selected.</value>
  </data>
  <data name="KeyboardToolTipDisplayBehaviorRequiresAccessibilityImprovementsLevel3" xml:space="preserve">
    <value>ToolTips display on keyboard focus requires the following AppContextSwitchOverrides: 'Switch.UseLegacyAccessibilityFeatures.3' and 'Switch.System.Windows.Forms.UseLegacyToolTipDisplay'</value>
  </data>
  <data name="ControlDpiChangeScale" xml:space="preserve">
    <value>Enable or disable automatic scaling of this control when dpi changes.</value>
  </data>
  <data name="DataGridViewEditingPanelUiaProviderDescription" xml:space="preserve">
    <value>DataGridView EditingPanel UI Automation provider</value>
  </data>
  <data name="ComboBoxValueSelectedFormat" xml:space="preserve">
    <value>{0} selected</value>
  </data>
  <data name="UnexpectedClipboardType" xml:space="preserve">
    <value>Clipboard contains an unexpected type.</value>
  </data>
  <data name="UnexpectedTypeForClipboardFormat" xml:space="preserve">
    <value>The specified Clipboard format is not compatible with '{0}' type.</value>
  </data>
  <data name="FolderBrowserDialogUseDescriptionForTitle" xml:space="preserve">
    <value>A value that indicates whether to use the value of the Description property as the dialog title for Vista style dialogs. This property has no effect on old style dialogs.</value>
  </data>
  <data name="TextBoxPlaceholderTextDescr" xml:space="preserve">
    <value>Specifies the PlaceholderText of the TextBox control. The PlaceholderText is displayed in the control when the Text property is null or empty and can be used to guide the user what input is expected by the control. </value>
  </data>
  <data name="TreeNodeCircularReference" xml:space="preserve">
    <value>A circular reference has been made. A TreeNode cannot be added as a descendant of itself.</value>
  </data>
  <data name="DefaultNumericUpDownAccessibleName" xml:space="preserve">
    <value>NumericUpDown</value>
  </data>
  <data name="DefaultDomainUpDownAccessibleName" xml:space="preserve">
    <value>DomainUpDown</value>
  </data>
  <data name="DefaultUpDownButtonsAccessibleName" xml:space="preserve">
    <value>UpDown</value>
  </data>
  <data name="Win32SetParentFailed" xml:space="preserve">
    <value>Failed to set Win32 parent window of the Control.</value>
  </data>
  <data name="ErrorProviderDefaultAccessibleName" xml:space="preserve">
    <value>Error provider</value>
  </data>
<<<<<<< HEAD
  <data name="TaskDialogButtonTextMustNotBeNull" xml:space="preserve">
    <value>The text of a custom button must not be null or an empty string.</value>
  </data>
  <data name="TaskDialogCannotNavigateClosedDialog" xml:space="preserve">
    <value>Cannot navigate the dialog when it has already closed.</value>
  </data>
  <data name="TaskDialogCannotNavigateWithinNavigationEventHandler" xml:space="preserve">
    <value>Cannot navigate the dialog from an event handler that is called from within navigation.</value>
  </data>
  <data name="TaskDialogCannotNavigateWithinRadioButtonCheckedChanged" xml:space="preserve">
    <value>Cannot navigate the dialog from within the {0} event of one of the radio buttons of the current task dialog.</value>
  </data>
  <data name="TaskDialogCannotNavigateWithoutDialog" xml:space="preserve">
    <value>Cannot navigate from a page not bound to a dialog.</value>
  </data>
  <data name="TaskDialogCannotRemoveProgressBarWhileDialogIsShown" xml:space="preserve">
    <value>Cannot remove the progress bar while the task dialog is shown.</value>
  </data>
  <data name="TaskDialogCannotSetPropertyOfBoundPage" xml:space="preserve">
    <value>Cannot set this property or call this method while the page is bound to a task dialog.</value>
  </data>
  <data name="TaskDialogCannotSetPropertyOfShownDialog" xml:space="preserve">
    <value>Cannot set this property while the task dialog is shown.</value>
  </data>
  <data name="TaskDialogCannotSetRadioButtonCheckedWithinCheckedChangedEvent" xml:space="preserve">
    <value>Cannot set the {0} property from within the {1} event of one of the radio buttons of the current task dialog.</value>
  </data>
  <data name="TaskDialogCannotUncheckRadioButtonWhileBound" xml:space="preserve">
    <value>Cannot uncheck a radio button while it is bound to a task dialog.</value>
  </data>
  <data name="TaskDialogCannotUpdateAfterNavigation" xml:space="preserve">
    <value>Cannot manipulate the task dialog immediately after navigating it. Please wait for the {0} event of the next page to occur.</value>
  </data>
  <data name="TaskDialogCannotUpdateIconType" xml:space="preserve">
    <value>Cannot update the icon from a handle icon type to a non-handle icon type, and vice versa.</value>
  </data>
  <data name="TaskDialogCanUpdateStateOnlyWhenShown" xml:space="preserve">
    <value>Can only update the state of a task dialog while it is shown.</value>
  </data>
  <data name="TaskDialogCollectionAlreadyBound" xml:space="preserve">
    <value>One of the collections of this {0} is already bound to a {1} instance.</value>
  </data>
  <data name="TaskDialogControlAlreadyAddedToCollection" xml:space="preserve">
    <value>This control has already been added to the collection.</value>
  </data>
  <data name="TaskDialogControlAlreadyBound" xml:space="preserve">
    <value>One of the controls of this {0} is already bound to a {1} instance.</value>
  </data>
  <data name="TaskDialogControlIsPartOfOtherCollection" xml:space="preserve">
    <value>This control is already part of a different collection.</value>
  </data>
  <data name="TaskDialogControlNotBound" xml:space="preserve">
    <value>This control is not currently bound to a task dialog.</value>
  </data>
  <data name="TaskDialogControlNotCreated" xml:space="preserve">
    <value>The control has not been created.</value>
  </data>
  <data name="TaskDialogInstanceAlreadyShown" xml:space="preserve">
    <value>This {0} instance is already being shown.</value>
  </data>
  <data name="TaskDialogNavigationNotCompleted" xml:space="preserve">
    <value>Navigation of the task dialog did not complete yet. Please wait for the {0} event to occur.</value>
  </data>
  <data name="TaskDialogVisualStylesNotEnabled" xml:space="preserve">
    <value>Visual styles are not enabled. Please call {0} before showing the task dialog.</value>
  </data>
  <data name="TaskDialogDefaultButtonMustExistInCollection" xml:space="preserve">
    <value>The default button must exist in the buttons collection.</value>
  </data>
  <data name="TaskDialogOnlySingleRadioButtonCanBeChecked" xml:space="preserve">
    <value>Only a single radio button can be set as checked.</value>
  </data>
  <data name="TaskDialogPageIsAlreadyBound" xml:space="preserve">
    <value>This {0} instance is already bound to a {1} instance.</value>
  </data>
  <data name="TaskDialogRadioButtonTextMustNotBeNull" xml:space="preserve">
    <value>The text of a radio button must not be null or an empty string.</value>
  </data>
  <data name="TaskDialogTooManyButtonsAdded" xml:space="preserve">
    <value>Too many custom buttons or radio buttons have been added.</value>
  </data>
  <data name="TaskDialogCannotSetTextForStandardButton" xml:space="preserve">
    <value>Cannot set the text for a standard button.</value>
=======
  <data name="PropertyGridEntryValuesListDefaultAccessibleName" xml:space="preserve">
    <value>Available values</value>
>>>>>>> 27d00ac4
  </data>
</root><|MERGE_RESOLUTION|>--- conflicted
+++ resolved
@@ -6617,7 +6617,9 @@
   <data name="ErrorProviderDefaultAccessibleName" xml:space="preserve">
     <value>Error provider</value>
   </data>
-<<<<<<< HEAD
+  <data name="PropertyGridEntryValuesListDefaultAccessibleName" xml:space="preserve">
+    <value>Available values</value>
+  </data>
   <data name="TaskDialogButtonTextMustNotBeNull" xml:space="preserve">
     <value>The text of a custom button must not be null or an empty string.</value>
   </data>
@@ -6701,9 +6703,5 @@
   </data>
   <data name="TaskDialogCannotSetTextForStandardButton" xml:space="preserve">
     <value>Cannot set the text for a standard button.</value>
-=======
-  <data name="PropertyGridEntryValuesListDefaultAccessibleName" xml:space="preserve">
-    <value>Available values</value>
->>>>>>> 27d00ac4
   </data>
 </root>