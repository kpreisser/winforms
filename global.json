--- conflicted
+++ resolved
@@ -18,11 +18,7 @@
     "Microsoft.DotNet.CMake.Sdk": "5.0.0-beta.20256.5",
     "Microsoft.DotNet.Helix.Sdk": "5.0.0-beta.20478.3",
     "FIX-85B6-MERGE-9C38-CONFLICT": "1.0.0",
-<<<<<<< HEAD
     "Microsoft.NET.Sdk.IL": "6.0.0-alpha.1.20503.1"
-=======
-    "Microsoft.NET.Sdk.IL": "5.0.0-rtm.20501.5"
->>>>>>> 98120ed9
   },
   "native-tools": {
     "cmake": "3.17.3",
